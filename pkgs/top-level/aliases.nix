--- conflicted
+++ resolved
@@ -262,11 +262,6 @@
   sshfsFuse = sshfs-fuse; # added 2016-09
   suil-qt5 = suil; # added 2018-05-01
   surf-webkit2 = surf; # added 2017-04-02
-<<<<<<< HEAD
-=======
-  tahoelafs = tahoe-lafs; # added 2018-03-26
-  telnet = inetutils; # added 2018-05-15
->>>>>>> 780592ca
   system_config_printer = system-config-printer;  # added 2016-01-03
   systool = sysfsutils; # added 2018-04-25
   tahoelafs = tahoe-lafs; # added 2018-03-26
@@ -280,6 +275,7 @@
   telepathy_qt = telepathy-qt; # added 2018-02-25
   telepathy_qt5 = libsForQt5.telepathy;  # added 2015-12-19
   telepathy_salut = telepathy-salut; # added 2018-02-25
+  telnet = inetutils; # added 2018-05-15
   tex-gyre-bonum-math = tex-gyre-math.bonum; # added 2018-04-03
   tex-gyre-pagella-math = tex-gyre-math.pagella; # added 2018-04-03
   tex-gyre-schola-math = tex-gyre-math.schola; # added 2018-04-03
