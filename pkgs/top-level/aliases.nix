lib: self: super:

with self;

let
  # Removing recurseForDerivation prevents derivations of aliased attribute set
  # to appear while listing all the packages available.
  removeRecurseForDerivations = alias: with lib;
    if alias.recurseForDerivations or false
    then removeAttrs alias ["recurseForDerivations"]
    else alias;

  # Disabling distribution prevents top-level aliases for non-recursed package
  # sets from building on Hydra.
  removeDistribute = alias: with lib;
    if isDerivation alias then
      dontDistribute alias
    else alias;

  # Make sure that we are not shadowing something from all-packages.nix.
  checkInPkgs = n: alias:
    if builtins.hasAttr n super
    then throw "Alias ${n} is still in all-packages.nix"
    else alias;

  mapAliases = aliases:
    lib.mapAttrs (n: alias:
      removeDistribute
        (removeRecurseForDerivations
          (checkInPkgs n alias)))
      aliases;
in

### Deprecated aliases - for backward compatibility
### Please maintain this list in ASCIIbetical ordering.
### Hint: the "sections" are delimited by ### <letter> ###

mapAliases ({
  # forceSystem should not be used directly in Nixpkgs.
  # Added 2018-07-16
  forceSystem = system: _:
    (import self.path { localSystem = { inherit system; }; });

  _0x0 = throw "0x0 upstream is abandoned and no longer exists: https://gitlab.com/somasis/scripts/";

  ### A ###

  accounts-qt = libsForQt5.accounts-qt; # Added 2015-12-19
  adobeReader = adobe-reader; # Added 2013-11-04
  adobe_flex_sdk = apache-flex-sdk; # Added 2018-06-01
  aesop = throw "aesop has been removed from nixpkgs, as it was unmaintained."; # Added 2021-08-05
  ag = silver-searcher; # Added 2018-04-25
  aircrackng = aircrack-ng; # Added 2016-01-14
  airtame = throw "airtame has been removed due to being unmaintained."; # Added 2022-01-19
  aleth = throw "aleth (previously packaged as cpp_ethereum) has been removed; abandoned upstream."; # Added 2020-11-30
  alienfx = throw "alienfx has been removed."; # Added 2019-12-08
  alsaLib = alsa-lib; # Added 2021-06-09
  alsaOss = alsa-oss; # Added 2021-06-10
  alsaPluginWrapper = alsa-plugins-wrapper; # Added 2021-06-10
  alsaPlugins = alsa-plugins; # Added 2021-06-10
  alsaTools = alsa-tools; # Added 2021-06-10
  alsaUtils = alsa-utils; # Added 2021-06-10
  amazon-glacier-cmd-interface = throw "amazon-glacier-cmd-interface has been removed due to it being unmaintained."; # Added 2020-10-30
  aminal = throw "aminal was renamed to darktile."; # Added 2021-09-28
  ammonite-repl = ammonite; # Added 2017-05-02
  amsn = throw "amsn has been removed due to being unmaintained."; # Added 2020-12-09
  angelfish = libsForQt5.plasmaMobileGear.angelfish; # Added 2021-10-06
  antimicro = throw "antimicro has been removed as it was broken, see antimicrox instead."; # Added 2020-08-06
  antimicroX = antimicrox; # Added 2021-10-31
  ardour_5 = throw "ardour_5 has been removed. see https://github.com/NixOS/nixpkgs/issues/139549"; # Added 2021-09-28
  arduino_core = arduino-core; # Added 2015-02-04
  arora = throw "arora has been removed."; # Added 2020-09-09
  asciidocFull = asciidoc-full; # Added 2014-06-22
  asn1c = throw "asn1c has been removed: deleted by upstream"; # Added 2022-01-07
  asterisk_15 = throw "asterisk_15: Asterisk 15 is end of life and has been removed."; # Added 2020-10-07
  at_spi2_atk = at-spi2-atk; # Added 2018-02-25
  at_spi2_core = at-spi2-core; # Added 2018-02-25
  aucdtect = throw "aucdtect: Upstream no longer provides download urls."; # Added 2020-12-26
  avldrums-lv2 = x42-avldrums; # Added 2020-03-29
  avxsynth = throw "avxsynth was removed because it was broken"; # Added 2021-05-18
  azureus = throw "azureus is now known as vuze and the version in nixpkgs was really outdated"; # Added 2021-08-02

  ### B ###

  badtouch = authoscope; # Project was renamed, added 20210626
  bar-xft = lemonbar-xft; # Added 2015-01-16
  bashCompletion = bash-completion; # Added 2016-09-28
  bashInteractive_5 = bashInteractive; # Added 2021-08-20
  bash_5 = bash; # Added 2021-08-20
  bashburn = throw "bashburn has been removed: deleted by upstream"; # Added 2022-01-07
  batti = throw "batti has been removed from nixpkgs, as it was unmaintained"; # Added 2019-12-10
  bazaar = throw "bazaar has been deprecated by breezy."; # Added 2020-04-19
  bazaarTools = throw "bazaar has been deprecated by breezy."; # Added 2020-04-19
  bcat = throw "bcat has been removed because upstream is dead"; # Added 2021-08-22
  beegfs = throw "beegfs has been removed."; # Added 2019-11-24
  beret = throw "beret has been removed"; # Added 2021-11-16
  bin_replace_string = throw "bin_replace_string has been removed: deleted by upstream"; # Added 2022-01-07
  bitsnbots = throw "bitsnbots has been removed because it was broken and upstream missing"; # Added 2021-08-22
  blastem = throw "blastem has been removed from nixpkgs as it would still require python2."; # Added 2022-01-01
  bluezFull = bluez; # Added 2019-12-03
  bomi = throw "bomi has been removed from nixpkgs since it was broken and abandoned upstream"; # Added 2020-12-10
  bootchart = throw "bootchart has been removed from nixpkgs, as it is without a maintainer"; # Added 2019-12-10
  bpftool = bpftools; # Added 2021-05-03
  brackets = throw "brackets has been removed, it was unmaintained and had open vulnerabilities"; # Added 2021-01-24
  bridge_utils = bridge-utils; # Added 2015-02-20
  bro = zeek; # Added 2019-09-29
  btrfsProgs = btrfs-progs; # Added 2016-01-03

  # bitwarden_rs renamed to vaultwarden with release 1.21.0 (2021-04-30)
  bitwarden_rs = vaultwarden;
  bitwarden_rs-mysql = vaultwarden-mysql;
  bitwarden_rs-postgresql = vaultwarden-postgresql;
  bitwarden_rs-sqlite = vaultwarden-sqlite;
  bitwarden_rs-vault = vaultwarden-vault;

  blink = throw "blink has been removed from nixpkgs, it was unmaintained and required python2 at the time of removal."; # Added 2022-01-12
  bs1770gain = throw "bs1770gain has been removed from nixpkgs, as it had no maintainer or reverse dependencies."; # Added 2021-01-02
  bsod = throw "bsod has been removed: deleted by upstream"; # Added 2022-01-07
  btc1 = throw "btc1 has been removed, it was abandoned by upstream"; # Added 2020-11-03
  buildPerlPackage = perlPackages.buildPerlPackage; # Added 2018-10-12
  buildkite-agent3 = buildkite-agent; # Added 2018-09-26
  bundler_HEAD = bundler; # Added 2015-11-15
  bunny = throw "bunny has been removed: deleted by upstream"; # Added 2022-01-07
  bypass403 = throw "bypass403 has been removed: deleted by upstream"; # Added 2022-01-07

  ### C ###

  caddy1 = throw "caddy 1.x has been removed from nixpkgs, as it's unmaintained: https://github.com/caddyserver/caddy/blob/master/.github/SECURITY.md#supported-versions"; # Added 2020-10-02
  calibre-py2 = throw "calibre-py2 has been removed from nixpkgs, as calibre has upgraded to python 3. Please use calibre as replacement."; # Added 2021-01-13
  calibre-py3 = throw "calibre-py3 has been removed from nixpkgs, as calibre's default python version is now 3. Please use calibre as replacement."; # Added 2021-01-13
  cantarell_fonts = cantarell-fonts; # Added 2018-03-03
  cargo-tree = throw "cargo-tree has been removed, use the builtin `cargo tree` command instead."; # Added 2020-08-20
  casperjs = throw "casperjs has been removed, it was abandoned by upstream and broken.";
  catfish = xfce.catfish; # Added 2019-12-22
  ccnet = throw "ccnet has been removed because seafile does not depend on it anymore"; # Added 2021-03-25
  cde-gtk-theme = throw "cde-gtk-theme has been removed from nixpkgs as it shipped with python2 scripts that didn't work anymore."; # Added 2022-01-12
  cgmanager = throw "cgmanager was deprecated by lxc and therefore removed from nixpkgs."; # Added 2020-06-05
  checkbashism = checkbashisms; # Added 2016-08-16
  chronos = throw "chronos has been removed from nixpkgs, as it was unmaintained"; # Added 2020-08-15
  chunkwm = throw "chunkwm has been removed: abandoned by upstream"; # Added 2022-01-07
  cide = throw "cide was deprecated on 2019-09-11: abandoned by upstream";
  cifs_utils = cifs-utils; # Added 2016-08
  cinepaint = throw "cinepaint has been removed from nixpkgs, as it was unmaintained"; # Added 2019-12-10
  ckb = ckb-next; # Added 2018-10-21
  callPackage_i686 = pkgsi686Linux.callPackage;
  creddump = throw "creddump has been removed from nixpkgs as the upstream has abandoned the project."; # Added 2022-01-01

  # these are for convenience, not for backward compat and shouldn't expire
  clang5Stdenv = lowPrio llvmPackages_5.stdenv;
  clang6Stdenv = lowPrio llvmPackages_6.stdenv;
  clang7Stdenv = lowPrio llvmPackages_7.stdenv;
  clang8Stdenv = lowPrio llvmPackages_8.stdenv;
  clang9Stdenv = lowPrio llvmPackages_9.stdenv;
  clang10Stdenv = lowPrio llvmPackages_10.stdenv;
  clang11Stdenv = lowPrio llvmPackages_11.stdenv;
  clang12Stdenv = lowPrio llvmPackages_12.stdenv;

  clangAnalyzer = clang-analyzer; # Added 2015-02-20
  claws-mail-gtk2 = throw "claws-mail-gtk2 was removed to get rid of Python 2, please use claws-mail"; # Added 2021-12-05
  claws-mail-gtk3 = claws-mail; # Added 2021-07-10
  clawsMail = claws-mail; # Added 2016-04-29
  clutter_gtk = clutter-gtk; # Added 2018-02-25
  cmakeWithQt4Gui = throw "cmakeWithQt4Gui has been removed in favor of cmakeWithGui (Qt 5)"; # Added 2021-05
  codimd = hedgedoc; # Added 2020-11-29
  compton = picom; # Added 2019-12-02
  compton-git = compton; # Added 2019-05-20
  concurrencykit = libck; # Added 2021-03
  conntrack_tools = conntrack-tools; # Added 2018-05
  cool-old-term = cool-retro-term; # Added 2015-01-31
  coprthr = throw "coprthr has been removed."; # Added 2019-12-08
  coredumper = throw "coredumper has been removed: abandoned by upstream."; # Added 2019-11-16
  corsmisc = throw "corsmisc has been removed (upstream is gone)"; # Added 2022-01-24
  couchdb = throw "couchdb was removed from nixpkgs, use couchdb3 instead"; # Added 2021-03-03
  couchdb2 = throw "couchdb2 was removed from nixpkgs, use couchdb3 instead"; # Added 2021-03-03
  cpp-gsl = microsoft_gsl; # Added 2019-05-24
  cpp_ethereum = throw "cpp_ethereum has been removed; abandoned upstream."; # Added 2020-11-30
  cpuminer-multi = throw "cpuminer-multi has been removed: deleted by upstream"; # Added 2022-01-07
  crafty = throw "crafty has been removed: deleted by upstream"; # Added 2022-01-07
  cryptol = throw "cryptol was removed due to prolonged broken build"; # Added 2020-08-21

  # CUDA Toolkit

  cudatoolkit_6 = throw "cudatoolkit_6 has been removed in favor of newer versions"; # Added 2021-02-14
  cudatoolkit_65 = throw "cudatoolkit_65 has been removed in favor of newer versions"; # Added 2021-02-14
  cudatoolkit_7 = throw "cudatoolkit_7 has been removed in favor of newer versions"; # Added 2021-02-14
  cudatoolkit_7_5 = throw "cudatoolkit_7_5 has been removed in favor of newer versions"; # Added 2021-02-14
  cudatoolkit_8 = throw "cudatoolkit_8 has been removed in favor of newer versions"; # Added 2021-02-14
  cudatoolkit_9 = throw "cudatoolkit_9 has been removed in favor of newer versions"; # Added 2021-04-18
  cudatoolkit_9_0 = throw "cudatoolkit_9_0 has been removed in favor of newer versions"; # Added 2021-04-18
  cudatoolkit_9_1 = throw "cudatoolkit_9_1 has been removed in favor of newer versions"; # Added 2021-04-18
  cudatoolkit_9_2 = throw "cudatoolkit_9_2 has been removed in favor of newer versions"; # Added 2021-04-18
  cudnn6_cudatoolkit_8 = throw "cudnn6_cudatoolkit_8 has been removed in favor of newer versions"; # Added 2021-02-14
  cudnn_cudatoolkit_7 = throw "cudnn_cudatoolkit_7 has been removed in favor of newer versions"; # Added 2021-02-14
  cudnn_cudatoolkit_7_5 = throw "cudnn_cudatoolkit_7_5 has been removed in favor of newer versions"; # Added 2021-02-14
  cudnn_cudatoolkit_8 = throw "cudnn_cudatoolkit_8 has been removed in favor of newer versions"; # Added 2021-02-14
  cudnn_cudatoolkit_9 = throw "cudnn_cudatoolkit_9 has been removed in favor of newer versions"; # Added 2021-04-18
  cudnn_cudatoolkit_9_0 = throw "cudnn_cudatoolkit_9_0 has been removed in favor of newer versions"; # Added 2021-04-18
  cudnn_cudatoolkit_9_1 = throw "cudnn_cudatoolkit_9_1 has been removed in favor of newer versions"; # Added 2021-04-18
  cudnn_cudatoolkit_9_2 = throw "cudnn_cudatoolkit_9_2 has been removed in favor of newer versions"; # Added 2021-04-18

  cloud-print-connector = throw "Google Cloudprint is officially discontinued since Jan 2021, more info https://support.google.com/chrome/a/answer/9633006";
  cquery = throw "cquery has been removed because it is abandoned by upstream. Consider switching to clangd or ccls instead."; # Added 2020-06-15
  cups-googlecloudprint = throw "Google Cloudprint is officially discontinued since Jan 2021, more info https://support.google.com/chrome/a/answer/9633006";
  cupsBjnp = cups-bjnp; # Added 2016-01-02
  cups_filters = cups-filters; # Added 2016-08
  curaByDagoma = throw "curaByDagoma has been removed from nixpkgs, because it was unmaintained and dependent on python2 packages."; # Added 2022-01-12
  curaLulzbot = throw "curaLulzbot has been removed due to insufficient upstream support for a modern dependency chain"; # Added 2021-10-23
  cv = progress; # Added 2015-09-06
  cvs_fast_export = cvs-fast-export; # Added 2021-06-10

  ### D ###

  d1x_rebirth = dxx-rebirth; # Added 2018-04-25
  d2x_rebirth = dxx-rebirth; # Added 2018-04-25
  dart_dev = throw "Non-stable versions of Dart have been removed."; # Added 2020-01-15
  dart_old = throw "Non-stable versions of Dart have been removed."; # Added 2020-01-15
  dart_stable = dart; # Added 2020-01-15
  dat = nodePackages.dat;
  dbus_daemon = dbus.daemon; # Added 2018-04-25
  dbus_glib = dbus-glib; # Added 2018-02-25
  dbus_libs = dbus; # Added 2018-04-25
  dbus_tools = dbus.out; # Added 2018-04-25
  dbvisualizer = throw "dbvisualizer has been removed from nixpkgs, as it's unmaintained"; # Added 2020-09-20
  deadbeef-mpris2-plugin = deadbeefPlugins.mpris2; # Added 2018-02-23
  deadpixi-sam = deadpixi-sam-unstable;

  debian_devscripts = debian-devscripts; # added 2016-03-23
  debugedit-unstable = debugedit; # Added 2021-11-22
  deepin = throw "deepin was a work in progress and it has been canceled and removed https://github.com/NixOS/nixpkgs/issues/94870"; # added 2020-08-31
  deepspeech = throw "deepspeech was removed in favor of stt. https://github.com/NixOS/nixpkgs/issues/119496"; # added 2021-05-05
  deisctl = throw "deisctl was removed ; the service does not exist anymore"; # added 2022-02-06
  deis = throw "deis was removed ; the service does not exist anymore"; # added 2022-02-06
  deltachat-electron = deltachat-desktop; # added 2021-07-18
  diffuse = throw "diffuse has been removed from nixpkgs, as it's unmaintained"; # Added 2019-12-10

  deluge-1_x = throw ''
    Deluge 1.x (deluge-1_x) is no longer supported.
    Please use Deluge 2.x (deluge-2_x) instead, for example:

        services.deluge.package = pkgs.deluge-2_x;

    Note that it is NOT possible to switch back to Deluge 1.x after this change.
  ''; # Added 2021-08-18

  demjson = with python3Packages; toPythonApplication demjson; # Added 2022-01-18
  desktop_file_utils = desktop-file-utils; # Added 2018-02-25
  devicemapper = lvm2; # Added 2018-04-25
  digikam5 = digikam; # Added 2017-02-18
  displaycal = throw "displaycal has been removed from nixpkgs, as it hasn't migrated to python3."; # Added 2022-01-12
  dmtx = dmtx-utils; # Added 2018-04-25
  dnnl = oneDNN; # Added 2020-04-22
  docbook5_xsl = docbook_xsl_ns; # Added 2018-04-25
  docbookrx = throw "docbookrx has been removed since it was unmaintained"; # Added 2021-01-12
  docbook_xml_xslt = docbook_xsl; # Added 2018-04-25
  docker_compose = docker-compose; # Added 2018-11-10
  dolphinEmu = dolphin-emu; # Added 2021-11-10
  dolphinEmuMaster = dolphin-emu-beta; # Added 2021-11-10
  dotnet-netcore = dotnet-runtime; # Added 2021-10-07
  double_conversion = double-conversion; # Added 2017-11-22
  draftsight = throw "draftsight has been removed, no longer available as freeware"; # Added 2020-08-14
  dvb_apps = throw "dvb_apps has been removed."; # Added 2020-11-03
  dwarf_fortress = dwarf-fortress; # Added 2016-01-23
  dwm-git = throw "dwm-git has been removed from nixpkgs, as it had no updates for 2 years not serving it's purpose."; # Added 2021-02-07
  dylibbundler = macdylibbundler; # Added 2021-04-24

  ### E ###


  ec2_ami_tools = ec2-ami-tools; # Added 2021-10-08
  ec2_api_tools = ec2-api-tools; # Added 2021-10-08
  ec2-utils = amazon-ec2-utils; # Added 2022-02-01
  elasticmq = throw "elasticmq has been removed in favour of elasticmq-server-bin"; # Added 2021-01-17
  elasticsearch7-oss = throw "elasticsearch7-oss has been removed, as the distribution is no longer provided by upstream. https://github.com/NixOS/nixpkgs/pull/114456"; # Added 2021-06-09

  # Electron
  electron_3 = throw "electron_3 has been removed in favor of newer versions"; # Added 2021-01-06
  electron_4 = throw "electron_4 has been removed in favor of newer versions"; # Added 2021-01-06
  electron_5 = throw "electron_5 has been removed in favor of newer versions"; # Added 2021-01-06
  electron_6 = throw "electron_6 has been removed in favor of newer versions"; # Added 2021-01-06

  electrum-dash = throw "electrum-dash has been removed from nixpkgs as the project is abandoned."; # Added 2022-01-01

  # Emacs
  emacs27Packages = emacs27.pkgs; # Added 2020-12-18
  emacs27WithPackages = emacs27.pkgs.withPackages; # Added 2020-12-18
  emacsPackages = emacs.pkgs; # Added 2020-12-18
  emacsPackagesGen = emacsPackagesFor; # Added 2018-08-18
  emacsPackagesNg = emacs.pkgs; # Added 2019-08-07
  emacsPackagesNgFor = emacsPackagesFor; # Added 2019-08-07
  emacsPackagesNgGen = emacsPackagesFor; # Added 2018-08-18
  emacsWithPackages = emacs.pkgs.withPackages; # Added 2020-12-18

  enblendenfuse = enblend-enfuse; # Added 2015-09-30
  encryptr = throw "encryptr was removed because it reached end of life"; # Added 2022-02-06
  envelope = throw "envelope has been removed from nixpkgs, as it was unmaintained."; # Added 2021-08-05
  epoxy = libepoxy; # Added 2021-11-11
  esniper = throw "esniper has been removed because upstream no longer maintains it (and it no longer works)"; # Added 2021-04-12
  etcdctl = etcd; # Added 2018-04-25
  euca2tools = throw "euca2ools has been removed because it is unmaintained upstream and still uses python2."; # Added 2022-01-01
  evilvte = throw "evilvte has been removed from nixpkgs for being unmaintained with security issues and dependant on an old version of vte which was removed."; # Added 2022-01-14
  evolution_data_server = evolution-data-server; # Added 2018-02-25
  exfat-utils = exfat; # Added 2015-09-11

  ### F ###

  facette = throw "facette has been removed."; # Added 2020-01-06
  fast-neural-doodle = throw "fast-neural-doodle has been removed, as the upstream project has been abandoned"; # Added 2020-03-28
  fastnlo = fastnlo_toolkit; # Added 2021-04-24
  fedora-coreos-config-transpiler = throw "fedora-coreos-config-transpiler has been renamed to 'butane'."; # Added 2021-04-13
  fetchFromGithub = throw "You meant fetchFromGitHub, with a capital H.";
  ffadoFull = ffado; # Added 2018-05-01
  firefox-esr-68 = throw "Firefox 68 ESR was removed because it reached end of life with its final release 68.12esr on 2020-08-25.";
  firefox-esr-wrapper = firefox-esr; # Added 2016-01
  firefoxWrapper = firefox; # Added 2015-09
  firefox-wrapper = firefox; # Added 2016-01
  firestr = throw "firestr has been removed."; # Added 2019-12-08
  firmwareLinuxNonfree = linux-firmware; # Added 2022-01-09
  fish-foreign-env = throw "fish-foreign-env has been replaced with fishPlugins.foreign-env"; # Added 2020-12-29, modified 2021-01-10
  flameGraph = flamegraph; # Added 2018-04-25
  flashplayer-standalone-debugger = throw "flashplayer-standalone-debugger has been removed as Adobe Flash Player is now deprecated."; # Added 2021-02-07
  flashplayer-standalone = throw "flashplayer-standalone has been removed as Adobe Flash Player is now deprecated."; # Added 2021-02-07
  flashplayer = throw "flashplayer has been removed as Adobe Flash Player is now deprecated."; # Added 2021-02-07
  flashtool = throw "flashtool was removed from nixpkgs, because the download is down for copyright reasons and the site looks very fishy"; # Added 2021-06-31
  flink_1_5 = throw "flink_1_5 was removed, use flink instead"; # Added 2021-01-25
  flutter-beta = throw "Non-stable versions of Flutter have been removed. You can use flutterPackages.mkFlutter to generate a package for other Flutter versions."; # Added 2020-01-15
  flutter-dev = throw "Non-stable versions of Flutter have been removed. You can use flutterPackages.mkFlutter to generate a package for other Flutter versions."; # Added 2020-01-15
  flvtool2 = throw "flvtool2 has been removed."; # Added 2020-11-03
  fme = throw "fme was removed, because it is old and uses Glade, a discontinued library."; # Added 2022-01-26
  foldingathome = fahclient; # Added 2020-09-03
  font-awesome-ttf = font-awesome; # Added 2018-02-25

  fontconfig-ultimate = throw ''
    fontconfig-ultimate has been removed. The repository has been archived upstream and activity has ceased for several years.
    https://github.com/bohoomil/fontconfig-ultimate/issues/171.
  ''; # Added 2019-10-31

  fontconfig-penultimate = throw ''
    fontconfig-penultimate has been removed.
    It was a fork of the abandoned fontconfig-ultimate.
  ''; # Added 2020-07-21

  fontconfig_210 = throw ''
    fontconfig 2.10.x hasn't had a release in years, is vulnerable to CVE-2016-5384
    and has only been used for old fontconfig caches.
  '';

  foomatic_filters = foomatic-filters; # Added 2016-08
  fscryptctl-experimental = throw "The package fscryptctl-experimental has been removed. Please switch to fscryptctl."; # Added 2021-11-07
  fsharp41 = throw "fsharp41 has been removed, please use dotnet-sdk_5 or later";
  fslint = throw "fslint has been removed: end of life. Upstream recommends using czkawka (https://qarmin.github.io/czkawka/) instead"; # Added 2022-01-15
  fuse_exfat = exfat; # Added 2015-09-11
  fuseki = apache-jena-fuseki; # Added 2018-04-25
  fwupdate = throw "fwupdate was merged into fwupd"; # Added 2020-05-19

  ### G ###

  g4py = python3Packages.geant4; # Added 2020-06-06
  gaia = throw "gaia has been removed because it seems abandoned upstream and uses no longer supported dependencies"; # Added 2020-06-06
  gdal_1_11 = throw "gdal_1_11 was removed. Use gdal instead."; # Added 2021-04-03
  gdb-multitarget = gdb; # Added 2017-11-13
  gdk_pixbuf = gdk-pixbuf; # Added 2019-05-22
  getmail = throw "getmail has been removed from nixpkgs, migrate to getmail6."; # Added 2022-01-12
  gettextWithExpat = gettext; # Added 2016-02-19
  gfm = throw "gfm has been removed"; # Added 2021-01-15
  giblib = throw " giblib has been removed from nixpkgs because upstream is gone."; # Added 2022-01-23
  giflib_4_1 = throw "giflib_4_1 has been removed; use giflib instead"; # Added 2020-02-12
  git-bz = throw "giz-bz has been removed from nixpkgs as it is stuck on python2."; # Added 2022-01-01

  gitAndTools = self // {
    darcsToGit = darcs-to-git;
    gitAnnex = git-annex;
    gitBrunch = git-brunch;
    gitFastExport = git-fast-export;
    gitRemoteGcrypt = git-remote-gcrypt;
    svn_all_fast_export = svn-all-fast-export;
    topGit = top-git;
  }; # Added 2021-01-14

  gitin = throw "gitin has been remove because it was unmaintained and depended on an insecure version of libgit2"; # Added 2021-12-07
  gitinspector = throw "gitinspector has been removed because it doesn't work with python3."; # Added 2022-01-12
  gksu = throw "gksu has been removed"; # Added 2022-01-16
  glib_networking = glib-networking; # Added 2018-02-25
  gmailieer = lieer; # Added 2020-04-19
  gmic_krita_qt = gmic-qt-krita; # Added 2019-09-07
  gmvault = throw "gmvault has been removed because it is unmaintained, mostly broken, and insecure"; # Added 2021-03-08
  gnash = throw "gnash has been removed; broken and abandoned upstream."; # added 2022-02-06
  gnome-passwordsafe = gnome-secrets; # added 2022-01-30
  gnome-mpv = celluloid; # Added 2019-08-22
  gnome-sharp = throw "gnome-sharp has been removed from nixpkgs"; # Added 2022-01-15
  gnome-themes-standard = gnome-themes-extra; # Added 2018-03-14
  gnome_user_docs = gnome-user-docs; # Added 2019-11-20
  gnome15 = throw "gnome15 has been removed from nixpkgs, as it's unmaintained and depends on deprecated libraries."; # Added 2019-12-10
  gnome_doc_utils = gnome-doc-utils; # Added 2018-02-25
  gnome_themes_standard = gnome-themes-standard; # Added 2018-02-25
  gnunet_git = throw "gnunet_git was removed due to gnunet becoming stable"; # Added 2019-05-27

  gnuradio-with-packages = gnuradio3_7.override {
    extraPackages = lib.attrVals [
      "osmosdr" "ais" "gsm" "nacl" "rds" "limesdr"
    ] gnuradio3_7Packages;
  }; # Added 2020-10-16

  gmock = gtest; # moved from top-level 2021-03-14
<<<<<<< HEAD

  gnome3 = gnome; # Added 2021-05-07
  gnupg20 = throw "gnupg20 has been removed from nixpkgs as upstream dropped support on 2017-12-31";# Added 2020-07-12
  gnuradio3_7 = throw "gnuradio3_7 has been removed because it required Python 2"; # Added 2022-01-16
  gnuradio-ais = gnuradio3_7.pkgs.ais; # Added 2019-05-27, changed 2020-10-16
  gnuradio-gsm = gnuradio3_7.pkgs.gsm; # Added 2019-05-27, changed 2020-10-16
  gnuradio-limesdr = gnuradio3_7.pkgs.limesdr; # Added 2019-05-27, changed 2020-10-16
  gnuradio-nacl = gnuradio3_7.pkgs.nacl; # Added 2019-05-27, changed 2020-10-16
  gnuradio-osmosdr = gnuradio3_7.pkgs.osmosdr; # Added 2019-05-27, changed 2020-10-16
  gnuradio-rds = gnuradio3_7.pkgs.rds; # Added 2019-05-27, changed 2020-10-16
  gnustep-make = gnustep.make; # Added 2016-7-6
  gnuvd = throw "gnuvd was removed because the backend service is missing"; # Added 2020-01-14
  gobby5 = gobby; # Added 2021-02-01
  gobjectIntrospection = gobject-introspection; # Added 2018-12-02
  goimports = gotools; # Added 2018-09-16
  gometalinter = throw "gometalinter was abandoned by upstream. Consider switching to golangci-lint instead"; # Added 2020-04-23
  googleAuthenticator = google-authenticator; # Added 2016-10-16
  googleearth = throw "the non-pro version of Google Earth was removed because it was discontinued and downloading it isn't possible anymore"; # Added 2022-01-22
  google-gflags = gflags; # Added 2019-07-25
  google-musicmanager = throw "google-musicmanager has been removed because Google Play Music was discontinued"; # Added 2021-03-07
  google-music-scripts = throw "google-music-scripts has been removed because Google Play Music was discontinued"; # Added 2021-03-07
  go-pup = pup; # Added 2017-12-19
=======
  go_1_12 = throw "go_1_12 has been removed"; # added 2020-04-26
  go-pup = pup; # added 2017-12-19
  gobby5 = gobby; # added 2021-02-01
  gobjectIntrospection = gobject-introspection; # added 2018-12-02
  gogoclient = throw "gogoclient has been removed, because it was unmaintained"; # added 2021-12-15
  goimports = gotools; # added 2018-09-16
  gometalinter = throw "gometalinter was abandoned by upstream. Consider switching to golangci-lint instead"; # added 2020-04-23
  google-gflags = gflags; # added 2019-07-25
  google-music-scripts = throw "google-music-scripts has been removed because Google Play Music was discontinued"; # added 2021-03-07
  google-musicmanager = throw "google-musicmanager has been removed because Google Play Music was discontinued"; # added 2021-03-07
  googleAuthenticator = google-authenticator; # added 2016-10-16
  googleearth = throw "the non-pro version of Google Earth was removed because it was discontinued and downloading it isn't possible anymore"; # added 2022-01-22
>>>>>>> 02197c4b
  gpgstats = throw "gpgstats has been removed: upstream is gone"; # added 2022-02-06
  graalvm11 = graalvm11-ce;
  graalvm8-ce = throw "graalvm8-ce has been removed by upstream."; # Added 2021-10-19
  graalvm8 = throw "graalvm8-ce has been removed by upstream."; # Added 2021-10-19
  gr-ais = gnuradio3_7.pkgs.ais; # Added 2019-05-27, changed 2020-10-16
  grantlee5 = libsForQt5.grantlee; # Added 2015-12-19
  gr-gsm = gnuradio3_7.pkgs.gsm; # Added 2019-05-27, changed 2020-10-16
  grib-api = throw "grib-api has been replaced by ecCodes => https://confluence.ecmwf.int/display/ECC/GRIB-API+migration"; # Added 2022-01-05
  gr-limesdr = gnuradio3_7.pkgs.limesdr; # Added 2019-05-27, changed 2020-10-16
  gr-nacl = gnuradio3_7.pkgs.nacl; # Added 2019-05-27, changed 2020-10-16
  gr-osmosdr = gnuradio3_7.pkgs.osmosdr; # Added 2019-05-27, changed 2020-10-16
  gr-rds = gnuradio3_7.pkgs.rds; # Added 2019-05-27, changed 2020-10-16
  gsettings_desktop_schemas = gsettings-desktop-schemas; # Added 2018-02-25
  gtk_doc = gtk-doc; # Added 2018-02-25
  gtklick = throw "gtklick has been removed from nixpkgs as the project is stuck on python2"; # Added 2022-01-01
  gtk-recordmydesktop = throw "gtk-recordmydesktop has been removed from nixpkgs, as it's unmaintained and uses deprecated libraries"; # Added 2019-12-10
  guileCairo = guile-cairo; # Added 2017-09-24
  guile-gnome = throw "guile-gnome has been removed"; # Added 2022-01-16
  guileGnome = throw "guile-gnome has been removed"; # Added 2022-01-16
  guile_lib = guile-lib; # Added 2017-09-24
  guileLint = guile-lint; # Added 2017-09-27
  guile_ncurses = guile-ncurses; # Added 2017-09-24
  gupnp_av = gupnp-av; # Added 2018-02-25
  gupnp_dlna = gupnp-dlna; # Added 2018-02-25
  gupnp_igd = gupnp-igd; # Added 2018-02-25
  gupnptools = gupnp-tools; # Added 2015-12-19
  gutenberg = zola; # Added 2018-11-17
  gwtdragdrop = throw "gwtdragdrop was removed: abandoned by upstream"; # Added 2022-02-06
  gwtwidgets = throw "gwtwidgets was removed: unmaintained"; # Added 2022-02-06

  ### H ###

  hal-flash = throw "hal-flash has been removed as Adobe Flash Player is now deprecated."; # Added 2021-02-07
  hawkthorne = throw "hawkthorne has been removed because it depended on a broken version of love"; # Added 2022-01-15
  heimdalFull = heimdal; # Added 2018-05-01
  heme = throw "heme has been removed: upstream is gone"; # added 2022-02-06
  hepmc = hepmc2; # Added 2019-08-05
  hexen = throw "hexen (SDL port) has been removed: abandoned by upstream."; # Added 2019-12-11
  hicolor_icon_theme = hicolor-icon-theme; # Added 2018-02-25
  holochain-go = throw "holochain-go was abandoned by upstream"; # Added 2022-01-01
  htmlTidy = html-tidy; # Added 2014-12-06
  ht-rust = xh; # Added 2021-02-13
  hydra-flakes = throw "hydra-flakes: Flakes support has been merged into Hydra's master. Please use `hydra-unstable` now."; # Added 2020-04-06

  ### I ###

  iana_etc = iana-etc; # Added 2017-03-08
  iasl = throw "iasl has been removed, use acpica-tools instead"; # Added 2021-08-08
  icedtea8_web = adoptopenjdk-icedtea-web; # Added 2019-08-21
  icedtea_web = adoptopenjdk-icedtea-web; # Added 2019-08-21
  idea = jetbrains; # Added 2017-04-03
  imagemagick7Big = imagemagickBig; # Added 2021-02-22
  imagemagick7 = imagemagick; # Added 2021-02-22
  imagemagick7_light = imagemagick_light; # Added 2021-02-22
  impressive = throw "impressive has been removed due to lack of released python 2 support and maintainership in nixpkgs"; # Added 2022-01-27
  i-score = throw "i-score has been removed: abandoned upstream."; # Added 2020-11-21
  inboxer = throw "inboxer has been removed as it is no longer maintained and no longer works as Google shut down the inbox service this package wrapped.";
  infiniband-diags = rdma-core; # Added 2019-08-09
  ino = throw "ino has been removed from nixpkgs, the project is stuck on python2 and upstream has archived the project."; # Added 2022-01-12
  inotifyTools = inotify-tools;
  inter-ui = inter; # Added 2021-03-27
  iops = throw "iops was removed: upstream is gone"; # Added 2022-02-06
  iproute = iproute2; # moved from top-level 2021-03-14
  ipsecTools = throw "ipsecTools has benn removed, because it was no longer maintained upstream"; # Added 2021-12-15

  ### J ###


  jack2Full = jack2; # moved from top-level 2021-03-14
  jamomacore = throw "jamomacore has been removed: abandoned upstream."; # Added 2020-11-21
  jbidwatcher = throw "jbidwatcher was discontinued in march 2021"; # Added 2021-03-15
  jbuilder = dune_1; # Added 2018-09-09
  jellyfin_10_5 = throw "Jellyfin 10.5 is no longer supported and contains a security vulnerability. Please upgrade to a newer version."; # Added 2021-04-26
  jikes = throw "jikes was deprecated on 2019-10-07: abandoned by upstream";
  joseki = apache-jena-fuseki; # Added 2016-02-28
  journalbeat7 = throw "journalbeat has been removed upstream. Use filebeat with the journald input instead.";

  # Julia
  julia_07 = throw "julia_07 has been deprecated in favor of the latest LTS version"; # Added 2020-09-15
  julia_1 = throw "julia_1 has been deprecated in favor of julia_10 as it was ambiguous"; # Added 2021-03-13
  julia_11 = throw "julia_11 has been deprecated in favor of the latest stable version"; # Added 2020-09-15
  julia_13 = throw "julia_13 has been deprecated in favor of the latest stable version"; # Added 2021-03-13
  julia_10-bin = throw "julia_10-bin has been deprecated in favor of the latest LTS version"; # Added 2021-12-02

  json_glib = json-glib; # Added 2018-02-25
  jvmci8 = throw "graalvm8 and its tools were deprecated in favor of graalvm8-ce"; # Added 2021-10-15

  ### K ###

  k3d = throw "k3d has been removed because it was broken and has seen no release since 2016"; # Added 2022-01-04
  k9copy = throw "k9copy has been removed from nixpkgs, as there is no upstream activity"; # Added 2020-11-06
  kafkacat = kcat; # Added 2021-10-07
  kbdKeymaps = throw "kbdKeymaps is not needed anymore since dvp and neo are now part of kbd"; # Added 2021-04-11
  kdeconnect = plasma5Packages.kdeconnect-kde; # Added 2020-10-28
  kdecoration-viewer = throw "kdecoration-viewer has been removed from nixpkgs, as there is no upstream activity"; # Added 2020-06-16
  kdiff3-qt5 = kdiff3; # Added 2017-02-18
  keepass-keefox = keepass-keepassrpc; # backwards compatibility alias, added 2018-02
  keepassx-community = keepassxc; # Added 2017-11
  keepassx-reboot = keepassx-community; # Added 2017-02-01
  keepassx2-http = keepassx-reboot; # Added 2016-10-17
  keepnote = throw "keepnote has been removed from nixpkgs, as it is stuck on python2."; # Added 2022-01-01
  kerberos = libkrb5; # moved from top-level 2021-03-14
  kexectools = kexec-tools; # Added 2021-09-03
  keybase-go = keybase; # Added 2016-08-24
  keymon = throw "keymon has been removed from nixpkgs, as it's abandoned and archived."; # Added 2019-12-10
  keysmith = libsForQt5.plasmaMobileGear.keysmith; # Added 2021-07-14
  kibana7-oss = throw "kibana7-oss has been removed, as the distribution is no longer provided by upstream. https://github.com/NixOS/nixpkgs/pull/114456"; # Added 2021-06-09
  kicad-with-packages3d = kicad; # Added 2019-11-25
  kindlegen = throw "kindlegen has been removed from nixpkgs, as it's abandoned and no longer available for download."; # Added 2021-03-09
  kinetic-cpp-client = throw "kinetic-cpp-client has been removed from nixpkgs, as it's abandoned."; # Added 2020-04-28
  kino = throw "kino has been removed because it was broken and abandoned"; # Added 2021-04-25
  knockknock = throw "knockknock has been removed from nixpkgs because the upstream project is abandoned."; # Added 2022-01-01
  kodiGBM = kodi-gbm;
  kodiPlain = kodi;
  kodiPlainWayland = kodi-wayland;
  kodiPlugins = kodiPackages; # Added 2021-03-09;
  kramdown-rfc2629 = rubyPackages.kramdown-rfc2629; # Added 2021-03-23
  krename-qt5 = krename; # Added 2017-02-18
  krita-beta = krita; # moved from top-level 2021-12-23
  kvm = qemu_kvm; # Added 2018-04-25

  ### L ###

  lastfmsubmitd = throw "lastfmsubmitd was removed from nixpkgs as the project is abandoned"; # Added 2022-01-01
  latinmodern-math = lmmath;
  letsencrypt = certbot; # Added 2016-05-16
  libGL_driver = mesa.drivers; # Added 2019-05-28
  libaudit = audit; # Added 2018-04-25
  libcanberra_gtk2 = libcanberra-gtk2; # Added 2018-02-25
  libcanberra_gtk3 = libcanberra-gtk3; # Added 2018-02-25
  libcap_manpages = libcap.doc; # Added 2016-04-29
  libcap_pam = if stdenv.isLinux then libcap.pam else null; # Added 2016-04-29
  libcap_progs = libcap.out; # Added 2016-04-29
  libco-canonical = throw "libco-canonical: Canonical deleted the repo, libco-canonical is not used anymore."; # Added 2021-05-16
  libcroco = throw "libcroco has been removed as it's no longer used in any derivations."; # Added 2020-03-04
  libdbusmenu-glib = libdbusmenu; # Added 2018-05-01
  libdbusmenu_qt5 = libsForQt5.libdbusmenu; # Added 2015-12-19
  liberation_ttf_v1_from_source = liberation_ttf_v1; # Added 2018-12-12
  liberation_ttf_v2_from_source = liberation_ttf_v2; # Added 2018-12-12
  liberationsansnarrow = liberation-sans-narrow; # Added 2018-12-12
  libgksu = throw "libgksu has been removed"; # Added 2022-01-16
  libgnome_keyring = libgnome-keyring; # Added 2018-02-25
  libgnome_keyring3 = libgnome-keyring3; # Added 2018-02-25
  libgpgerror = libgpg-error; # Added 2021-09-04
  libgroove = throw "libgroove has been removed, because it depends on an outdated and insecure version of ffmpeg"; # Added 2022-01-21
  libgumbo = gumbo; # Added 2018-01-21
  libindicate = throw "libindacate has been removed from nixpkgs, as it's abandoned and uses deprecated libraries"; # Added 2019-12-10
  libindicate-gtk2 = throw "libindacate-gtk3 has been removed from nixpkgs, as it's abandoned and uses deprecated libraries"; # Added 2019-12-10
  libindicate-gtk3 = throw "libindacate-gtk2 has been removed from nixpkgs, as it's abandoned and uses deprecated libraries"; # Added 2019-12-10
  libintlOrEmpty = lib.optional (!stdenv.isLinux || stdenv.hostPlatform.libc != "glibc") gettext; # Added 2018-03-14
  libjpeg_drop = libjpeg_original; # Added 2020-06-05
  libjson_rpc_cpp = libjson-rpc-cpp; # Added 2017-02-28
  libkml = throw "libkml has been removed from nixpkgs, as it's abandoned and no package needed it."; # Added 2021-11-09
  liblapackWithoutAtlas = lapack-reference; # Added 2018-11-05
  liblastfm = libsForQt5.liblastfm; # Added 2020-06-14
  liblrdf = lrdf; # Added 2018-04-25
  libmsgpack = msgpack; # Added 2018-08-17
  libosmpbf = throw "libosmpbf was removed because it is no longer required by osrm-backend";
  libqmatrixclient = throw "libqmatrixclient was renamed to libquotient"; # Added 2020-04-09
  libqrencode = qrencode; # Added 2019-01-01
  librdf = lrdf; # Added 2020-03-22
  librecad2 = librecad; # backwards compatibility alias, added 2015-10
  librsync_0_9 = throw "librsync_0_9 has been removed"; # Added 2021-07-24
  libseat = seatd; # Added 2021-06-24
  libsexy = throw "libsexy has been removed from nixpkgs, as it's abandoned and no package needed it."; # Added 2019-12-10
  libstdcxxHook = throw "libstdcxx hook has been removed because cc-wrapper is now directly aware of the c++ standard library intended to be used."; # Added 2020-06-22
  libsysfs = sysfsutils; # Added 2018-04-25
  libtidy = html-tidy; # Added 2014-12-21
  libtorrentRasterbar = libtorrent-rasterbar; # Added 2020-12-20
  libtorrentRasterbar-1_1_x = libtorrent-rasterbar-1_1_x; # Added 2020-12-20
  libtorrentRasterbar-1_2_x = libtorrent-rasterbar-1_2_x; # Added 2020-12-20
  libtorrentRasterbar-2_0_x = libtorrent-rasterbar-2_0_x; # Added 2020-12-20
  libtxc_dxtn = throw "libtxc_dxtn was removed 2020-03-16, now integrated in Mesa";
  libtxc_dxtn_s2tc = throw "libtxc_dxtn_s2tc was removed 2020-03-16, now integrated in Mesa";
  libudev = udev; # Added 2018-04-25
  libungif = giflib; # Added 2020-02-12
  libusb = libusb1; # Added 2020-04-28
  libva-full = libva; # Added 2018-03-26
  libva1-full = libva1; # Added 2018-03-26
  libwnck3 = libwnck;
  lilypond-unstable = lilypond; # Added 2021-03-11
  lilyterm = throw "lilyterm has been removed from nixpkgs, because it was relying on a vte version that depended on python2."; # Added 2022-01-14
  lilyterm-git = throw "lilyterm-git has been removed from nixpkgs, because it was relying on a vte version that depended on python2."; # Added 2022-01-14
  links = links2; # Added 2016-01-31
  linuxband = throw "linuxband has been removed from nixpkgs, as it's abandoned upstream."; # Added 2021-12-09

  # Linux kernels
  linux-rt_5_10 = linuxKernel.kernels.linux_rt_5_10;
  linux-rt_5_4 = linuxKernel.kernels.linux_rt_5_4;
  linuxPackages_4_14 = linuxKernel.packages.linux_4_14;
  linuxPackages_4_19 = linuxKernel.packages.linux_4_19;
  linuxPackages_4_4 = linuxKernel.packages.linux_4_4;
  linuxPackages_4_9 = linuxKernel.packages.linux_4_9;
  linuxPackages_5_10 = linuxKernel.packages.linux_5_10;
  linuxPackages_5_15 = linuxKernel.packages.linux_5_15;
  linuxPackages_5_16 = linuxKernel.packages.linux_5_16;
  linuxPackages_5_4 = linuxKernel.packages.linux_5_4;
  linuxPackages_hardkernel_4_14 = linuxKernel.packages.hardkernel_4_14;
  linuxPackages_rpi0 = linuxKernel.packages.linux_rpi1;
  linuxPackages_rpi1 = linuxKernel.packages.linux_rpi1;
  linuxPackages_rpi2 = linuxKernel.packages.linux_rpi2;
  linuxPackages_rpi3 = linuxKernel.packages.linux_rpi3;
  linuxPackages_rpi4 = linuxKernel.packages.linux_rpi4;
  linuxPackages_rt_5_10 = linuxKernel.packages.linux_rt_5_10;
  linuxPackages_rt_5_4 = linuxKernel.packages.linux_rt_5_4;
  linux_4_14 = linuxKernel.kernels.linux_4_14;
  linux_4_19 = linuxKernel.kernels.linux_4_19;
  linux_4_4 = linuxKernel.kernels.linux_4_4;
  linux_4_9 = linuxKernel.kernels.linux_4_9;
  linux_5_10 = linuxKernel.kernels.linux_5_10;
  linux_5_15 = linuxKernel.kernels.linux_5_15;
  linux_5_16 = linuxKernel.kernels.linux_5_16;
  linux_5_4 = linuxKernel.kernels.linux_5_4;
  linux_mptcp_95 = linuxKernel.kernels.linux_mptcp_95;
  linux_rpi0 = linuxKernel.kernels.linux_rpi1;
  linux_rpi1 = linuxKernel.kernels.linux_rpi1;
  linux_rpi2 = linuxKernel.kernels.linux_rpi2;
  linux_rpi3 = linuxKernel.kernels.linux_rpi3;
  linux_rpi4 = linuxKernel.kernels.linux_rpi4;

  # Added 2020-04-04
  linuxPackages_testing_hardened = throw "linuxPackages_testing_hardened has been removed, please use linuxPackages_latest_hardened";
  linux_testing_hardened = throw "linux_testing_hardened has been removed, please use linux_latest_hardened";

  # Added 2021-04-04
  linuxPackages_xen_dom0 = linuxPackages;
  linuxPackages_latest_xen_dom0 = linuxPackages_latest;
  linuxPackages_xen_dom0_hardened = linuxPackages_hardened;
  linuxPackages_latest_xen_dom0_hardened = linuxPackages_latest_hardened;

  # Added 2021-08-16
  linuxPackages_latest_hardened = throw ''
    The attribute `linuxPackages_hardened_latest' was dropped because the hardened patches
    frequently lag behind the upstream kernel. In some cases this meant that this attribute
    had to refer to an older kernel[1] because the latest hardened kernel was EOL and
    the latest supported kernel didn't have patches.

    If you want to use a hardened kernel, please check which kernel minors are supported
    and use a versioned attribute, e.g. `linuxPackages_5_10_hardened'.

    [1] for more context: https://github.com/NixOS/nixpkgs/pull/133587
  '';
  linux_latest_hardened = linuxPackages_latest_hardened;

  linux-steam-integration = throw "linux-steam-integration has been removed, as the upstream project has been abandoned"; # Added 2020-05-22

  loadcaffe = throw "loadcaffe has been removed, as the upstream project has been abandoned"; # Added 2020-03-28
  lobster-two = google-fonts; # Added 2021-07-22
  love_0_7 = throw "love_0_7 was removed because it is a very old version and no longer used by any package in nixpkgs"; # Added 2022-01-15
  love_0_8 = throw "love_0_8 was removed because it is a very old version and no longer used by any package in nixpkgs"; # Added 2022-01-15
  love_0_9 = throw "love_0_9 was removed because was broken for a long time and no longer used by any package in nixpkgs"; # Added 2022-01-15
  lprof = throw "lprof has been removed as it's unmaintained upstream and broken in nixpkgs since a while ago"; # Added 2021-02-15
  lttngTools = lttng-tools; # Added 2014-07-31
  lttngUst = lttng-ust; # Added 2014-07-31
  lua5_1_sockets = lua51Packages.luasocket; # Added 2017-05-02
  lua5_expat = luaPackages.luaexpat; # Added 2017-05-02
  lua5_sec = luaPackages.luasec; # Added 2017-05-02
  lumpy = throw "lumpy has been removed from nixpkgs, as it is stuck on python2."; # Added 2022-01-12
  lxappearance-gtk3 = throw "lxappearance-gtk3 has been removed. Use lxappearance instead, which now defaults to Gtk3"; # Added 2020-06-03
  lzma = xz; # moved from top-level 2021-03-14

  ### M ###

  m3d-linux = m33-linux; # Added 2016-08-13
  mail-notification = throw "mail-notification has been removed from nixpkgs, as it's unmaintained and has dependencies on old gnome libraries we want to remove"; # Added 2021-08-21
  mailpile = throw "mailpile was removed from nixpkgs, as it is stuck on python2."; # Added 2022-01-12
  man_db = man-db; # Added 2016-05
  manpages = man-pages; # Added 2015-12-06
  marathon = throw "marathon has been removed from nixpkgs, as it's unmaintained"; # Added 2020-08-15
  mariadb-client = hiPrio mariadb.client; #added 2019.07.28
  matcha = throw "matcha was renamed to matcha-gtk-theme"; # added 2020-05-09
  mathics = throw "mathics has been removed from nixpkgs, as it's unmaintained"; # Added 2020-08-15
  matrique = spectral; # Added 2020-01-27
  mbedtls_1_3 = throw "mbedtls_1_3 is end of life, see https://tls.mbed.org/kb/how-to/upgrade-2.0"; # Added 2019-12-08
  mcgrid = throw "mcgrid has been removed from nixpkgs, as it's not compatible with rivet 3"; # Added 2020-05-23
  mcomix = throw "mcomix has been removed from nixpkgs, as it's unmaintained; try mcomix3 a Python 3 fork"; # Added 2019-12-10, modified 2020-11-25
  mediatomb = throw "mediatomb is no longer maintained upstream, use gerbera instead"; # added 2022-01-04
  meme = meme-image-generator; # Added 2021-04-21
  memtest86 = memtest86plus; # Added 2019-05-08
  mercurial_4 = throw "mercurial_4 has been removed as it's unmaintained"; # Added 2021-10-18
  mesos = throw "mesos has been removed from nixpkgs, as it's unmaintained"; # Added 2020-08-15
  mess = mame; # Added 2019-10-30
  metamorphose2 = throw "metamorphose2 has been removed from nixpkgs, as it was stuck on python2."; # Added 2022-01-12
  mididings = throw "mididings has been removed from nixpkgs as it doesn't support recent python3 versions and its upstream stopped maintaining it."; # Added 2022-01-12
  midoriWrapper = midori; # Added 2015-01
  mime-types = mailcap; # Added 2022-01-21
  mimms = throw "mimms has been removed from nixpkgs as the upstream project is stuck on python2."; # Added 2022-01-01
  minergate-cli = throw "minergatecli has been removed from nixpkgs, because the package is unmaintained and the site has a bad reputation"; # Added 2021-08-13
  minergate = throw "minergate has been removed from nixpkgs, because the package is unmaintained and the site has a bad reputation"; # Added 2021-08-13
  minetime = throw "minetime has been removed from nixpkgs, because it was discontinued 2021-06-22"; # Added 2021-10-14
  mirage = throw "mirage has been removed from nixpkgs, as it's unmaintained"; # Added 2019-12-10
  mist = throw "mist has been removed as the upstream project has been abandoned, see https://github.com/ethereum/mist#mist-browser-deprecated"; # Added 2020-08-15
  mlt-qt5 = libsForQt5.mlt; # Added 2015-12-19
  mobile_broadband_provider_info = mobile-broadband-provider-info; # Added 2018-02-25
  moby = throw "moby has been removed, merged into linuxkit in 2018.  Use linuxkit instead.";
  module_init_tools = kmod; # Added 2016-04-22
  monero = monero-cli; # Added 2021-11-28
  monodevelop = throw "monodevelop has been removed from nixpgks"; # Added 2022-01-15
  mopidy-gmusic = throw "mopidy-gmusic has been removed because Google Play Music was discontinued"; # Added 2021-03-07
  mopidy-local-images = throw "mopidy-local-images has been removed as it's unmaintained. Its functionality has been merged into the mopidy-local extension."; # Added 2020-10-18
  mopidy-local-sqlite = throw "mopidy-local-sqlite has been removed as it's unmaintained. Its functionality has been merged into the mopidy-local extension."; # Added 2020-10-18

  morituri = whipper; # Added 2018-09-13
  mozart-binary = mozart2-binary; # Added 2019-09-23
  mozart = mozart2-binary; # Added 2019-09-23
  mpc_cli = mpc-cli; # moved from top-level 2022-01-24
  mpd_clientlib = libmpdclient; # Added 2021-02-11
  mpich2 = mpich; # Added 2018-08-06
  msf = metasploit; # Added 2018-04-25
  multimc = throw "multimc was removed from nixpkgs; use polymc instead (see https://github.com/NixOS/nixpkgs/pull/154051 for more information)"; # Added 2022-01-08
  mumble_git = pkgs.mumble; # Added 2019-08-01
  murmur_git = pkgs.murmur; # Added 2019-08-01
  mysql-client = hiPrio mariadb.client;
  mysql = mariadb; # moved from top-level 2021-03-14

  # NOTE: 2018-07-12: legacy alias:
  # grsecurity business is done: https://www.theregister.co.uk/2018/02/08/bruce_perens_grsecurity_anti_slapp/

  # floating point textures patents are expired,
  # so package reduced to alias
  mesa_drivers = mesa.drivers;
  mesa_noglu = mesa; # Added 2019-05-28

  mpv-with-scripts = self.wrapMpv self.mpv-unwrapped { }; # Added 2020-05-22
  mssys = ms-sys; # Added 2015-12-13
  multipath_tools = multipath-tools; # Added 2016-01-21
  mumsi = throw "mumsi has been removed from nixpkgs, as it's unmaintained and does not build anymore"; # Added 2021-11-18
  mupen64plus1_5 = mupen64plus; # Added 2016-02-12
  mx = throw "graalvm8 and its tools were deprecated in favor of graalvm8-ce"; # Added 2021-10-15
  mxisd = throw "mxisd has been removed from nixpkgs as it has reached end of life, see https://github.com/kamax-matrix/mxisd/blob/535e0a5b96ab63cb0ddef90f6f42c5866407df95/EOL.md#end-of-life-notice . ma1sd may be a suitable alternative."; # Added 2021-04-15
  mysqlWorkbench = mysql-workbench; # Added 2017-01-19

  ### N ###

  net_snmp = net-snmp; # Added 2019-12-21
  nagiosPluginsOfficial = monitoring-plugins;
  navit = throw "navit has been removed from nixpkgs, due to being unmaintained"; # Added 2021-06-07
  ncat = nmap; # Added 2016-01-26
  neap = throw "neap was removed from nixpkgs, as it relies on python2"; # Added 2022-01-12
  netcat-openbsd = libressl.nc; # Added 2018-04-25
  netease-cloud-music = throw "netease-cloud-music has been removed together with deepin"; # Added 2020-08-31
  networkmanager_fortisslvpn = networkmanager-fortisslvpn; # Added 2018-02-25
  networkmanager_iodine = networkmanager-iodine; # Added 2018-02-25
  networkmanager_l2tp = networkmanager-l2tp; # Added 2018-02-25
  networkmanager_openconnect = networkmanager-openconnect; # Added 2018-02-25
  networkmanager_openvpn = networkmanager-openvpn; # Added 2018-02-25
  networkmanager_vpnc = networkmanager-vpnc; # Added 2018-02-25
  neutral-style = throw "neural-style has been removed, as the upstream project has been abandoned"; # Added 2020-03-28
  nfsUtils = nfs-utils; # Added 2014-12-06
  nginxUnstable = nginxMainline; # Added 2018-04-25
  nilfs_utils = nilfs-utils; # Added 2018-04-25
  nix-direnv-flakes = nix-direnv;
  nix-review = nixpkgs-review; # Added 2019-12-22
  nixFlakes = nixVersions.stable; # Added 2021-05-21
  nixStable = nixVersions.stable; # Added 2022-01-24
  nixUnstable = nixVersions.unstable; # Added 2022-01-26
  nix_2_3 = nixVersions.nix_2_3;
  nix_2_4 = nixVersions.nix_2_4;
  nix_2_5 = nixVersions.nix_2_5;
  nix_2_6 = nixVersions.nix_2_6;
  nmap-unfree = nmap; # Added 2021-04-06
  nmap_graphical = nmap-graphical; # Added 2017-01-19
  nologin = shadow; # Added 2018-04-25
  nordic-polar = throw "nordic-polar was removed on 2021-05-27, now integrated in nordic"; # Added 2021-05-27
  noto-fonts-cjk = noto-fonts-cjk-sans; # Added 2021-12-16
  nottetris2 = throw "nottetris2 was removed because it is unmaintained by upstream and broken"; # Added 2022-01-15
  now-cli = throw "now-cli has been replaced with nodePackages.vercel"; # Added 2021-08-05
  nxproxy = nx-libs; # Added 2019-02-15
  nylas-mail-bin = throw "nylas-mail-bin was deprecated on 2019-09-11: abandoned by upstream";

  ### O ###

  oracleXE = throw "oracleXE has been removed, as it's heavily outdated and unmaintained."; # Added 2020-10-09
  OVMF-CSM = throw "OVMF-CSM has been removed in favor of OVMFFull"; # Added 2021-10-16
  OVMF-secureBoot = throw "OVMF-secureBoot has been removed in favor of OVMFFull"; # Added 2021-10-16
  oauth2_proxy = oauth2-proxy; # Added 2021-04-18
  oblogout = throw "oblogout has been removed from nixpkgs, as it's archived upstream."; # Added 2019-12-10
  octoprint-plugins = throw "octoprint-plugins are now part of the octoprint.python.pkgs package set."; # Added 2021-01-24
  ocz-ssd-guru = throw "ocz-ssd-guru has been removed due to there being no source available"; # Added 2021-07-12
  ofp = throw "ofp is not compatible with odp-dpdk";
  olifant = throw "olifant has been removed from nixpkgs, as it was unmaintained."; # Added 2021-08-05
  onnxruntime = throw "onnxruntime has been removed due to poor maintainability"; # Added 2020-12-04
  openbazaar = throw "openbazzar has been removed from nixpkgs as upstream has abandoned the project"; # Added 2022-01-06
  openbazaar-client = throw "openbazzar-client has been removed from nixpkgs as upstream has abandoned the project"; # Added 2022-01-06
  opencascade_oce = opencascade; # Added 2018-04-25
  opencl-icd = ocl-icd; # Added 2017-01-20
  openconnect_pa = throw "openconnect_pa fork has been discontinued, support for GlobalProtect is now available in openconnect"; # Added 2021-05-21
  openelec-dvb-firmware = libreelec-dvb-firmware; # Added 2021-05-10
  openexr_ctl = ctl; # Added 2018-04-25
  openisns = open-isns; # Added 2020-01-28
  openjpeg_1 = throw "openjpeg_1 has been removed, use openjpeg_2 instead"; # Added 2021-01-24
  openjpeg_2 = openjpeg; # Added 2021-01-25
  openmpt123 = libopenmpt; # Added 2021-09-05
  opensans-ttf = open-sans; # Added 2018-12-04
  openssh_with_kerberos = openssh; # Added 2018-01-28
  orchis = orchis-theme; # Added 2021-06-09
  osquery = throw "osquery has been removed."; # Added 2019-11-24
  osxfuse = macfuse-stubs; # Added 2021-03-20
  otter-browser = throw "otter-browser has been removed from nixpkgs, as it was unmaintained"; # Added 2020-02-02
  owncloudclient = owncloud-client; # Added 2016-08

  ### P ###

  PPSSPP = ppsspp; # Added 2017-10-01

  p11_kit = p11-kit; # Added 2018-02-25
  packet-cli = metal-cli; # Added 2021-10-25
  paperless = paperless-ng; # Added 2021-06-06
  parity = openethereum; # Added 2020-08-01
  parity-ui = throw "parity-ui was removed because it was broken and unmaintained by upstream"; # Added 2022-01-10
  parquet-cpp = arrow-cpp; # Added 2018-09-08
  pass-otp = pass.withExtensions (ext: [ext.pass-otp]); # Added 2018-05-04
  pdfmod = throw "pdfmod has been removed"; # Added 2022-01-15
  pdfread = throw "pdfread has been remove because it is unmaintained for years and the sources are no longer available"; # Added 2021-07-22
  pdf-redact-tools = throw "pdf-redact-tools has been removed from nixpkgs because the upstream has abandoned the project."; # Added 2022-01-01
  pdf2htmlEx = throw "pdf2htmlEx has been removed from nixpkgs, as it was unmaintained"; # Added 2020-11-03
  perlXMLParser = perlPackages.XMLParser; # Added 2018-10-12
  perlArchiveCpio = perlPackages.ArchiveCpio; # Added 2018-10-12
  pgp-tools = signing-party; # Added 2017-03-26
  pg_tmp = ephemeralpg; # Added 2018-01-16

  # Obsolete PHP version aliases
  php73 = throw "php73 has been dropped due to the lack of maintanence from upstream for future releases."; # Added 2021-06-03
  php73Packages = php73; # Added 2021-06-03
  php73Extensions = php73; # Added 2021-06-03

  php-embed = throw ''
    php*-embed has been dropped, you can build something similar
    with the following snippet:
    php74.override { embedSupport = true; apxs2Support = false; }
  ''; # Added 2020-04-01
  php73-embed = php-embed; # Added 2020-04-01
  php74-embed = php-embed; # Added 2020-04-01

  phpPackages-embed = throw ''
    php*Packages-embed has been dropped, you can build something
    similar with the following snippet:
    (php74.override { embedSupport = true; apxs2Support = false; }).packages
  ''; # Added 2020-04-01
  php73Packages-embed = phpPackages-embed;
  php74Packages-embed = phpPackages-embed;

  php-unit = throw ''
    php*-unit has been dropped, you can build something similar with
    the following snippet:
    php74.override {
      embedSupport = true;
      apxs2Support = false;
      systemdSupport = false;
      phpdbgSupport = false;
      cgiSupport = false;
      fpmSupport = false;
    }
  ''; # Added 2020-04-01
  php73-unit = php-unit; # Added 2020-04-01
  php74-unit = php-unit; # Added 2020-04-01

  phpPackages-unit = throw ''
    php*Packages-unit has been dropped, you can build something
     similar with this following snippet:
    (php74.override {
      embedSupport = true;
      apxs2Support = false;
      systemdSupport = false;
      phpdbgSupport = false;
      cgiSupport = false;
      fpmSupport = false;
    }).packages
  ''; # Added 2020-04-01
  php73Packages-unit = phpPackages-unit;
  php74Packages-unit = phpPackages-unit;

  pidgin-with-plugins = pidgin; # Added 2016-06
  pidginlatex = pidgin-latex; # Added 2018-01-08
  pidginlatexSF = pidgin-latex; # Added 2014-11-02
  pidginmsnpecan = pidgin-msn-pecan; # Added 2018-01-08
  pidginosd = pidgin-osd; # Added 2018-01-08
  pidginotr = pidgin-otr; # Added 2018-01-08
  pidginsipe = pidgin-sipe; # Added 2018-01-08
  pidginwindowmerge = pidgin-window-merge; # Added 2018-01-08
  pifi = throw "pifi has been removed from nixpkgs, as it is no longer developed."; # Added 2022-01-19
  piwik = matomo; # Added 2018-01-16
  pkgconfig = pkg-config; # Added 2018-02-02, moved to aliases.nix 2021-01-18
  pkgconfigUpstream = pkg-configUpstream; # Added 2018-02-02
  planner = throw "planner has been removed from nixpkgs, as it is no longer developed and still uses python2/PyGTK."; # Added 2021-02-02
  pleroma-otp = pleroma; # Added 2021-07-10
  plexpy = tautulli; # plexpy got renamed to tautulli, added 2019-02-22
  pltScheme = racket; # just to be sure
  pmtools = acpica-tools; # Added 2018-11-01
  polarssl = mbedtls; # Added 2018-04-25
  polysh = throw "polysh has been removed from nixpkgs as the upstream has abandoned the project."; # Added 2022-01-01
  poppler_qt5 = libsForQt5.poppler; # Added 2015-12-19

  # postgresql
  postgresql96 = postgresql_9_6;
  postgresql_9_6 = throw "postgresql_9_6 has been removed from nixpkgs, as this version is no longer supported by upstream"; # Added 2021-12-03

  # postgresql plugins
  cstore_fdw = postgresqlPackages.cstore_fdw;
  pg_cron = postgresqlPackages.pg_cron;
  pg_hll = postgresqlPackages.pg_hll;
  pg_repack = postgresqlPackages.pg_repack;
  pg_similarity = postgresqlPackages.pg_similarity;
  pg_topn = postgresqlPackages.pg_topn;
  pgjwt = postgresqlPackages.pgjwt;
  pgroonga = postgresqlPackages.pgroonga;
  pgtap = postgresqlPackages.pgtap;
  plv8 = postgresqlPackages.plv8;
  postgis = postgresqlPackages.postgis;
  tilp2 = throw "tilp2 has been removed"; # Added 2022-01-15
  timekeeper = throw "timekeeper has been removed"; # Added 2022-01-16
  timescaledb = postgresqlPackages.timescaledb;
  tlauncher = throw "tlauncher has been removed because there questionable practices and legality concerns";
  tsearch_extras = postgresqlPackages.tsearch_extras;

  phonon = throw "phonon: Please use libsForQt5.phonon, as Qt4 support in this package has been removed."; # Added 2019-11-22
  phonon-backend-gstreamer = throw "phonon-backend-gstreamer: Please use libsForQt5.phonon-backend-gstreamer, as Qt4 support in this package has been removed."; # Added 2019-11-22
  phonon-backend-vlc = throw "phonon-backend-vlc: Please use libsForQt5.phonon-backend-vlc, as Qt4 support in this package has been removed."; # Added 2019-11-22
  pinentry_curses = pinentry-curses; # Added 2019-10-14
  pinentry_emacs = pinentry-emacs; # Added 2019-10-14
  pinentry_gnome = pinentry-gnome; # Added 2019-10-14
  pinentry_gtk2 = pinentry-gtk2; # Added 2019-10-14
  pinentry_qt = pinentry-qt; # Added 2019-10-14
  pinentry_qt5 = pinentry-qt; # Added 2020-02-11
  pmenu = throw "pmenu has been removed from nixpkgs, as its maintainer is no longer interested in the package."; # Added 2019-12-10
  privateer = throw "privateer was removed because it was broken"; # Added 2021-05-18
  processing3 = processing; # Added 2019-08-16
  procps-ng = procps; # Added 2018-06-08
  proglodyte-wasm = throw "proglodyte-wasm has been removed from nixpkgs, because it is unmaintained since 5 years with zero github stars"; # Added 2021-06-30
  proj_5 = throw "Proj-5 has been removed from nixpkgs, use proj instead."; # Added 2021-04-12
  prometheus-cups-exporter = throw "outdated and broken by design; removed by developer."; # Added 2021-03-16
  pulseaudioLight = pulseaudio; # Added 2018-04-25
  pulseeffects = throw "Use pulseeffects-legacy if you use PulseAudio and easyeffects if you use PipeWire."; # Added 2021-02-13
  pulseeffects-pw = easyeffects; # Added 2021-07-07
  pyIRCt = throw "pyIRCt has been removed from nixpkgs as it is unmaintained and python2-only";
  pyMAILt = throw "pyMAILt has been removed from nixpkgs as it is unmaintained and python2-only";
  pybind11 = throw "pybind11 was removed because pythonPackages.pybind11 for the appropriate version of Python should be used"; # Added 2021-05-14
  pybitmessage = throw "pybitmessage was removed from nixpkgs as it is stuck on python2."; # Added 2022-01-01
  pygmentex = texlive.bin.pygmentex; # Added 2019-12-15
  pyload = throw "pyload has been removed from nixpkgs, as it was unmaintained."; # Added 2021-03-21
  pynagsystemd = throw "pynagsystemd was removed as it was unmaintained and incompatible with recent systemd versions. Instead use its fork check_systemd."; # Added 2020-10-24
  pyo3-pack = maturin;
  pyrex = throw "pyrex has been removed from nixpkgs as the project is still stuck on python2."; # Added 2022-01-12
  pyrex095 = throw "pyrex has been removed from nixpkgs as the project is still stuck on python2."; # Added 2022-01-12
  pyrex096 = throw "pyrex has been removed from nixpkgs as the project is still stuck on python2."; # Added 2022-01-12
  pyrit = throw "pyrit has been removed from nixpkgs as the project is still stuck on python2."; # Added 2022-01-01
  python = python2; # Added 2022-01-11
  python-swiftclient = swiftclient; # Added 2021-09-09
  python2nix = throw "python2nix has been removed as it is outdated. Use e.g. nixpkgs-pytools instead."; # Added 2021-03-08
  pythonFull = python2Full; # Added 2022-01-11
  pythonPackages = python.pkgs; # Added 2022-01-11

  ### Q ###

  QmidiNet = qmidinet; # Added 2016-05-22
  qca-qt5 = libsForQt5.qca-qt5; # Added 2015-12-19
  qcsxcad = libsForQt5.qcsxcad; # Added 2020-11-05
  qmk_firmware = throw "qmk_firmware has been removed because it was broken"; # Added 2021-04-02
  qr-filetransfer = throw ''"qr-filetransfer" has been renamed to "qrcp"''; # Added 2020-12-02
  qt-3 = throw "qt-3 has been removed from nixpkgs, as it's unmaintained and insecure"; # Added 2021-02-15
  qt-recordmydesktop = throw "qt-recordmydesktop has been removed from nixpkgs, as it's abandoned and uses deprecated libraries"; # Added 2019-12-10
  qt5ct = libsForQt5.qt5ct; # Added 2021-12-27
  qtcurve = libsForQt5.qtcurve; # Added 2020-11-07
  qtkeychain = throw "the qtkeychain attribute (qt4 version) has been removes, use the qt5 version: libsForQt5.qtkeychain"; # Added 2021-08-04
  quagga = throw "quagga is no longer maintained upstream"; # Added 2021-04-22
  quake3game = ioquake3; # Added 2016-01-14
  quaternion-git = throw "quaternion-git has been removed in favor of the stable version 'quaternion'"; # Added 2020-04-09
  quilter = throw "quilter has been removed from nixpkgs, as it was unmaintained."; # Added 2021-08-03
  qvim = throw "qvim has been removed."; # Added 2020-08-31
  qweechat = throw "qweechat has been removed because it was broken"; # Added 2021-03-08
  qwt6 = libsForQt5.qwt; # Added 2015-12-19

  ### R ###

  radare2-cutter = cutter; # Added 2021-03-30
  raspberrypi-tools = throw "raspberrypi-tools has been removed in favor of identical 'libraspberrypi'"; # Added 2020-12-24
  rawdog = throw "rawdog has been removed from nixpkgs as it still requires python2."; # Added 2022-01-01
  rdf4store = throw "rdf4store has been removed from nixpkgs."; # Added 2019-12-21
  rdiff_backup = rdiff-backup; # Added 2014-11-23
  rdmd = dtools; # Added 2017-08-19
  readline80 = throw "readline-8.0 is no longer supported in nixpkgs, please use 'readline' for main supported version or 'readline81' for most recent version"; # Added 2021-04-22
  recordmydesktop = throw "recordmydesktop has been removed from nixpkgs, as it's unmaintained and uses deprecated libraries"; # Added 2019-12-10
  redkite = throw "redkite was archived by upstream"; # Added 2021-04-12
  redshift-wlr = throw "redshift-wlr has been replaced by gammastep"; # Added 2021-12-25
  renpy = throw "renpy has been removed from nixpkgs, it was unmaintained and the latest packaged version required python2."; # Added 2022-01-12
  residualvm = throw "residualvm was merged to scummvm code in 2018-06-15; consider using scummvm"; # Added 2021-11-27
  retroArchCores = throw "retroArchCores has been removed. Please use overrides instead, e.g.: `retroarch.override { cores = with libretro; [ ... ]; }`"; # Added 2021-11-19
  retroshare06 = retroshare;
  rfkill = throw "rfkill has been removed, as it's included in util-linux"; # Added 2020-08-23
  riak-cs = throw "riak-cs is not maintained anymore"; # Added 2020-10-14
  rimshot = throw "rimshot has been removed, because it is broken and no longer maintained upstream"; # Added 2022-01-15
  ring-daemon = jami-daemon; # Added 2021-10-26
  rkt = throw "rkt was archived by upstream"; # Added 2020-05-16
  rng_tools = rng-tools; # Added 2018-10-24
  robomongo = robo3t; #added 2017-09-28
  rocm-runtime-ext = throw "rocm-runtime-ext has been removed, since its functionality was added to rocm-runtime"; #added 2020-08-21
  rpiboot-unstable = rpiboot; # Added 2021-07-30
  rssglx = rss-glx; #added 2015-03-25
  rssh = throw "rssh has been removed from nixpkgs: no upstream releases since 2012, several known CVEs"; # Added 2020-08-25
  rtv = throw "rtv was archived by upstream. Consider using tuir, an actively maintained fork"; # Added 2021-08-08
  rubyMinimal = throw "rubyMinimal was removed due to being unused";
  rubygems = throw "rubygems was deprecated on 2016-03-02: rubygems is now bundled with ruby";
  runCommandNoCC = runCommand;
  runCommandNoCCLocal = runCommandLocal;
  runwayml = throw "runwayml is now a webapp"; # Added 2021-04-17
  rustracerd = throw "rustracerd has been removed because it is broken and unmaintained"; # Added 2021-10-19
  rxvt_unicode = rxvt-unicode-unwrapped; # Added 2020-02-02
  rxvt_unicode-with-plugins = rxvt-unicode; # Added 2020-02-02

  # The alias for linuxPackages*.rtlwifi_new is defined in ./all-packages.nix,
  # due to it being inside the linuxPackagesFor function.
  rtlwifi_new-firmware = rtw88-firmware; # Added 2021-03-14

  ### S ###

  s2n = s2n-tls; # Added 2021-03-03
  s6Dns = s6-dns; # Added 2018-07-23
  s6LinuxUtils = s6-linux-utils; # Added 2018-07-23
  s6Networking = s6-networking; # Added 2018-07-23
  s6PortableUtils = s6-portable-utils; # Added 2018-07-23
  sagemath = sage; # Added 2018-10-27
  sam = deadpixi-sam; # Added 2018-04-25
  samsungUnifiedLinuxDriver = samsung-unified-linux-driver; # Added 2016-01-25
  sane-backends-git = sane-backends; # Added 2021-02-19
  saneBackends = sane-backends; # Added 2016-01-02
  saneBackendsGit = sane-backends; # Added 2016-01-02
  saneFrontends = sane-frontends; # Added 2016-01-02
  scaff = throw "scaff is deprecated - replaced by https://gitlab.com/jD91mZM2/inc (not in nixpkgs yet)"; # Added 2020-03-01
  scim = sc-im; # Added 2016-01-22
  scollector = bosun; # Added 2018-04-25
  scyther = throw "scyther has been removed since it currently only supports Python 2, see https://github.com/cascremers/scyther/issues/20"; # Added 2021-10-07
  sdlmame = mame; # Added 2019-10-30
  seeks = throw "seeks has been removed from nixpkgs, as it was unmaintained"; # Added 2020-06-21
  seg3d = throw "seg3d has been removed from nixpkgs (2019-11-10)";
  sepolgen = throw "sepolgen was merged into selinux-python"; # Added 2021-11-11
  shared_mime_info = shared-mime-info; # Added 2018-02-25
  shellinabox = throw "shellinabox has been removed from nixpkgs, as it was unmaintained upstream"; # Added 2021-12-15
  sickbeard = throw "sickbeard has been removed from nixpkgs, as it was unmaintained."; # Added 2022-01-01
  sickrage = throw "sickbeard has been removed from nixpkgs, as it was unmaintained."; # Added 2022-01-01
  sigurlx = throw "sigurlx has been removed (upstream is gone)"; # Added 2022-01-24
  skrooge2 = skrooge; # Added 2017-02-18
  sky = throw "sky has been removed from nixpkgs (2020-09-16)";
  skype = skypeforlinux; # Added 2017-07-27
  skype4pidgin = throw "skype4pidgin has been remove from nixpkgs, because it stopped working when classic Skype was retired."; # Added 2021-07-14
  skype_call_recorder = throw "skype_call_recorder has been removed from nixpkgs, because it stopped working when classic Skype was retired."; # Added 2020-10-31
  slack-dark = slack; # Added 2020-03-27
  slic3r-prusa3d = prusa-slicer; # Added 2019-05-21
  slim = throw "slim has been removed. Please use a different display-manager"; # Added 2019-11-11
  slimThemes = throw "slimThemes has been removed because slim has been also"; # Added 2019-11-11
  slurm-full = slurm; # Added 2018-05-1
  slurm-llnl = slurm; # renamed July 2017
  slurm-llnl-full = slurm-full; # renamed July 2017
  smbclient = samba; # Added 2018-04-25
  smugline = throw "smugline has been removed from nixpkgs, as it's unmaintained and depends on deprecated libraries."; # Added 2020-11-04
  solr_8 = solr; # Added 2021-01-30

  # Added 2020-02-10
  sourceHanSansPackages = {
    japanese = source-han-sans;
    korean = source-han-sans;
    simplified-chinese = source-han-sans;
    traditional-chinese = source-han-sans;
  };
  source-han-sans-japanese = source-han-sans;
  source-han-sans-korean = source-han-sans;
  source-han-sans-simplified-chinese = source-han-sans;
  source-han-sans-traditional-chinese = source-han-sans;
  sourceHanSerifPackages = {
    japanese = source-han-serif;
    korean = source-han-serif;
    simplified-chinese = source-han-serif;
    traditional-chinese = source-han-serif;
  };
  source-han-serif-japanese = source-han-serif;
  source-han-serif-korean = source-han-serif;
  source-han-serif-simplified-chinese = source-han-serif;
  source-han-serif-traditional-chinese = source-han-serif;
  source-sans-pro = source-sans; # Added 2021-10-20
  source-serif-pro = source-serif; # Added 2021-10-20

  spaceOrbit = space-orbit; # added 2016-05-23
  spectral = neochat; # Added 2020-12-27
  speech_tools = speech-tools; # added 2018-04-25
  speedtest_cli = speedtest-cli;  # added 2015-02-17
  spice_gtk = spice-gtk; # added 2018-02-25
  spice_protocol = spice-protocol; # added 2018-02-25
  spidermonkey_1_8_5 = throw "spidermonkey_1_8_5 has been removed, because it is based on Firefox 4.0 from 2011."; # added 2021-05-03
  spidermonkey_38 = throw "spidermonkey_38 has been removed. Please use spidermonkey_78 instead."; # Added 2021-03-21
  spidermonkey_52 = throw "spidermonkey_52 has been removed. Please use spidermonkey_78 instead."; # Added 2019-10-16
  spidermonkey_60 = throw "spidermonkey_60 has been removed. Please use spidermonkey_78 instead."; # Added 2021-03-21
  spidermonkey_68 = throw "spidermonkey_68 has been removed. Please use spidermonkey_91 instead."; # added 2022-01-04
  # spidermonkey is not ABI upwards-compatible, so only allow this for nix-shell
  spidermonkey = spidermonkey_78; # Added 2020-10-09
  spring-boot = spring-boot-cli; # added 2020-04-24
  sqlite3_analyzer = sqlite-analyzer; # added 2018-05-22
  sqliteInteractive = sqlite-interactive; # Added 2014-12-06
  squid4 = squid;  # added 2019-08-22
  sshfsFuse = sshfs-fuse; # added 2016-09
  stanchion = throw "Stanchion was part of riak-cs which is not maintained anymore"; # added 2020-10-14
  stumpwm-git = throw "stumpwm-git has been broken for a long time and lispPackages.stumpwm follows Quicklisp that is close to git version"; # Added 2021-05-09
  subversion19 = throw "subversion19 has been removed as it has reached its end of life"; # Added 2021-03-31
  sundials_3 = throw "sundials_3 was removed in 2020-02. outdated and no longer needed";
  surf-webkit2 = surf; # Added 2017-04-02
  svgcleaner = throw "svgcleaner has been removed."; # Added 2021-11-17
  swec = throw "swec has been removed; broken and abandoned upstream."; # Added 2021-10-14
  swfdec = throw "swfdec has been removed as broken and unmaintained."; # Added 2020-08-23
  swtpm-tpm2 = swtpm; # Added 2021-02-26
  syncthing-cli = syncthing; # Added 2021-04-06
  synology-drive = throw "synology-drive has been superseded by synology-drive-client"; # Added 2021-11-26
  system_config_printer = system-config-printer; # Added 2016-01-03
  systemd-cryptsetup-generator = throw "systemd-cryptsetup-generator is now included in the systemd package"; # Added 2020-07-12
  systemd_with_lvm2 = throw "systemd_with_lvm2 is obsolete, enabled by default via the lvm module"; # Added 2020-07-12
  systool = sysfsutils; # Added 2018-04-25

  ### T ###

  tahoelafs = tahoe-lafs; # Added 2018-03-26
  tangogps = foxtrotgps; # Added 2020-01-26
  tdm = throw "tdm has been removed because nobody can figure out how to fix OpenAL integration. Use precompiled binary and `steam-run` instead.";
  telepathy-qt = throw "telepathy-qt no longer supports Qt 4. Please use libsForQt5.telepathy instead."; # Added 2020-07-02
  telepathy_farstream = telepathy-farstream; # Added 2018-02-25
  telepathy_gabble = telepathy-gabble; # Added 2018-02-25
  telepathy_glib = telepathy-glib; # Added 2018-02-25
  telepathy_haze = telepathy-haze; # Added 2018-02-25
  telepathy_idle = telepathy-idle; # Added 2018-02-25
  telepathy_logger = telepathy-logger; # Added 2018-02-25
  telepathy_mission_control = telepathy-mission-control; # Added 2018-02-25
  telepathy_qt = telepathy-qt; # Added 2018-02-25
  telepathy_qt5 = libsForQt5.telepathy; # Added 2015-12-19
  telepathy_salut = telepathy-salut; # Added 2018-02-25
  telnet = inetutils; # Added 2018-05-15
  terminus = throw "terminus has been removed, it was unmaintained in nixpkgs"; # Added 2021-08-21
  terraform-provider-ibm = terraform-providers.ibm; # Added 2018-09-28
  terraform-provider-libvirt = terraform-providers.libvirt; # Added 2018-09-28
  terraform-provider-lxd = terraform-providers.lxd; # Added 2020-03-16
  terraform_0_12 = throw "terraform_0_12 has been removed from nixpkgs on 2021/01";
  terraform_1_0 = throw "terraform_1_0 has been renamed to terraform_1"; # Added 2021-12-08
  terraform_1_0_0 = throw "terraform_1_0_0 has been renamed to terraform_1"; # Added 2021-06-15
  tesseract_4 = tesseract4; # Added 2018-12-19
  tex-gyre-bonum-math = tex-gyre-math.bonum; # Added 2018-04-03
  tex-gyre-pagella-math = tex-gyre-math.pagella; # Added 2018-04-03
  tex-gyre-schola-math = tex-gyre-math.schola; # Added 2018-04-03
  tex-gyre-termes-math = tex-gyre-math.termes; # Added 2018-04-03
  tftp_hpa = tftp-hpa; # Added 2015-04-03
  thunderbird-68 = throw "Thunderbird 68 reached end of life with its final release 68.12.0 on 2020-08-25.";
  thunderbird-bin-68 = thunderbird-68;
  timescale-prometheus = promscale; # Added 2020-09-29
  timetable = throw "timetable has been removed, as the upstream project has been abandoned"; # Added 2021-09-05
  togglesg-download = throw "togglesg-download was removed 2021-04-30 as it's unmaintained"; # Added 2021-04-30
  tomboy = throw "tomboy is not actively developed anymore and was removed."; # Added 2022-01-27
  tomcat7 = throw "tomcat7 has been removed from nixpkgs as it has reached end of life."; # Added 2021-06-16
  tomcat8 = throw "tomcat8 has been removed from nixpkgs as it has reached end of life."; # Added 2021-06-16
  tomcat85 = throw "tomcat85 has been removed from nixpkgs as it has reached end of life."; # Added 2020-03-11
  tor-arm = throw "tor-arm has been removed from nixpkgs as the upstream project has been abandoned."; # Added 2022-01-01
  torbrowser = tor-browser-bundle-bin; # Added 2017-04-05
  torch = throw "torch has been removed, as the upstream project has been abandoned"; # Added 2020-03-28
  torch-hdf5 = throw "torch-hdf5 has been removed, as the upstream project has been abandoned"; # Added 2020-03-28
  torch-repl = throw "torch-repl has been removed, as the upstream project has been abandoned"; # Added 2020-03-28
  torchPackages = throw "torchPackages has been removed, as the upstream project has been abandoned"; # Added 2020-03-28
  trang = jing-trang; # Added 2018-04-25
  transmission-remote-cli = "transmission-remote-cli has been removed, as the upstream project has been abandoned. Please use tremc instead"; # Added 2020-10-14
  transmission_gtk = transmission-gtk; # Added 2018-01-06
  transmission_remote_gtk = transmission-remote-gtk; # Added 2018-01-06
  transporter = throw "transporter has been removed. It was archived upstream, so it's considered abandoned.";
  trebleshot = throw "trebleshot has been removed. It was archived upstream, so it's considered abandoned.";
  trilium = throw "trilium has been removed. Please use trilium-desktop instead."; # Added 2020-04-29
  truecrypt = veracrypt; # Added 2018-10-24
  tshark = wireshark-cli; # Added 2018-04-25
  tuijam = throw "tuijam has been removed because Google Play Music was discontinued"; # Added 2021-03-07
  turbo-geth = throw "turbo-geth has been renamed to erigon"; # Added 2021-08-08
  typora = throw "Newer versions of typora use anti-user encryption and refuse to start. As such it has been removed."; # Added 2021-09-11

  ### U ###

  uberwriter = apostrophe; # Added 2020-04-23
  ubootBeagleboneBlack = ubootAmx335xEVM; # Added 2020-01-21
  ucsFonts = ucs-fonts; # Added 2016-07-15
  ufraw = throw "ufraw is unmaintained and has been removed from nixpkgs. Its successor, nufraw, doesn't seem to be stable enough. Consider using Darktable for now."; # Added 2020-01-11
  ultrastardx-beta = ultrastardx; # Added 2017-08-12
  unicorn-emu = unicorn; # Added 2020-10-29
  unifiStable = unifi6; # Added 2020-12-28
  untrunc = untrunc-anthwlock; # Added 2021-02-01
  urxvt_autocomplete_all_the_things = rxvt-unicode-plugins.autocomplete-all-the-things; # Added 2020-02-02
  urxvt_bidi = rxvt-unicode-plugins.bidi; # Added 2020-02-02
  urxvt_font_size = rxvt-unicode-plugins.font-size; # Added 2020-02-02
  urxvt_perl = rxvt-unicode-plugins.perl; # Added 2020-02-02
  urxvt_perls = rxvt-unicode-plugins.perls; # Added 2020-02-02
  urxvt_tabbedex = rxvt-unicode-plugins.tabbedex; # Added 2020-02-02
  urxvt_theme_switch = rxvt-unicode-plugins.theme-switch; # Added 2020-02-02
  urxvt_vtwheel = rxvt-unicode-plugins.vtwheel; # Added 2020-02-02
  usb_modeswitch = usb-modeswitch; # Added 2016-05-10
  usbguard-nox = usbguard; # Added 2019-09-04
  utillinux = util-linux; # Added 2020-11-24
  uzbl = throw "uzbl has been removed from nixpkgs, as it's unmaintained and uses insecure libraries";

  ### V ###

  v4l_utils = v4l-utils; # Added 2019-08-07
  v8_3_16_14 = throw "v8_3_16_14 was removed in 2019-11-01: no longer referenced by other packages";
  vamp = { vampSDK = vamp-plugin-sdk; }; # Added 2020-03-26
  vapor = throw "vapor was removed because it was unmaintained and upstream service no longer exists";
  varnish62 = throw "varnish62 was removed from nixpkgs, because it is unmaintained upstream. Please switch to a different release."; # Added 2021-07-26
  varnish63 = throw "varnish63 was removed from nixpkgs, because it is unmaintained upstream. Please switch to a different release."; # Added 2021-07-26
  varnish65 = throw "varnish65 was removed from nixpkgs, because it is unmaintained upstream. Please switch to a different release."; # Added 2021-09-15
  vdirsyncerStable  = vdirsyncer; # Added 2020-11-08, see https://github.com/NixOS/nixpkgs/issues/103026#issuecomment-723428168
  venus = throw "venus has been removed from nixpkgs, as it's unmaintained"; # Added 2021-02-05
  vimbWrapper = vimb; # Added 2015-01
  vimprobable2 = throw "vimprobable2 has been removed from nixpkgs. It relied on webkitgtk24x that has been removed."; # Added 2019-12-05
  vimprobable2-unwrapped = vimprobable2; # Added 2019-12-05
  virtinst = throw "virtinst has been removed, as it's included in virt-manager"; # Added 2021-07-21
  virtmanager = virt-manager; # Added 2019-10-29
  virtmanager-qt = virt-manager-qt; # Added 2019-10-29
  virtviewer = virt-viewer; # Added 2015-12-24
  vorbisTools = vorbis-tools; # Added 2016-01-26
  vtun = throw "vtune has been removed as it's unmaintained upstream."; # Added 2021-10-29

  ### W ###

  way-cooler = throw "way-cooler is abandoned by its author: https://way-cooler.org/blog/2020/01/09/way-cooler-post-mortem.html"; # Added 2020-01-13
  webkit = webkitgtk; # Added 2019-03-05
  webkitgtk24x-gtk2 = throw "webkitgtk24x-gtk2 has been removed because it's insecure. Please use webkitgtk."; # Added 2019-12-05
  webkitgtk24x-gtk3 = throw "webkitgtk24x-gtk3 has been removed because it's insecure. Please use webkitgtk."; # Added 2019-12-05
  weechat-matrix-bridge = weechatScripts.weechat-matrix-bridge; # Added 2018-09-06
  wicd = throw "wicd has been removed as it is abandoned."; # Added 2021-09-11
  wineFull = winePackages.full; # Added 2017-05-27
  wineMinimal = winePackages.minimal; # Added 2017-05-27
  wineStable = winePackages.stable; # Added 2017-05-27
  wineStaging = wine-staging; # Added 2018-01-08
  wineUnstable = winePackages.unstable; # Added 2017-05-27
  wineWayland = wine-wayland;
  winswitch = throw "winswitch has been removed from nixpkgs."; # Added 2019-12-10
  winusb = woeusb; # Added 2017-12-22
  wireguard = wireguard-tools; # Added 2018-05-19
  wireshark-gtk = throw "wireshark-gtk is not supported anymore. Use wireshark-qt or wireshark-cli instead."; # Added 2019-11-18
  wxmupen64plus = throw "wxmupen64plus was removed because the upstream disappeared."; # Added 2022-01-31

  ### X ###

  x11 = xlibsWrapper; # Added 2015-09
  xara = throw "xara has been removed from nixpkgs. Unmaintained since 2006"; # Added 2020-06-24
  xbmc = kodi; # Added 2018-04-25
  xbmc-retroarch-advanced-launchers = kodi-retroarch-advanced-launchers; # Added 2021-11-19
  xbmcPlain = kodiPlain; # Added 2018-04-25
  xbmcPlugins = kodiPackages; # Added 2018-04-25
  xdg_utils = xdg-utils; # Added 2021-02-01
  xfce4-12 = throw "xfce4-12 has been replaced by xfce4-14"; # Added 2020-03-14
  xfce4-14 = xfce;
  xfceUnstable = xfce4-14; # Added 2019-09-17
  xineLib = xine-lib; # Added 2021-04-27
  xineUI = xine-ui; # Added 2021-04-27
  xmonad_log_applet_gnome3 = xmonad_log_applet; # Added 2018-05-01
  xmpppy = throw "xmpppy has been removed from nixpkgs as it is unmaintained and python2-only";
  xp-pen-g430 = pentablet-driver; # Added 2020-05-03
  xf86_video_nouveau = xorg.xf86videonouveau; # Added 2015-09
  xf86_input_mtrack = throw ''
    xf86_input_mtrack has been removed from nixpkgs as it is broken and
    unmaintained. Working alternatives are libinput and synaptics.
  '';
  xf86_input_multitouch = throw "xf86_input_multitouch has been removed from nixpkgs."; # Added 2020-01-20
  xlibs = xorg; # Added 2015-09
  xpraGtk3 = xpra; # Added 2018-09-13
  xv = xxv; # Added 2020-02-22
  xvfb_run = xvfb-run; # Added 2021-05-07

  ### Y ###

  yacc = bison; # moved from top-level 2021-03-14
  yarssr = throw "yarssr has been removed as part of the python2 deprecation"; # Added 2022-01-15
  youtubeDL = youtube-dl; # Added 2014-10-26
  ytop = throw "ytop has been abandoned by upstream. Consider switching to bottom instead";
  yubikey-neo-manager = throw "yubikey-neo-manager has been removed because it was broken. Use yubikey-manager-qt instead."; # Added 2021-03-08
  yuzu = yuzu-mainline; # Added 2021-01-25

  ### Z ###

  zabbix30 = throw "Zabbix 3.0.x is end of life, see https://www.zabbix.com/documentation/5.0/manual/installation/upgrade/sources for a direct upgrade path to 5.0.x"; # Added 2021-04-07
  zdfmediathk = mediathekview; # Added 2019-01-19
  zimreader = throw "zimreader has been removed from nixpkgs as it has been replaced by kiwix-serve and stopped working with modern zimlib versions."; # Added 2021-03-28

  # TODO(ekleog): add ‘wasm’ alias to ‘ocamlPackages.wasm’ after 19.03
  # branch-off

  inherit (ocaml-ng) # Added 2016-09-14
    ocamlPackages_4_00_1 ocamlPackages_4_01_0 ocamlPackages_4_02
    ocamlPackages_4_03 ocamlPackages_latest;

  zabbix44 = throw ''
    Zabbix 4.4 is end of life. For details on upgrading to Zabbix 5.0 look at
    https://www.zabbix.com/documentation/current/manual/installation/upgrade_notes_500
  ''; # Added 2020-08-17

  # Added 2019-09-06
  zeroc_ice = pkgs.zeroc-ice;

  # Added 2020-06-22
  zeromq3 = throw "zeromq3 has been deprecated by zeromq4.";
  jzmq = throw "jzmq has been removed from nixpkgs, as it was unmaintained";

} // (with ocaml-ng; { # Added 2016-09-14
  ocaml_4_00_1 = ocamlPackages_4_00_1.ocaml;
  ocaml_4_01_0 = ocamlPackages_4_01_0.ocaml;
  ocaml_4_02   = ocamlPackages_4_02.ocaml;
  ocaml_4_03   = ocamlPackages_4_03.ocaml;
}) // {

  avian = throw ''
    The package doesn't compile anymore on NixOS and both development &
    maintenance is abandoned by upstream.
  ''; # Cleanup before 21.11, Added 2021-05-07
  ant-dracula-theme = throw "ant-dracula-theme is now dracula-theme, and theme name is Dracula instead of Ant-Dracula.";
  dina-font-pcf = dina-font; # Added 2020-02-09
  dnscrypt-proxy = throw "dnscrypt-proxy has been removed. Please use dnscrypt-proxy2."; # Added 2020-02-02
  gcc-snapshot = throw "gcc-snapshot: Marked as broken for >2 years, additionally this 'snapshot' pointed to a fairly old one from gcc7.";
  gnatsd = nats-server; # Added 2019-10-28

  obs-gstreamer = throw ''
    obs-gstreamer has been converted into a plugin for use with wrapOBS.
    Its new location is obs-studio-plugins.obs-gstreamer.
  ''; # Added 2021-06-01

  obs-move-transition = throw ''
    obs-move-transition has been converted into a plugin for use with wrapOBS.
    Its new location is obs-studio-plugins.obs-move-transition.
  ''; # Added 2021-06-01

  obs-multi-rtmp = throw ''
    obs-multi-rtmp has been converted into a plugin for use with wrapOBS.
    Its new location is obs-studio-plugins.obs-multi-rtmp.
  ''; # Added 2021-06-01

  obs-ndi = throw ''
    obs-ndi has been converted into a plugin for use with wrapOBS.
    Its new location is obs-studio-plugins.obs-ndi.
  ''; # Added 2021-06-01

  obs-v4l2sink = throw "obs-v4l2sink is integrated into upstream OBS since version 26.1"; # Added 2021-06-01

  obs-wlrobs = throw ''
    wlrobs has been converted into a plugin for use with wrapOBS.
    Its new location is obs-studio-plugins.wlrobs.
  ''; # Added 2021-06-01

  oraclejdk8psu = throw "The *psu versions of oraclejdk are no longer provided by upstream."; # Cleanup before 20.09
  oraclejre8psu = oraclejdk8psu; # Cleanup before 20.09
  oraclejdk8psu_distro = oraclejdk8psu; # Cleanup before 20.09
  posix_man_pages = man-pages-posix; # Added 2021-04-15
  riot-desktop = throw "riot-desktop is now element-desktop!"; # Cleanup before 21.05
  riot-web = throw "riot-web is now element-web"; # Cleanup before 21.05
  sqldeveloper_18 = throw "sqldeveloper_18 is not maintained anymore!"; # Added 2020-02-04
  todolist = throw "todolist is now ultralist."; # Added 2020-12-27
  tor-browser-bundle = throw "tor-browser-bundle was removed because it was out of date and inadequately maintained. Please use tor-browser-bundle-bin instead."; # Added 2020-01-10
  tor-browser-unwrapped = throw "tor-browser-unwrapped was removed because it was out of date and inadequately maintained. Please use tor-browser-bundle-bin instead."; # Added 2020-01-10
  tt-rss-plugin-tumblr-gdpr = throw "tt-rss-plugin-tumblr-gdpr was removed because tumblr does not require gdpr acceptance to fetch rss feeds anymore"; # Added 2012-06-12
  ttyrec = ovh-ttyrec; # Added 2021-01-02
  zplugin = zinit; # Added 2021-01-30

  inherit (stdenv.hostPlatform) system; # Added 2021-10-22

  # LLVM packages for (integration) testing that should not be used inside Nixpkgs:
  llvmPackages_git = recurseIntoAttrs (callPackage ../development/compilers/llvm/git {
    inherit (stdenvAdapters) overrideCC;
    buildLlvmTools = buildPackages.llvmPackages_git.tools;
    targetLlvmLibraries = targetPackages.llvmPackages_git.libraries;
  });

  /* If these are in the scope of all-packages.nix, they cause collisions
  between mixed versions of qt. See:
  https://github.com/NixOS/nixpkgs/pull/101369 */

  inherit (plasma5Packages)
    akonadi akregator ark bluedevil bomber bovo breeze-grub breeze-gtk
    breeze-icons breeze-plymouth breeze-qt5 discover dolphin dragon elisa
    ffmpegthumbs filelight granatier gwenview k3b kactivitymanagerd kaddressbook
    kalzium kapman kapptemplate kate katomic kblackbox kblocks kbounce
    kcachegrind kcalc kcharselect kcolorchooser kde-cli-tools kde-gtk-config
    kdenlive kdeplasma-addons kdf kdialog kdiamond keditbookmarks kfind kfloppy
    kgamma5 kget kgpg khelpcenter kig kigo killbots kinfocenter kitinerary
    kleopatra klettres klines kmag kmail kmenuedit kmines kmix kmplot
    knavalbattle knetwalk knights kollision kolourpaint kompare konsole kontact
    korganizer kpkpass krdc kreversi krfb kscreen kscreenlocker kshisen ksquares
    ksshaskpass ksystemlog kteatime ktimer ktouch kturtle kwallet-pam
    kwalletmanager kwave kwayland-integration kwin kwrited marble milou minuet
    okular oxygen oxygen-icons5 picmi plasma-browser-integration plasma-desktop
    plasma-integration plasma-nano plasma-nm plasma-pa plasma-phone-components
    plasma-systemmonitor plasma-thunderbolt plasma-vault plasma-workspace
    plasma-workspace-wallpapers polkit-kde-agent powerdevil qqc2-breeze-style
    sddm-kcm spectacle systemsettings xdg-desktop-portal-kde yakuake
  ;

  inherit (plasma5Packages.thirdParty)
    krohnkite
    krunner-symbols
    kwin-dynamic-workspaces
    kwin-tiling
    plasma-applet-caffeine-plus
    plasma-applet-virtual-desktop-bar
  ;

  inherit (libsForQt5)
    sddm
  ;

})<|MERGE_RESOLUTION|>--- conflicted
+++ resolved
@@ -401,7 +401,6 @@
   }; # Added 2020-10-16
 
   gmock = gtest; # moved from top-level 2021-03-14
-<<<<<<< HEAD
 
   gnome3 = gnome; # Added 2021-05-07
   gnupg20 = throw "gnupg20 has been removed from nixpkgs as upstream dropped support on 2017-12-31";# Added 2020-07-12
@@ -414,8 +413,10 @@
   gnuradio-rds = gnuradio3_7.pkgs.rds; # Added 2019-05-27, changed 2020-10-16
   gnustep-make = gnustep.make; # Added 2016-7-6
   gnuvd = throw "gnuvd was removed because the backend service is missing"; # Added 2020-01-14
+  go_1_12 = throw "go_1_12 has been removed"; # Added 2020-04-26
   gobby5 = gobby; # Added 2021-02-01
   gobjectIntrospection = gobject-introspection; # Added 2018-12-02
+  gogoclient = throw "gogoclient has been removed, because it was unmaintained"; # Added 2021-12-15
   goimports = gotools; # Added 2018-09-16
   gometalinter = throw "gometalinter was abandoned by upstream. Consider switching to golangci-lint instead"; # Added 2020-04-23
   googleAuthenticator = google-authenticator; # Added 2016-10-16
@@ -424,20 +425,7 @@
   google-musicmanager = throw "google-musicmanager has been removed because Google Play Music was discontinued"; # Added 2021-03-07
   google-music-scripts = throw "google-music-scripts has been removed because Google Play Music was discontinued"; # Added 2021-03-07
   go-pup = pup; # Added 2017-12-19
-=======
-  go_1_12 = throw "go_1_12 has been removed"; # added 2020-04-26
-  go-pup = pup; # added 2017-12-19
-  gobby5 = gobby; # added 2021-02-01
-  gobjectIntrospection = gobject-introspection; # added 2018-12-02
-  gogoclient = throw "gogoclient has been removed, because it was unmaintained"; # added 2021-12-15
-  goimports = gotools; # added 2018-09-16
-  gometalinter = throw "gometalinter was abandoned by upstream. Consider switching to golangci-lint instead"; # added 2020-04-23
-  google-gflags = gflags; # added 2019-07-25
-  google-music-scripts = throw "google-music-scripts has been removed because Google Play Music was discontinued"; # added 2021-03-07
-  google-musicmanager = throw "google-musicmanager has been removed because Google Play Music was discontinued"; # added 2021-03-07
-  googleAuthenticator = google-authenticator; # added 2016-10-16
-  googleearth = throw "the non-pro version of Google Earth was removed because it was discontinued and downloading it isn't possible anymore"; # added 2022-01-22
->>>>>>> 02197c4b
+
   gpgstats = throw "gpgstats has been removed: upstream is gone"; # added 2022-02-06
   graalvm11 = graalvm11-ce;
   graalvm8-ce = throw "graalvm8-ce has been removed by upstream."; # Added 2021-10-19
