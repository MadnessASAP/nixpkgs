--- conflicted
+++ resolved
@@ -9,28 +9,6 @@
     "ghc8107"
   ];
 
-<<<<<<< HEAD
-  nativeBignumIncludes = [
-    "ghc90"
-    "ghc902"
-    "ghc92"
-    "ghc925"
-    "ghc926"
-    "ghc927"
-    "ghc928"
-    "ghc94"
-    "ghc945"
-    "ghc946"
-    "ghc947"
-    "ghc948"
-    "ghc96"
-    "ghc963"
-    "ghc964"
-    "ghc98"
-    "ghc981"
-    "ghc982"
-    "ghcHEAD"
-=======
   nativeBignumExcludes = integerSimpleIncludes ++ [
     # haskell.compiler sub groups
     "integer-simple"
@@ -43,7 +21,6 @@
     # ghcjs
     "ghcjs"
     "ghcjs810"
->>>>>>> 7e03e8c8
   ];
 
   haskellLibUncomposable = import ../development/haskell-modules/lib {
