# This file contains the Python packages set.
# Each attribute is a Python library or a helper function.
# Expressions for Python libraries are supposed to be in `pkgs/development/python-modules/<name>/default.nix`.
# Python packages that do not need to be available for each interpreter version do not belong in this packages set.
# Examples are Python-based cli tools.
#
# For more details, please see the Python section in the Nixpkgs manual.

{ pkgs
, stdenv
, python
, overrides ? (self: super: {})
}:

with pkgs.lib;

let
  packages = ( self:

let
  pythonAtLeast = versionAtLeast python.pythonVersion;
  pythonOlder = versionOlder python.pythonVersion;
  isPy27 = python.pythonVersion == "2.7";
  isPy33 = python.pythonVersion == "3.3";
  isPy34 = python.pythonVersion == "3.4";
  isPy35 = python.pythonVersion == "3.5";
  isPy36 = python.pythonVersion == "3.6";
  isPy37 = python.pythonVersion == "3.7";
  isPyPy = python.executable == "pypy";
  isPy3k = strings.substring 0 1 python.pythonVersion == "3";

  callPackage = pkgs.newScope self;

  namePrefix = python.libPrefix + "-";

  bootstrapped-pip = callPackage ../development/python-modules/bootstrapped-pip { };

  # Derivations built with `buildPythonPackage` can already be overriden with `override`, `overrideAttrs`, and `overrideDerivation`.
  # This function introduces `overridePythonAttrs` and it overrides the call to `buildPythonPackage`.
  makeOverridablePythonPackage = f: origArgs:
    let
      ff = f origArgs;
      overrideWith = newArgs: origArgs // (if pkgs.lib.isFunction newArgs then newArgs origArgs else newArgs);
    in
      if builtins.isAttrs ff then (ff // {
        overridePythonAttrs = newArgs: makeOverridablePythonPackage f (overrideWith newArgs);
      })
      else if builtins.isFunction ff then {
        overridePythonAttrs = newArgs: makeOverridablePythonPackage f (overrideWith newArgs);
        __functor = self: ff;
      }
      else ff;

  buildPythonPackage = makeOverridablePythonPackage ( makeOverridable (callPackage ../development/interpreters/python/build-python-package.nix {
    inherit bootstrapped-pip;
    flit = self.flit;
    # We want Python libraries to be named like e.g. "python3.6-${name}"
    inherit namePrefix;
    inherit toPythonModule;
  }));

  buildPythonApplication = makeOverridablePythonPackage ( makeOverridable (callPackage ../development/interpreters/python/build-python-package.nix {
    inherit bootstrapped-pip;
    flit = self.flit;
    namePrefix = "";
    toPythonModule = x: x; # Application does not provide modules.
  }));

  # See build-setupcfg/default.nix for documentation.
  buildSetupcfg = import ../build-support/build-setupcfg self;

  fetchPypi = makeOverridable( {format ? "setuptools", ... } @attrs:
    let
      fetchWheel = {pname, version, sha256, python ? "py2.py3", abi ? "none", platform ? "any"}:
      # Fetch a wheel. By default we fetch an universal wheel.
      # See https://www.python.org/dev/peps/pep-0427/#file-name-convention for details regarding the optional arguments.
        let
          url = "https://files.pythonhosted.org/packages/${python}/${builtins.substring 0 1 pname}/${pname}/${pname}-${version}-${python}-${abi}-${platform}.whl";
        in pkgs.fetchurl {inherit url sha256;};
      fetchSource = {pname, version, sha256, extension ? "tar.gz"}:
      # Fetch a source tarball.
        let
          url = "mirror://pypi/${builtins.substring 0 1 pname}/${pname}/${pname}-${version}.${extension}";
        in pkgs.fetchurl {inherit url sha256;};
      fetcher = (if format == "wheel" then fetchWheel
        else if format == "setuptools" then fetchSource
        else throw "Unsupported kind ${kind}");
    in fetcher (builtins.removeAttrs attrs ["format"]) );

  # Check whether a derivation provides a Python module.
  hasPythonModule = drv: drv?pythonModule && drv.pythonModule == python;

  # Get list of required Python modules given a list of derivations.
  requiredPythonModules = drvs: let
    modules = filter hasPythonModule drvs;
  in unique ([python] ++ modules ++ concatLists (catAttrs "requiredPythonModules" modules));

  # Create a PYTHONPATH from a list of derivations. This function recurses into the items to find derivations
  # providing Python modules.
  makePythonPath = drvs: stdenv.lib.makeSearchPath python.sitePackages (requiredPythonModules drvs);

  removePythonPrefix = name:
    removePrefix namePrefix name;

  # Convert derivation to a Python module.
  toPythonModule = drv:
    drv.overrideAttrs( oldAttrs: {
      # Use passthru in order to prevent rebuilds when possible.
      passthru = (oldAttrs.passthru or {})// {
        pythonModule = python;
        pythonPath = [ ]; # Deprecated, for compatibility.
        requiredPythonModules = requiredPythonModules drv.propagatedBuildInputs;
      };
    });

  # Convert a Python library to an application.
  toPythonApplication = drv:
    drv.overrideAttrs( oldAttrs: {
      passthru = (oldAttrs.passthru or {}) // {
        # Remove Python prefix from name so we have a "normal" name.
        # While the prefix shows up in the store path, it won't be
        # used by `nix-env`.
        name = removePythonPrefix oldAttrs.name;
        pythonModule = false;
      };
    });

  disabledIf = x: drv:
    if x then throw "${removePythonPrefix (drv.pname or drv.name)} not supported for interpreter ${python.executable}" else drv;

in {

  inherit python bootstrapped-pip pythonAtLeast pythonOlder isPy27 isPy33 isPy34 isPy35 isPy36 isPy37 isPyPy isPy3k buildPythonPackage buildPythonApplication;
  inherit fetchPypi callPackage;
  inherit hasPythonModule requiredPythonModules makePythonPath disabledIf;
  inherit toPythonModule toPythonApplication;
  inherit buildSetupcfg;

  # helpers

  wrapPython = callPackage ../development/interpreters/python/wrap-python.nix {inherit python; inherit (pkgs) makeSetupHook makeWrapper; };

  # specials

  recursivePthLoader = callPackage ../development/python-modules/recursive-pth-loader { };

  setuptools = toPythonModule (callPackage ../development/python-modules/setuptools { });

  vowpalwabbit = callPackage ../development/python-modules/vowpalwabbit {
    boost = pkgs.boost160;
  };

  acoustics = callPackage ../development/python-modules/acoustics { };

  py3to2 = callPackage ../development/python-modules/3to2 { };
  # Left for backwards compatibility
  "3to2" = self.py3to2;

  absl-py = callPackage ../development/python-modules/absl-py { };

  aenum = callPackage ../development/python-modules/aenum { };

  affinity = callPackage ../development/python-modules/affinity { };

  agate = callPackage ../development/python-modules/agate { };

  agate-dbf = callPackage ../development/python-modules/agate-dbf { };

  alerta = callPackage ../development/python-modules/alerta { };

  alerta-server = callPackage ../development/python-modules/alerta-server { };

  phonenumbers = callPackage ../development/python-modules/phonenumbers { };

  agate-excel = callPackage ../development/python-modules/agate-excel { };

  agate-sql = callPackage ../development/python-modules/agate-sql { };

  aioimaplib = callPackage ../development/python-modules/aioimaplib { };

  aioamqp = callPackage ../development/python-modules/aioamqp { };

  ansicolor = callPackage ../development/python-modules/ansicolor { };

  argon2_cffi = callPackage ../development/python-modules/argon2_cffi { };

  asana = callPackage ../development/python-modules/asana { };

  ase = callPackage ../development/python-modules/ase { };

  asn1crypto = callPackage ../development/python-modules/asn1crypto { };

  aspy-yaml = callPackage ../development/python-modules/aspy.yaml { };

  astral = callPackage ../development/python-modules/astral { };

  astropy = callPackage ../development/python-modules/astropy { };

  atom = callPackage ../development/python-modules/atom { };

  augeas = callPackage ../development/python-modules/augeas {
    inherit (pkgs) augeas;
  };

  authres = callPackage ../development/python-modules/authres { };

  autograd = callPackage ../development/python-modules/autograd { };

  autologging = callPackage ../development/python-modules/autologging { };

  automat = callPackage ../development/python-modules/automat { };

  awkward = callPackage ../development/python-modules/awkward { };

  aws-sam-translator = callPackage ../development/python-modules/aws-sam-translator { };

  aws-xray-sdk = callPackage ../development/python-modules/aws-xray-sdk { };

  aws-adfs = callPackage ../development/python-modules/aws-adfs { };

  atomman = callPackage ../development/python-modules/atomman { };

  # packages defined elsewhere

  amazon_kclpy = callPackage ../development/python-modules/amazon_kclpy { };

  ansiconv = callPackage ../development/python-modules/ansiconv { };

  azure = callPackage ../development/python-modules/azure { };

  azure-nspkg = callPackage ../development/python-modules/azure-nspkg { };

  azure-common = callPackage ../development/python-modules/azure-common { };

  azure-mgmt-common = callPackage ../development/python-modules/azure-mgmt-common { };

  azure-mgmt-compute = callPackage ../development/python-modules/azure-mgmt-compute { };

  azure-mgmt-network = callPackage ../development/python-modules/azure-mgmt-network { };

  azure-mgmt-nspkg = callPackage ../development/python-modules/azure-mgmt-nspkg { };

  azure-mgmt-resource = callPackage ../development/python-modules/azure-mgmt-resource { };

  azure-mgmt-storage = callPackage ../development/python-modules/azure-mgmt-storage { };

  azure-storage = callPackage ../development/python-modules/azure-storage { };

  azure-servicemanagement-legacy = callPackage ../development/python-modules/azure-servicemanagement-legacy { };

  backports_csv = callPackage ../development/python-modules/backports_csv {};

  backports-shutil-which = callPackage ../development/python-modules/backports-shutil-which {};

  bap = callPackage ../development/python-modules/bap {
    bap = pkgs.ocamlPackages.bap;
  };

  bash_kernel = callPackage ../development/python-modules/bash_kernel { };

  bayespy = callPackage ../development/python-modules/bayespy { };

  bitarray = callPackage ../development/python-modules/bitarray { };

  bitcoinlib = callPackage ../development/python-modules/bitcoinlib { };

  bitcoin-price-api = callPackage ../development/python-modules/bitcoin-price-api { };

  blivet = callPackage ../development/python-modules/blivet { };

  breathe = callPackage ../development/python-modules/breathe { };

  brotli = callPackage ../development/python-modules/brotli { };

  broadlink = callPackage ../development/python-modules/broadlink { };

  browser-cookie3 = callPackage ../development/python-modules/browser-cookie3 { };

  browsermob-proxy = disabledIf isPy3k (callPackage ../development/python-modules/browsermob-proxy {});

  bugseverywhere = callPackage ../applications/version-management/bugseverywhere {};

  cachecontrol = callPackage ../development/python-modules/cachecontrol { };

  cdecimal = callPackage ../development/python-modules/cdecimal { };

  clustershell = callPackage ../development/python-modules/clustershell { };

  cozy = callPackage ../development/python-modules/cozy { };

  dendropy = callPackage ../development/python-modules/dendropy { };

  dependency-injector = callPackage ../development/python-modules/dependency-injector { };

  btchip = callPackage ../development/python-modules/btchip { };

  datamodeldict = callPackage ../development/python-modules/datamodeldict { };

  dbf = callPackage ../development/python-modules/dbf { };

  dbfread = callPackage ../development/python-modules/dbfread { };

  deap = callPackage ../development/python-modules/deap { };

  dkimpy = callPackage ../development/python-modules/dkimpy { };

  dictionaries = callPackage ../development/python-modules/dictionaries { };

  diff_cover = callPackage ../development/python-modules/diff_cover { };

  docrep = callPackage ../development/python-modules/docrep { };

  dominate = callPackage ../development/python-modules/dominate { };

  emcee = callPackage ../development/python-modules/emcee { };

  email_validator = callPackage ../development/python-modules/email-validator { };

  ewmh = callPackage ../development/python-modules/ewmh { };

  exchangelib = callPackage ../development/python-modules/exchangelib { };

  dbus-python = callPackage ../development/python-modules/dbus {
    dbus = pkgs.dbus;
  };

  dftfit = callPackage ../development/python-modules/dftfit { };

  discid = callPackage ../development/python-modules/discid { };

  discordpy = callPackage ../development/python-modules/discordpy { };

  parver = callPackage ../development/python-modules/parver { };
  arpeggio = callPackage ../development/python-modules/arpeggio { };
  invoke = callPackage ../development/python-modules/invoke { };

  distorm3 = callPackage ../development/python-modules/distorm3 { };

  distributed = callPackage ../development/python-modules/distributed { };

  docutils = callPackage ../development/python-modules/docutils { };

  dogtail = callPackage ../development/python-modules/dogtail { };

  diff-match-patch = callPackage ../development/python-modules/diff-match-patch { };

  eradicate = callPackage ../development/python-modules/eradicate {  };

  fastpbkdf2 = callPackage ../development/python-modules/fastpbkdf2 {  };

  fido2 = callPackage ../development/python-modules/fido2 {  };

  filterpy = callPackage ../development/python-modules/filterpy { };

  fire = callPackage ../development/python-modules/fire { };

  fdint = callPackage ../development/python-modules/fdint { };

  fuse = callPackage ../development/python-modules/fuse-python { fuse = pkgs.fuse; };

  genanki = callPackage ../development/python-modules/genanki { };

  gidgethub = callPackage ../development/python-modules/gidgethub { };

  globus-sdk = callPackage ../development/python-modules/globus-sdk { };

  goocalendar = callPackage ../development/python-modules/goocalendar { };

  gsd = callPackage ../development/python-modules/gsd { };

  gssapi = callPackage ../development/python-modules/gssapi { };

  h5py = callPackage ../development/python-modules/h5py {
    hdf5 = pkgs.hdf5;
  };

  h5py-mpi = self.h5py.override {
    hdf5 = pkgs.hdf5-mpi;
  };

  ha-ffmpeg = callPackage ../development/python-modules/ha-ffmpeg { };

  habanero = callPackage ../development/python-modules/habanero { };

  helper = callPackage ../development/python-modules/helper { };

  histbook = callPackage ../development/python-modules/histbook { };

  hdmedians = callPackage ../development/python-modules/hdmedians { };

  httpsig = callPackage ../development/python-modules/httpsig { };

  i3ipc = callPackage ../development/python-modules/i3ipc { };

  imutils = callPackage ../development/python-modules/imutils { };

  intelhex = callPackage ../development/python-modules/intelhex { };

  jira = callPackage ../development/python-modules/jira { };

  lammps-cython = callPackage ../development/python-modules/lammps-cython {
    mpi = pkgs.openmpi;
  };

  lmtpd = callPackage ../development/python-modules/lmtpd { };

  logster = callPackage ../development/python-modules/logster { };

  mail-parser = callPackage ../development/python-modules/mail-parser { };

  markerlib = callPackage ../development/python-modules/markerlib { };

  monty = callPackage ../development/python-modules/monty { };

  mpi4py = callPackage ../development/python-modules/mpi4py {
    mpi = pkgs.openmpi;
  };

  mwclient = callPackage ../development/python-modules/mwclient { };

  mwoauth = callPackage ../development/python-modules/mwoauth { };

  nest-asyncio = callPackage ../development/python-modules/nest-asyncio { };

  neuron = pkgs.neuron.override {
    inherit python;
  };

  neuron-mpi = pkgs.neuron-mpi.override {
    inherit python;
  };

  nixpart = callPackage ../tools/filesystems/nixpart { };

  # This is used for NixOps to make sure we won't break it with the next major
  # version of nixpart.
  nixpart0 = callPackage ../tools/filesystems/nixpart/0.4 { };

  nltk = callPackage ../development/python-modules/nltk { };

  ntlm-auth = callPackage ../development/python-modules/ntlm-auth { };

  nvchecker = callPackage ../development/python-modules/nvchecker { };

  numericalunits = callPackage ../development/python-modules/numericalunits { };

  oauthenticator = callPackage ../development/python-modules/oauthenticator { };

  ordered-set = callPackage ../development/python-modules/ordered-set { };

  osmnx = callPackage ../development/python-modules/osmnx { };

  outcome = callPackage ../development/python-modules/outcome {};

  palettable = callPackage ../development/python-modules/palettable { };

  pathlib = callPackage ../development/python-modules/pathlib { };

  pdf2image = callPackage ../development/python-modules/pdf2image { };

  pdfminer = callPackage ../development/python-modules/pdfminer_six { };

  pdfx = callPackage ../development/python-modules/pdfx { };

  phonopy = callPackage ../development/python-modules/phonopy { };

  pims = callPackage ../development/python-modules/pims { };

  plantuml = callPackage ../tools/misc/plantuml { };

  progress = callPackage ../development/python-modules/progress { };

  pymysql = callPackage ../development/python-modules/pymysql { };

  Pmw = callPackage ../development/python-modules/Pmw { };

  py_stringmatching = callPackage ../development/python-modules/py_stringmatching { };

  pyaes = callPackage ../development/python-modules/pyaes { };

  pyairvisual = callPackage ../development/python-modules/pyairvisual { };

  pyamf = callPackage ../development/python-modules/pyamf { };

  pyarrow = callPackage ../development/python-modules/pyarrow {
    inherit (pkgs) arrow-cpp cmake pkgconfig;
  };

  pyannotate = callPackage ../development/python-modules/pyannotate { };

  pyatspi = callPackage ../development/python-modules/pyatspi { };

  pyaxmlparser = callPackage ../development/python-modules/pyaxmlparser { };

  pycairo = callPackage ../development/python-modules/pycairo { };

  pycangjie = disabledIf (!isPy3k) (callPackage ../development/python-modules/pycangjie { });

  pycrc = callPackage ../development/python-modules/pycrc { };

  pycrypto = callPackage ../development/python-modules/pycrypto { };

  pycryptodome = callPackage ../development/python-modules/pycryptodome { };

  pycryptodomex = callPackage ../development/python-modules/pycryptodomex { };

  PyChromecast = callPackage ../development/python-modules/pychromecast { };

  py-cpuinfo = callPackage ../development/python-modules/py-cpuinfo { };

  pydbus = callPackage ../development/python-modules/pydbus { };

  pydocstyle = callPackage ../development/python-modules/pydocstyle { };

  pyexiv2 = disabledIf isPy3k (toPythonModule (callPackage ../development/python-modules/pyexiv2 {}));

  py3exiv2 = callPackage ../development/python-modules/py3exiv2 { };

  pyfakefs = callPackage ../development/python-modules/pyfakefs {};

  pygame = callPackage ../development/python-modules/pygame { };

  pygame-git = callPackage ../development/python-modules/pygame/git.nix { };

  pygame_sdl2 = callPackage ../development/python-modules/pygame_sdl2 { };

  pygmo = callPackage ../development/python-modules/pygmo { };

  pygobject2 = callPackage ../development/python-modules/pygobject { };

  pygobject3 = callPackage ../development/python-modules/pygobject/3.nix { };

  pygtail = callPackage ../development/python-modules/pygtail { };

  pygtk = callPackage ../development/python-modules/pygtk { libglade = null; };

  pygtksourceview = callPackage ../development/python-modules/pygtksourceview { };

  pyGtkGlade = self.pygtk.override {
    libglade = pkgs.gnome2.libglade;
  };

  pyjwkest = callPackage ../development/python-modules/pyjwkest { };

  pykde4 = callPackage ../development/python-modules/pykde4 {
    inherit (self) pyqt4;
    callPackage = pkgs.callPackage;
  };

  pykdtree = callPackage ../development/python-modules/pykdtree {
    inherit (pkgs.llvmPackages) openmp;
  };

  pykerberos = callPackage ../development/python-modules/pykerberos { };

  pykeepass = callPackage ../development/python-modules/pykeepass { };

  pymatgen = callPackage ../development/python-modules/pymatgen { };

  pymatgen-lammps = callPackage ../development/python-modules/pymatgen-lammps { };

  pymsgbox = callPackage ../development/python-modules/pymsgbox { };

  pynisher = callPackage ../development/python-modules/pynisher { };

  pyparser = callPackage ../development/python-modules/pyparser { };

  pyqt4 = callPackage ../development/python-modules/pyqt/4.x.nix {
    pythonPackages = self;
  };

  pyqt5 = pkgs.libsForQt5.callPackage ../development/python-modules/pyqt/5.x.nix {
    pythonPackages = self;
  };

  pysc2 = callPackage ../development/python-modules/pysc2 { };

  pyscard = callPackage ../development/python-modules/pyscard { inherit (pkgs.darwin.apple_sdk.frameworks) PCSC; };

  pyside = callPackage ../development/python-modules/pyside { };

  pysideShiboken = callPackage ../development/python-modules/pyside/shiboken.nix {
    inherit (pkgs) libxml2 libxslt; # Do not need the Python bindings.
  };

  pysideTools = callPackage ../development/python-modules/pyside/tools.nix { };

  pyslurm = callPackage ../development/python-modules/pyslurm {
    slurm = pkgs.slurm;
  };

  pystache = callPackage ../development/python-modules/pystache { };

  pytest-tornado = callPackage ../development/python-modules/pytest-tornado { };

  python-binance = callPackage ../development/python-modules/python-binance { };

  python-hosts = callPackage ../development/python-modules/python-hosts { };

  python-lz4 = callPackage ../development/python-modules/python-lz4 { };

  python-ldap-test = callPackage ../development/python-modules/python-ldap-test { };

  python-igraph = callPackage ../development/python-modules/python-igraph {
    pkgconfig = pkgs.pkgconfig;
    igraph = pkgs.igraph;
  };

  python3-openid = callPackage ../development/python-modules/python3-openid { };

  python-packer = callPackage ../development/python-modules/python-packer { };

  python-periphery = callPackage ../development/python-modules/python-periphery { };

  python-prctl = callPackage ../development/python-modules/python-prctl { };

  python-rapidjson = callPackage ../development/python-modules/python-rapidjson { };

  python-sql = callPackage ../development/python-modules/python-sql { };

  python-stdnum = callPackage ../development/python-modules/python-stdnum { };

  python-utils = callPackage ../development/python-modules/python-utils { };

  pytimeparse =  callPackage ../development/python-modules/pytimeparse { };

  PyWebDAV = callPackage ../development/python-modules/pywebdav { };

  pyxml = disabledIf isPy3k (callPackage ../development/python-modules/pyxml{ });

  pyvoro = callPackage ../development/python-modules/pyvoro { };

  relatorio = callPackage ../development/python-modules/relatorio { };

  pyzufall = callPackage ../development/python-modules/pyzufall { };

  rhpl = disabledIf isPy3k (callPackage ../development/python-modules/rhpl {});

  rlp = callPackage ../development/python-modules/rlp { };

  rx = callPackage ../development/python-modules/rx { };

  sabyenc = callPackage ../development/python-modules/sabyenc { };

  salmon-mail = callPackage ../development/python-modules/salmon-mail { };

  seekpath = callPackage ../development/python-modules/seekpath { };

  selectors2 = callPackage ../development/python-modules/selectors2 { };

  serversyncstorage = callPackage ../development/python-modules/serversyncstorage {};

  shellingham = callPackage ../development/python-modules/shellingham {};

  simpleeval = callPackage ../development/python-modules/simpleeval { };

  singledispatch = callPackage ../development/python-modules/singledispatch { };

  sip = callPackage ../development/python-modules/sip { };

  sortedcontainers = callPackage ../development/python-modules/sortedcontainers { };

  sklearn-deap = callPackage ../development/python-modules/sklearn-deap { };

  slackclient = callPackage ../development/python-modules/slackclient { };

  slicerator = callPackage ../development/python-modules/slicerator { };

  snapcast = callPackage ../development/python-modules/snapcast { };

  spglib = callPackage ../development/python-modules/spglib { };

  sslib = callPackage ../development/python-modules/sslib { };

  statistics = callPackage ../development/python-modules/statistics { };

  sumo = callPackage ../development/python-modules/sumo { };

  supervise_api = callPackage ../development/python-modules/supervise_api { };

  syncserver = callPackage ../development/python-modules/syncserver {};

  tables = callPackage ../development/python-modules/tables {
    hdf5 = pkgs.hdf5.override { zlib = pkgs.zlib; };
  };

  trueskill = callPackage ../development/python-modules/trueskill { };

  trustme = callPackage ../development/python-modules/trustme {};

  trio = callPackage ../development/python-modules/trio {};

  sniffio = callPackage ../development/python-modules/sniffio { };

  tokenserver = callPackage ../development/python-modules/tokenserver {};

  toml = callPackage ../development/python-modules/toml { };

  unifi = callPackage ../development/python-modules/unifi { };

  vidstab = callPackage ../development/python-modules/vidstab { };

  pyunbound = callPackage ../tools/networking/unbound/python.nix { };

  # packages defined here

  aafigure = callPackage ../development/python-modules/aafigure { };

  altair = callPackage ../development/python-modules/altair { };

  vega = callPackage ../development/python-modules/vega { };

  acme = callPackage ../development/python-modules/acme { };

  acme-tiny = callPackage ../development/python-modules/acme-tiny { };

  actdiag = callPackage ../development/python-modules/actdiag { };

  adal = callPackage ../development/python-modules/adal { };

  aioconsole = callPackage ../development/python-modules/aioconsole { };

  aiodns = callPackage ../development/python-modules/aiodns { };

  aiofiles = callPackage ../development/python-modules/aiofiles { };

  aioh2 = callPackage ../development/python-modules/aioh2 { };

  aiohttp = callPackage ../development/python-modules/aiohttp { };

  aiohttp-cors = callPackage ../development/python-modules/aiohttp/cors.nix { };

  aiohttp-jinja2 = callPackage ../development/python-modules/aiohttp-jinja2 { };

  aiohttp-remotes = callPackage ../development/python-modules/aiohttp-remotes { };

  aioprocessing = callPackage ../development/python-modules/aioprocessing { };

  ajpy = callPackage ../development/python-modules/ajpy { };

  alabaster = callPackage ../development/python-modules/alabaster {};

  alembic = callPackage ../development/python-modules/alembic {};

  allpairspy = callPackage ../development/python-modules/allpairspy { };

  ansicolors = callPackage ../development/python-modules/ansicolors {};

  aniso8601 = callPackage ../development/python-modules/aniso8601 {};

  asgiref = callPackage ../development/python-modules/asgiref { };

  python-editor = callPackage ../development/python-modules/python-editor { };

  python-gnupg = callPackage ../development/python-modules/python-gnupg {};

  python-uinput = callPackage ../development/python-modules/python-uinput {};

  python-sybase = callPackage ../development/python-modules/sybase {};

  alot = callPackage ../development/python-modules/alot {};

  anyjson = callPackage ../development/python-modules/anyjson {};

  amqp = callPackage ../development/python-modules/amqp {};

  amqplib = callPackage ../development/python-modules/amqplib {};

  antlr4-python3-runtime = callPackage ../development/python-modules/antlr4-python3-runtime {};

  apipkg = callPackage ../development/python-modules/apipkg {};

  appdirs = callPackage ../development/python-modules/appdirs { };

  appleseed = disabledIf isPy3k
    (toPythonModule (pkgs.appleseed.override {
      inherit (self) python;
    }));

  application = callPackage ../development/python-modules/application { };

  appnope = callPackage ../development/python-modules/appnope { };

  apsw = callPackage ../development/python-modules/apsw {};

  astor = callPackage ../development/python-modules/astor {};

  asyncio = callPackage ../development/python-modules/asyncio {};

  asyncssh = callPackage ../development/python-modules/asyncssh { };

  python-fontconfig = callPackage ../development/python-modules/python-fontconfig { };

  funcsigs = callPackage ../development/python-modules/funcsigs { };

  APScheduler = callPackage ../development/python-modules/APScheduler { };

  args = callPackage ../development/python-modules/args { };

  argcomplete = callPackage ../development/python-modules/argcomplete { };

  area53 = callPackage ../development/python-modules/area53 { };

  arxiv2bib = callPackage ../development/python-modules/arxiv2bib { };

  chai = callPackage ../development/python-modules/chai { };

  chainmap = callPackage ../development/python-modules/chainmap { };

  arelle = callPackage ../development/python-modules/arelle {
    gui = true;
  };

  arelle-headless = callPackage ../development/python-modules/arelle {
    gui = false;
  };

  deluge-client = callPackage ../development/python-modules/deluge-client { };

  arrow = callPackage ../development/python-modules/arrow { };

  asynctest = callPackage ../development/python-modules/asynctest { };

  async-timeout = callPackage ../development/python-modules/async_timeout { };

  async_generator = callPackage ../development/python-modules/async_generator { };

  asn1ate = callPackage ../development/python-modules/asn1ate { };

  atomiclong = callPackage ../development/python-modules/atomiclong { };

  atomicwrites = callPackage ../development/python-modules/atomicwrites { };

  # argparse is part of stdlib in 2.7 and 3.2+
  argparse = null;

  astroid = if isPy3k then callPackage ../development/python-modules/astroid { }
            else callPackage ../development/python-modules/astroid/1.6.nix { };

  attrdict = callPackage ../development/python-modules/attrdict { };

  attrs = callPackage ../development/python-modules/attrs { };

  atsim_potentials = callPackage ../development/python-modules/atsim_potentials { };

  audioread = callPackage ../development/python-modules/audioread { };

  audiotools = callPackage ../development/python-modules/audiotools { };

  autopep8 = callPackage ../development/python-modules/autopep8 { };

  av = callPackage ../development/python-modules/av { };

  avro = callPackage ../development/python-modules/avro {};

  avro3k = callPackage ../development/python-modules/avro3k {};

  python-slugify = callPackage ../development/python-modules/python-slugify { };

  awesome-slugify = callPackage ../development/python-modules/awesome-slugify {};

  noise = callPackage ../development/python-modules/noise {};

  backcall = callPackage ../development/python-modules/backcall { };

  backports_abc = callPackage ../development/python-modules/backports_abc { };

  backports_functools_lru_cache = callPackage ../development/python-modules/backports_functools_lru_cache { };

  backports_os = callPackage ../development/python-modules/backports_os { };

  backports_shutil_get_terminal_size = callPackage ../development/python-modules/backports_shutil_get_terminal_size { };

  backports_ssl_match_hostname = if !(pythonOlder "3.5") then null else
    callPackage ../development/python-modules/backports_ssl_match_hostname { };

  backports_lzma = callPackage ../development/python-modules/backports_lzma { };

  backports_tempfile = callPackage ../development/python-modules/backports_tempfile { };

  backports_unittest-mock = callPackage ../development/python-modules/backports_unittest-mock {};

  babelfish = callPackage ../development/python-modules/babelfish {};

  basiciw = callPackage ../development/python-modules/basiciw {
    inherit (pkgs) gcc wirelesstools;
  };

  base58 = callPackage ../development/python-modules/base58 {};

  batinfo = callPackage ../development/python-modules/batinfo {};

  bcdoc = callPackage ../development/python-modules/bcdoc {};

  beancount = callPackage ../development/python-modules/beancount { };

  beautifulsoup4 = callPackage ../development/python-modules/beautifulsoup4 { };

  beaker = callPackage ../development/python-modules/beaker { };

  betamax = callPackage ../development/python-modules/betamax {};

  betamax-matchers = callPackage ../development/python-modules/betamax-matchers { };

  betamax-serializers = callPackage ../development/python-modules/betamax-serializers { };

  bibtexparser = callPackage ../development/python-modules/bibtexparser { };

  binwalk = callPackage ../development/python-modules/binwalk { };

  binwalk-full = appendToName "full" (self.binwalk.override {
    pyqtgraph = self.pyqtgraph;
  });

  bitmath = callPackage ../development/python-modules/bitmath { };

  caldavclientlibrary-asynk = callPackage ../development/python-modules/caldavclientlibrary-asynk { };

  biopython = callPackage ../development/python-modules/biopython { };

  bedup = callPackage ../development/python-modules/bedup { };

  blessed = callPackage ../development/python-modules/blessed {};

  block-io = callPackage ../development/python-modules/block-io {};

  # Build boost for this specific Python version
  # TODO: use separate output for libboost_python.so
  boost = toPythonModule (pkgs.boost.override {
    inherit (self) python numpy;
    enablePython = true;
  });

  boltztrap2 = callPackage ../development/python-modules/boltztrap2 { };

  bumps = callPackage ../development/python-modules/bumps {};

  cached-property = callPackage ../development/python-modules/cached-property { };

  caffe = pkgs.caffe.override {
    python = self.python;
    boost = self.boost;
    numpy = self.numpy;
  };

  capstone = callPackage ../development/python-modules/capstone { };

  cement = callPackage ../development/python-modules/cement {};

  cgroup-utils = callPackage ../development/python-modules/cgroup-utils {};

  chainer = callPackage ../development/python-modules/chainer {
    cudaSupport = pkgs.config.cudaSupport or false;
  };

  channels = callPackage ../development/python-modules/channels {};

  cheroot = callPackage ../development/python-modules/cheroot {};

  cli-helpers = callPackage ../development/python-modules/cli-helpers {};

  cmarkgfm = callPackage ../development/python-modules/cmarkgfm { };

  circus = callPackage ../development/python-modules/circus {};

  colorclass = callPackage ../development/python-modules/colorclass {};

  colorlog = callPackage ../development/python-modules/colorlog { };

  colour = callPackage ../development/python-modules/colour {};

  constantly = callPackage ../development/python-modules/constantly { };

  cornice = callPackage ../development/python-modules/cornice { };

  cram = callPackage ../development/python-modules/cram { };

  csscompressor = callPackage ../development/python-modules/csscompressor {};

  csvkit =  callPackage ../development/python-modules/csvkit { };

  cufflinks = callPackage ../development/python-modules/cufflinks { };

  cupy = callPackage ../development/python-modules/cupy {
    cudatoolkit = pkgs.cudatoolkit_8;
    cudnn = pkgs.cudnn6_cudatoolkit_8;
    nccl = pkgs.nccl;
  };

  cx_Freeze = callPackage ../development/python-modules/cx_freeze {};

  cx_oracle = callPackage ../development/python-modules/cx_oracle {};

  cvxopt = callPackage ../development/python-modules/cvxopt { };

  cycler = callPackage ../development/python-modules/cycler { };

  cysignals = callPackage ../development/python-modules/cysignals { };

  cypari2 = callPackage ../development/python-modules/cypari2 { };

  dlib = callPackage ../development/python-modules/dlib {
    inherit (pkgs) dlib;
  };

  datadog = callPackage ../development/python-modules/datadog {};

  dataclasses = callPackage ../development/python-modules/dataclasses { };

  debian = callPackage ../development/python-modules/debian {};

  defusedxml = callPackage ../development/python-modules/defusedxml {};

  dugong = callPackage ../development/python-modules/dugong {};

  iowait = callPackage ../development/python-modules/iowait {};

  responses = callPackage ../development/python-modules/responses {};

  rarfile = callPackage ../development/python-modules/rarfile { inherit (pkgs) libarchive; };

  proboscis = callPackage ../development/python-modules/proboscis {};

  py4j = callPackage ../development/python-modules/py4j { };

  pyechonest = callPackage ../development/python-modules/pyechonest { };

  pyezminc = callPackage ../development/python-modules/pyezminc { };

  billiard = callPackage ../development/python-modules/billiard { };

  binaryornot = callPackage ../development/python-modules/binaryornot { };

  bitbucket_api = callPackage ../development/python-modules/bitbucket-api { };

  bitbucket-cli = callPackage ../development/python-modules/bitbucket-cli { };

  bitstring = callPackage ../development/python-modules/bitstring { };

  blaze = callPackage ../development/python-modules/blaze { };

  html5-parser = callPackage ../development/python-modules/html5-parser {};

  httpserver = callPackage ../development/python-modules/httpserver {};

  bleach = callPackage ../development/python-modules/bleach { };

  blinker = callPackage ../development/python-modules/blinker { };

  blockdiag = callPackage ../development/python-modules/blockdiag { };

  bpython = callPackage ../development/python-modules/bpython {};

  bsddb3 = callPackage ../development/python-modules/bsddb3 { };

  bkcharts = callPackage ../development/python-modules/bkcharts { };

  bokeh = callPackage ../development/python-modules/bokeh { };

  boto = callPackage ../development/python-modules/boto { };

  boto3 = callPackage ../development/python-modules/boto3 { };

  botocore = callPackage ../development/python-modules/botocore { };

  bottle = callPackage ../development/python-modules/bottle { };

  box2d = callPackage ../development/python-modules/box2d { pkgs-box2d = pkgs.box2d; };

  branca = callPackage ../development/python-modules/branca { };

  bugwarrior = callPackage ../development/python-modules/bugwarrior { };

  bugz = callPackage ../development/python-modules/bugz { };

  bugzilla = callPackage ../development/python-modules/bugzilla { };

  buildbot = callPackage ../development/python-modules/buildbot { };
  buildbot-plugins = pkgs.recurseIntoAttrs (callPackage ../development/python-modules/buildbot/plugins.nix { });
  buildbot-ui = self.buildbot.withPlugins (with self.buildbot-plugins; [ www ]);
  buildbot-full = self.buildbot.withPlugins (with self.buildbot-plugins; [ www console-view waterfall-view grid-view wsgi-dashboards ]);
  buildbot-worker = callPackage ../development/python-modules/buildbot/worker.nix { };
  buildbot-pkg = callPackage ../development/python-modules/buildbot/pkg.nix { };

  check-manifest = callPackage ../development/python-modules/check-manifest { };

  devpi-common = callPackage ../development/python-modules/devpi-common { };
  # A patched version of buildout, useful for buildout based development on Nix
  zc_buildout_nix = callPackage ../development/python-modules/buildout-nix { };

  zc_buildout = self.zc_buildout221;

  zc_buildout221 = callPackage ../development/python-modules/buildout { };

  bunch = callPackage ../development/python-modules/bunch { };

  can = callPackage ../development/python-modules/can {};

  canopen = callPackage ../development/python-modules/canopen {};

  canmatrix = callPackage ../development/python-modules/canmatrix {};

  cairocffi = callPackage ../development/python-modules/cairocffi {};

  cairosvg = callPackage ../development/python-modules/cairosvg {};

  carrot = callPackage ../development/python-modules/carrot {};

  case = callPackage ../development/python-modules/case {};

  cassandra-driver = callPackage ../development/python-modules/cassandra-driver { };

  cccolutils = callPackage ../development/python-modules/cccolutils {};

  CDDB = callPackage ../development/python-modules/cddb { };

  cntk = callPackage ../development/python-modules/cntk { };

  celery = callPackage ../development/python-modules/celery { };

  cerberus = callPackage ../development/python-modules/cerberus { };

  certifi = callPackage ../development/python-modules/certifi { };

  characteristic = callPackage ../development/python-modules/characteristic { };

  cheetah = callPackage ../development/python-modules/cheetah { };

  cherrypy = callPackage ../development/python-modules/cherrypy {};

  cfgv = callPackage ../development/python-modules/cfgv { };

  cftime = callPackage ../development/python-modules/cftime {};

  cjson = callPackage ../development/python-modules/cjson { };

  cld2-cffi = callPackage ../development/python-modules/cld2-cffi {};

  clf = callPackage ../development/python-modules/clf {};

  click = callPackage ../development/python-modules/click {};

  click-completion = callPackage ../development/python-modules/click-completion {};

  click-didyoumean = callPackage ../development/python-modules/click-didyoumean {};

  click-log = callPackage ../development/python-modules/click-log {};

  click-plugins = callPackage ../development/python-modules/click-plugins {};

  click-threading = callPackage ../development/python-modules/click-threading {};

  cligj = callPackage ../development/python-modules/cligj { };

  closure-linter = callPackage ../development/python-modules/closure-linter { };

  cloudpickle = callPackage ../development/python-modules/cloudpickle { };

  cmdline = callPackage ../development/python-modules/cmdline { };

  codecov = callPackage ../development/python-modules/codecov {};

  cogapp = callPackage ../development/python-modules/cogapp {};

  colorama = callPackage ../development/python-modules/colorama { };

  colorlover = callPackage ../development/python-modules/colorlover { };

  CommonMark = callPackage ../development/python-modules/commonmark { };

  CommonMark_54 = self.CommonMark.overridePythonAttrs (oldAttrs: rec {
    version = "0.5.4";
    src = oldAttrs.src.override {
      inherit version;
      sha256 = "34d73ec8085923c023930dfc0bcd1c4286e28a2a82de094bb72fabcc0281cbe5";
    };
  });

  coilmq = callPackage ../development/python-modules/coilmq { };

  colander = callPackage ../development/python-modules/colander { };

  # Backported version of the ConfigParser library of Python 3.3
  configparser = callPackage ../development/python-modules/configparser { };

  ColanderAlchemy = callPackage ../development/python-modules/colanderalchemy { };

  conda = callPackage ../development/python-modules/conda { };

  configobj = callPackage ../development/python-modules/configobj { };

  confluent-kafka = callPackage ../development/python-modules/confluent-kafka {};

  kafka-python = callPackage ../development/python-modules/kafka-python {};

  construct = callPackage ../development/python-modules/construct {};

  consul = callPackage ../development/python-modules/consul { };

  contexter = callPackage ../development/python-modules/contexter { };

  contextvars = callPackage ../development/python-modules/contextvars {};

  contextlib2 = callPackage ../development/python-modules/contextlib2 { };

  cookiecutter = callPackage ../development/python-modules/cookiecutter { };

  cookies = callPackage ../development/python-modules/cookies { };

  coveralls = callPackage ../development/python-modules/coveralls { };

  coverage = callPackage ../development/python-modules/coverage { };

  covCore = callPackage ../development/python-modules/cov-core { };

  crcmod = callPackage ../development/python-modules/crcmod { };

  credstash = callPackage ../development/python-modules/credstash { };

  cython = callPackage ../development/python-modules/Cython { };

  cytoolz = callPackage ../development/python-modules/cytoolz { };

  cryptacular = callPackage ../development/python-modules/cryptacular { };

  cryptography = callPackage ../development/python-modules/cryptography { };

  cryptography_vectors = callPackage ../development/python-modules/cryptography_vectors { };

  curtsies = callPackage ../development/python-modules/curtsies { };

  envs = callPackage ../development/python-modules/envs { };

  eth-hash = callPackage ../development/python-modules/eth-hash { };

  eth-typing = callPackage ../development/python-modules/eth-typing { };

  eth-utils = callPackage ../development/python-modules/eth-utils { };

  jsonrpc-async = callPackage ../development/python-modules/jsonrpc-async { };

  jsonrpc-base = callPackage ../development/python-modules/jsonrpc-base { };

  jsonrpc-websocket = callPackage ../development/python-modules/jsonrpc-websocket { };

  onkyo-eiscp = callPackage ../development/python-modules/onkyo-eiscp { };

  pyunifi = callPackage ../development/python-modules/pyunifi { };

  tablib = callPackage ../development/python-modules/tablib { };

  wakeonlan = callPackage ../development/python-modules/wakeonlan { };

  openant = callPackage ../development/python-modules/openant { };

  opencv = toPythonModule (pkgs.opencv.override {
    enablePython = true;
    pythonPackages = self;
  });

  opencv3 = toPythonModule (pkgs.opencv3.override {
    enablePython = true;
    pythonPackages = self;
  });

  openidc-client = callPackage ../development/python-modules/openidc-client {};

  idna = callPackage ../development/python-modules/idna { };

  mahotas = callPackage ../development/python-modules/mahotas { };

  MDP = callPackage ../development/python-modules/mdp {};

  minidb = callPackage ../development/python-modules/minidb { };

  miniupnpc = callPackage ../development/python-modules/miniupnpc {};

  mixpanel = callPackage ../development/python-modules/mixpanel { };

  mpyq = callPackage ../development/python-modules/mpyq { };

  mxnet = callPackage ../development/python-modules/mxnet { };

  parsy = callPackage ../development/python-modules/parsy { };

  portpicker = callPackage ../development/python-modules/portpicker { };

  pkginfo = callPackage ../development/python-modules/pkginfo { };

  pretend = callPackage ../development/python-modules/pretend { };

  detox = callPackage ../development/python-modules/detox { };

  pbkdf2 = callPackage ../development/python-modules/pbkdf2 { };

  bcrypt = callPackage ../development/python-modules/bcrypt { };

  cffi = callPackage ../development/python-modules/cffi { };

  pycollada = callPackage ../development/python-modules/pycollada { };

  pycontracts = callPackage ../development/python-modules/pycontracts { };

  pycparser = callPackage ../development/python-modules/pycparser { };

  pydub = callPackage ../development/python-modules/pydub {};

  pyjade = callPackage ../development/python-modules/pyjade {};

  pyjet = callPackage ../development/python-modules/pyjet {};

  PyLD = callPackage ../development/python-modules/PyLD { };

  python-jose = callPackage ../development/python-modules/python-jose {};

  python-json-logger = callPackage ../development/python-modules/python-json-logger { };

  python-ly = callPackage ../development/python-modules/python-ly {};

  pyhepmc = callPackage ../development/python-modules/pyhepmc { };

  pytest = self.pytest_39;

  pytest_39 = callPackage ../development/python-modules/pytest {
    # hypothesis tests require pytest that causes dependency cycle
    hypothesis = self.hypothesis.override { doCheck = false; };
  };

  pytest-httpbin = callPackage ../development/python-modules/pytest-httpbin { };

  pytest-asyncio = callPackage ../development/python-modules/pytest-asyncio { };

  pytest-annotate = callPackage ../development/python-modules/pytest-annotate { };

  pytest-ansible = callPackage ../development/python-modules/pytest-ansible { };

  pytest-aiohttp = callPackage ../development/python-modules/pytest-aiohttp { };

  pytest-benchmark = callPackage ../development/python-modules/pytest-benchmark { };

  pytestcache = callPackage ../development/python-modules/pytestcache { };

  pytest-catchlog = callPackage ../development/python-modules/pytest-catchlog { };

  pytest-cram = callPackage ../development/python-modules/pytest-cram { };

  pytest-datafiles = callPackage ../development/python-modules/pytest-datafiles { };

  pytest-django = callPackage ../development/python-modules/pytest-django { };

  pytest-faulthandler = callPackage ../development/python-modules/pytest-faulthandler { };

  pytest-fixture-config = callPackage ../development/python-modules/pytest-fixture-config { };

  pytest-forked = callPackage ../development/python-modules/pytest-forked { };

  pytest-rerunfailures = callPackage ../development/python-modules/pytest-rerunfailures { };

  pytest-relaxed = callPackage ../development/python-modules/pytest-relaxed { };

  pytest-flake8 = callPackage ../development/python-modules/pytest-flake8 { };

  pytestflakes = callPackage ../development/python-modules/pytest-flakes { };

  pytest-isort = callPackage ../development/python-modules/pytest-isort { };

  pytest-mock = callPackage ../development/python-modules/pytest-mock { };

  pytest-timeout = callPackage ../development/python-modules/pytest-timeout { };

  pytest-warnings = callPackage ../development/python-modules/pytest-warnings { };

  pytestpep8 = callPackage ../development/python-modules/pytest-pep8 { };

  pytest-pep257 = callPackage ../development/python-modules/pytest-pep257 { };

  pytest-raisesregexp = callPackage ../development/python-modules/pytest-raisesregexp { };

  pytest-repeat = callPackage ../development/python-modules/pytest-repeat { };

  pytestrunner = callPackage ../development/python-modules/pytestrunner { };

  pytestquickcheck = callPackage ../development/python-modules/pytest-quickcheck { };

  pytest-server-fixtures = callPackage ../development/python-modules/pytest-server-fixtures { };

  pytest-shutil = callPackage ../development/python-modules/pytest-shutil { };

  pytestcov = callPackage ../development/python-modules/pytest-cov { };

  pytest-expect = callPackage ../development/python-modules/pytest-expect { };

  pytest-virtualenv = callPackage ../development/python-modules/pytest-virtualenv { };

  pytest_xdist = callPackage ../development/python-modules/pytest-xdist { };

  pytest-localserver = callPackage ../development/python-modules/pytest-localserver { };

  pytest-subtesthack = callPackage ../development/python-modules/pytest-subtesthack { };

  pytest-sugar = callPackage ../development/python-modules/pytest-sugar { };

  tinycss = callPackage ../development/python-modules/tinycss { };

  tinycss2 = callPackage ../development/python-modules/tinycss2 { };

  cssselect = callPackage ../development/python-modules/cssselect { };

  cssselect2 = callPackage ../development/python-modules/cssselect2 { };

  cssutils = callPackage ../development/python-modules/cssutils { };

  darcsver = callPackage ../development/python-modules/darcsver { };

  dask = callPackage ../development/python-modules/dask { };

  dask-glm = callPackage ../development/python-modules/dask-glm { };

  dask-image = callPackage ../development/python-modules/dask-image { };

  dask-jobqueue = callPackage ../development/python-modules/dask-jobqueue { };

  dask-ml = callPackage ../development/python-modules/dask-ml { };

  dask-xgboost = callPackage ../development/python-modules/dask-xgboost { };

  datrie = callPackage ../development/python-modules/datrie { };

  heapdict = callPackage ../development/python-modules/heapdict { };

  zict = callPackage ../development/python-modules/zict { };

  digital-ocean = callPackage ../development/python-modules/digitalocean { };

  leather = callPackage ../development/python-modules/leather { };

  libais = callPackage ../development/python-modules/libais { };

  libtmux = callPackage ../development/python-modules/libtmux { };

  libusb1 = callPackage ../development/python-modules/libusb1 { inherit (pkgs) libusb1; };

  linuxfd = callPackage ../development/python-modules/linuxfd { };

  locket = callPackage ../development/python-modules/locket { };

  tblib = callPackage ../development/python-modules/tblib { };

  s3fs = callPackage ../development/python-modules/s3fs { };

  datashape = callPackage ../development/python-modules/datashape { };

  requests-cache = callPackage ../development/python-modules/requests-cache { };

  requests-file = callPackage ../development/python-modules/requests-file { };

  requests-kerberos = callPackage ../development/python-modules/requests-kerberos { };

  requests-unixsocket = callPackage ../development/python-modules/requests-unixsocket {};

  requests-aws4auth = callPackage ../development/python-modules/requests-aws4auth { };

  howdoi = callPackage ../development/python-modules/howdoi {};

  neurotools = callPackage ../development/python-modules/neurotools {};

  jdatetime = callPackage ../development/python-modules/jdatetime {};

  daphne = callPackage ../development/python-modules/daphne { };

  dateparser = callPackage ../development/python-modules/dateparser { };

  # Actual name of package
  python-dateutil = callPackage ../development/python-modules/dateutil { };
  # Alias that we should deprecate
  dateutil = self.python-dateutil;

  decorator = callPackage ../development/python-modules/decorator { };

  deform = callPackage ../development/python-modules/deform { };

  demjson = callPackage ../development/python-modules/demjson { };

  deprecation = callPackage ../development/python-modules/deprecation { };

  derpconf = callPackage ../development/python-modules/derpconf { };

  deskcon = callPackage ../development/python-modules/deskcon { };

  dill = callPackage ../development/python-modules/dill { };

  discogs_client = callPackage ../development/python-modules/discogs_client { };

  dmenu-python = callPackage ../development/python-modules/dmenu { };

  dnspython = callPackage ../development/python-modules/dnspython { };
  dns = self.dnspython; # Alias for compatibility, 2017-12-10

  docker = callPackage ../development/python-modules/docker {};

  dockerpty = callPackage ../development/python-modules/dockerpty {};

  docker_pycreds = callPackage ../development/python-modules/docker-pycreds {};

  docopt = callPackage ../development/python-modules/docopt { };

  doctest-ignore-unicode = callPackage ../development/python-modules/doctest-ignore-unicode { };

  dogpile_cache = callPackage ../development/python-modules/dogpile.cache { };

  dogpile_core = callPackage ../development/python-modules/dogpile.core { };

  dopy = callPackage ../development/python-modules/dopy { };

  dpkt = callPackage ../development/python-modules/dpkt {};

  urllib3 = callPackage ../development/python-modules/urllib3 {};

  dropbox = callPackage ../development/python-modules/dropbox {};

  ds4drv = callPackage ../development/python-modules/ds4drv {
    inherit (pkgs) fetchFromGitHub bluez;
  };

  dyn = callPackage ../development/python-modules/dyn { };

  easydict = callPackage ../development/python-modules/easydict { };

  easygui = callPackage ../development/python-modules/easygui { };

  EasyProcess = callPackage ../development/python-modules/easyprocess { };

  easy-thumbnails = callPackage ../development/python-modules/easy-thumbnails { };

  eccodes = disabledIf (!isPy27)
    (toPythonModule (pkgs.eccodes.override {
      enablePython = true;
      pythonPackages = self;
    }));

  EditorConfig = callPackage ../development/python-modules/editorconfig { };

  edward = callPackage ../development/python-modules/edward { };

  elasticsearch = callPackage ../development/python-modules/elasticsearch { };

  elasticsearch-dsl = callPackage ../development/python-modules/elasticsearch-dsl { };
  # alias
  elasticsearchdsl = self.elasticsearch-dsl;

  elasticsearch-curator = callPackage ../development/python-modules/elasticsearch-curator { };

  entrypoints = callPackage ../development/python-modules/entrypoints { };

  enzyme = callPackage ../development/python-modules/enzyme {};

  escapism = callPackage ../development/python-modules/escapism { };

  etcd = callPackage ../development/python-modules/etcd { };

  evdev = callPackage ../development/python-modules/evdev {};

  eve = callPackage ../development/python-modules/eve {};

  eventlib = callPackage ../development/python-modules/eventlib { };

  events = callPackage ../development/python-modules/events { };

  eyeD3 = callPackage ../development/python-modules/eyed3 { };

  execnet = callPackage ../development/python-modules/execnet { };

  ezdxf = callPackage ../development/python-modules/ezdxf {};

  facebook-sdk = callPackage ../development/python-modules/facebook-sdk { };

  face_recognition = callPackage ../development/python-modules/face_recognition { };

  face_recognition_models = callPackage ../development/python-modules/face_recognition_models { };

  faker = callPackage ../development/python-modules/faker { };

  fake_factory = callPackage ../development/python-modules/fake_factory { };

  factory_boy = callPackage ../development/python-modules/factory_boy { };

  Fabric = callPackage ../development/python-modules/Fabric { };

  faulthandler = if ! isPy3k
    then callPackage ../development/python-modules/faulthandler {}
    else throw "faulthandler is built into ${python.executable}";

  fedpkg = callPackage ../development/python-modules/fedpkg { };

  flit = callPackage ../development/python-modules/flit { };

  flowlogs_reader = callPackage ../development/python-modules/flowlogs_reader { };

  fluent-logger = callPackage ../development/python-modules/fluent-logger {};

  python-forecastio = callPackage ../development/python-modules/python-forecastio { };

  fpdf = callPackage ../development/python-modules/fpdf { };

  fpylll = callPackage ../development/python-modules/fpylll { };

  fritzconnection = callPackage ../development/python-modules/fritzconnection { };

  frozendict = callPackage ../development/python-modules/frozendict { };

  ftputil = callPackage ../development/python-modules/ftputil { };

  fudge = callPackage ../development/python-modules/fudge { };

  fudge_9 = self.fudge.overridePythonAttrs (old: rec {
     version = "0.9.6";

     src = fetchPypi {
      pname = "fudge";
      inherit version;
      sha256 = "34690c4692e8717f4d6a2ab7d841070c93c8d0ea0d2615b47064e291f750b1a0";
    };
  });

  funcparserlib = callPackage ../development/python-modules/funcparserlib { };

  fastcache = callPackage ../development/python-modules/fastcache { };

  functools32 = callPackage ../development/python-modules/functools32 { };

  gateone = callPackage ../development/python-modules/gateone { };

  gcutil = callPackage ../development/python-modules/gcutil { };

  GeoIP = callPackage ../development/python-modules/GeoIP { };

  gmpy = callPackage ../development/python-modules/gmpy { };

  gmpy2 = callPackage ../development/python-modules/gmpy2 { };

  gmusicapi = callPackage ../development/python-modules/gmusicapi { };

  gnureadline = callPackage ../development/python-modules/gnureadline { };

  gnutls = callPackage ../development/python-modules/gnutls { };

  gpy = callPackage ../development/python-modules/gpy { };

  gitdb = callPackage ../development/python-modules/gitdb { };

  gitdb2 = callPackage ../development/python-modules/gitdb2 { };

  GitPython = callPackage ../development/python-modules/GitPython { };

  git-annex-adapter = callPackage ../development/python-modules/git-annex-adapter {
    inherit (pkgs.gitAndTools) git-annex;
  };

  python-gitlab = callPackage ../development/python-modules/python-gitlab { };

  google-cloud-sdk = callPackage ../tools/admin/google-cloud-sdk { };
  google-cloud-sdk-gce = callPackage ../tools/admin/google-cloud-sdk { with-gce=true; };

  google-compute-engine = callPackage ../tools/virtualization/google-compute-engine { };

  gpapi = callPackage ../development/python-modules/gpapi { };
  gplaycli = callPackage ../development/python-modules/gplaycli { };

  gpsoauth = callPackage ../development/python-modules/gpsoauth { };

  grip = callPackage ../development/python-modules/grip { };

  gst-python = callPackage ../development/python-modules/gst-python {
    gst-plugins-base = pkgs.gst_all_1.gst-plugins-base;
  };

  gtimelog = callPackage ../development/python-modules/gtimelog { };

  gurobipy = if stdenv.hostPlatform.system == "x86_64-darwin"
  then callPackage ../development/python-modules/gurobipy/darwin.nix {
    inherit (pkgs.darwin) cctools insert_dylib;
  }
  else if stdenv.hostPlatform.system == "x86_64-linux"
  then callPackage ../development/python-modules/gurobipy/linux.nix {}
  else throw "gurobipy not yet supported on ${stdenv.hostPlatform.system}";

  hbmqtt = callPackage ../development/python-modules/hbmqtt { };

  hiro = callPackage ../development/python-modules/hiro {};

  hglib = callPackage ../development/python-modules/hglib {};

  humanize = callPackage ../development/python-modules/humanize { };

  hupper = callPackage ../development/python-modules/hupper {};

  hovercraft = callPackage ../development/python-modules/hovercraft { };

  hsaudiotag = callPackage ../development/python-modules/hsaudiotag { };

  hsaudiotag3k = callPackage ../development/python-modules/hsaudiotag3k { };

  htmlmin = callPackage ../development/python-modules/htmlmin {};

  httpauth = callPackage ../development/python-modules/httpauth { };

  idna-ssl = callPackage ../development/python-modules/idna-ssl { };

  identify = callPackage ../development/python-modules/identify { };

  ijson = callPackage ../development/python-modules/ijson {};

  imagesize = callPackage ../development/python-modules/imagesize { };

  image-match = callPackage ../development/python-modules/image-match { };

  imbalanced-learn = callPackage ../development/python-modules/imbalanced-learn { };

  immutables = callPackage ../development/python-modules/immutables {};

  imread = callPackage ../development/python-modules/imread { };

  imaplib2 = callPackage ../development/python-modules/imaplib2 { };

  ipfsapi = callPackage ../development/python-modules/ipfsapi { };

  itsdangerous = callPackage ../development/python-modules/itsdangerous { };

  iniparse = callPackage ../development/python-modules/iniparse { };

  i3-py = callPackage ../development/python-modules/i3-py { };

  JayDeBeApi = callPackage ../development/python-modules/JayDeBeApi {};

  jdcal = callPackage ../development/python-modules/jdcal { };

  jieba = callPackage ../development/python-modules/jieba { };

  internetarchive = callPackage ../development/python-modules/internetarchive {};

  JPype1 = callPackage ../development/python-modules/JPype1 {};

  josepy = callPackage ../development/python-modules/josepy {};

  jsbeautifier = callPackage ../development/python-modules/jsbeautifier {};

  jug = callPackage ../development/python-modules/jug {};

  jsmin = callPackage ../development/python-modules/jsmin { };

  jsonpatch = callPackage ../development/python-modules/jsonpatch { };

  jsonpickle = callPackage ../development/python-modules/jsonpickle { };

  jsonpointer = callPackage ../development/python-modules/jsonpointer { };

  jsonrpclib = callPackage ../development/python-modules/jsonrpclib { };

  jsonrpclib-pelix = callPackage ../development/python-modules/jsonrpclib-pelix {};

  jsonwatch = callPackage ../development/python-modules/jsonwatch { };

  latexcodec = callPackage ../development/python-modules/latexcodec {};

  libsexy = callPackage ../development/python-modules/libsexy {
    libsexy = pkgs.libsexy;
  };

  libsoundtouch = callPackage ../development/python-modules/libsoundtouch { };

  libthumbor = callPackage ../development/python-modules/libthumbor { };

  lightblue = callPackage ../development/python-modules/lightblue { };

  lightning = callPackage ../development/python-modules/lightning { };

  jupyter = callPackage ../development/python-modules/jupyter { };

  jupyter_console = callPackage ../development/python-modules/jupyter_console { };

  jupyterlab_launcher = callPackage ../development/python-modules/jupyterlab_launcher { };

  jupyterlab = callPackage ../development/python-modules/jupyterlab {};

  PyLTI = callPackage ../development/python-modules/pylti { };

  lmdb = callPackage ../development/python-modules/lmdb { };

  logilab_astng = callPackage ../development/python-modules/logilab_astng { };

  lpod = callPackage ../development/python-modules/lpod { };

  luftdaten = callPackage ../development/python-modules/luftdaten { };

  m2r = callPackage ../development/python-modules/m2r { };

  mailchimp = callPackage ../development/python-modules/mailchimp { };

  python-mapnik = callPackage ../development/python-modules/python-mapnik { };

  misaka = callPackage ../development/python-modules/misaka {};

  mt-940 = callPackage ../development/python-modules/mt-940 { };

  mwlib = callPackage ../development/python-modules/mwlib { };

  mwlib-ext = callPackage ../development/python-modules/mwlib-ext { };

  mwlib-rl = callPackage ../development/python-modules/mwlib-rl { };

  natsort = callPackage ../development/python-modules/natsort { };

  ncclient = callPackage ../development/python-modules/ncclient {};

  logfury = callPackage ../development/python-modules/logfury { };

  ndg-httpsclient = callPackage ../development/python-modules/ndg-httpsclient { };

  netcdf4 = callPackage ../development/python-modules/netcdf4 { };

  netdisco = callPackage ../development/python-modules/netdisco { };

  Nikola = callPackage ../development/python-modules/Nikola { };

  nxt-python = callPackage ../development/python-modules/nxt-python { };

  odfpy = callPackage ../development/python-modules/odfpy { };

  oset = callPackage ../development/python-modules/oset { };

  pamela = callPackage ../development/python-modules/pamela { };

  # These used to be here but were moved to all-packages, but I'll leave them around for a while.
  pants = pkgs.pants;

  paperspace = callPackage ../development/python-modules/paperspace { };

  paperwork-backend = callPackage ../applications/office/paperwork/backend.nix { };

  papis-python-rofi = callPackage ../development/python-modules/papis-python-rofi { };

  pathspec = callPackage ../development/python-modules/pathspec { };

  pathtools = callPackage ../development/python-modules/pathtools { };

  paver = callPackage ../development/python-modules/paver { };

  passlib = callPackage ../development/python-modules/passlib { };

  path-and-address = callPackage ../development/python-modules/path-and-address { };

  peppercorn = callPackage ../development/python-modules/peppercorn { };

  pex = callPackage ../development/python-modules/pex { };

  phe = callPackage ../development/python-modules/phe { };

  phpserialize = callPackage ../development/python-modules/phpserialize { };

  plaid-python = callPackage ../development/python-modules/plaid-python { };

  plaster = callPackage ../development/python-modules/plaster {};

  plaster-pastedeploy = callPackage ../development/python-modules/plaster-pastedeploy {};

  plotly = callPackage ../development/python-modules/plotly { };

  plyfile = callPackage ../development/python-modules/plyfile { };

  podcastparser = callPackage ../development/python-modules/podcastparser { };

  podcats = callPackage ../development/python-modules/podcats { };

  pomegranate = callPackage ../development/python-modules/pomegranate { };

  poppler-qt5 = callPackage ../development/python-modules/poppler-qt5 {
    inherit (pkgs.qt5) qtbase;
    inherit (pkgs.libsForQt5) poppler;
  };

  poyo = callPackage ../development/python-modules/poyo { };

  priority = callPackage ../development/python-modules/priority { };

  prov = callPackage ../development/python-modules/prov { };

  pudb = callPackage ../development/python-modules/pudb { };

  pybtex = callPackage ../development/python-modules/pybtex {};

  pybtex-docutils = callPackage ../development/python-modules/pybtex-docutils {};

  pycallgraph = callPackage ../development/python-modules/pycallgraph { };

  pycassa = callPackage ../development/python-modules/pycassa { };

  lirc = disabledIf isPy27 (toPythonModule (pkgs.lirc.override {
    python3 = python;
  }));

  pyblake2 = callPackage ../development/python-modules/pyblake2 { };

  pybluez = callPackage ../development/python-modules/pybluez { };

  pycares = callPackage ../development/python-modules/pycares { };

  pycuda = callPackage ../development/python-modules/pycuda rec {
    cudatoolkit = pkgs.cudatoolkit_7_5;
    inherit (pkgs.stdenv) mkDerivation;
  };

  pydotplus = callPackage ../development/python-modules/pydotplus { };

  pyfxa = callPackage ../development/python-modules/pyfxa { };

  pyhomematic = callPackage ../development/python-modules/pyhomematic { };

  pylama = callPackage ../development/python-modules/pylama { };

  pymediainfo = callPackage ../development/python-modules/pymediainfo { };

  pyphen = callPackage ../development/python-modules/pyphen {};

  pypoppler = callPackage ../development/python-modules/pypoppler { };

  pypillowfight = callPackage ../development/python-modules/pypillowfight { };

  pyprind = callPackage ../development/python-modules/pyprind { };

  python-axolotl = callPackage ../development/python-modules/python-axolotl { };

  python-axolotl-curve25519 = callPackage ../development/python-modules/python-axolotl-curve25519 { };

  pythonix = toPythonModule (callPackage ../development/python-modules/pythonix { });

  pyramid = callPackage ../development/python-modules/pyramid { };

  pyramid_beaker = callPackage ../development/python-modules/pyramid_beaker { };

  pyramid_chameleon = callPackage ../development/python-modules/pyramid_chameleon { };

  pyramid_jinja2 = callPackage ../development/python-modules/pyramid_jinja2 { };

  pyramid_mako = callPackage ../development/python-modules/pyramid_mako { };

  peewee =  callPackage ../development/python-modules/peewee { };

  pyroute2 = callPackage ../development/python-modules/pyroute2 { };

  pyspf = callPackage ../development/python-modules/pyspf { };

  pysrim = callPackage ../development/python-modules/pysrim { };

  pysrt = callPackage ../development/python-modules/pysrt { };

  pytools = callPackage ../development/python-modules/pytools { };

  python-ctags3 = callPackage ../development/python-modules/python-ctags3 { };

  junos-eznc = callPackage ../development/python-modules/junos-eznc {};

  raven = callPackage ../development/python-modules/raven { };

  rawkit = callPackage ../development/python-modules/rawkit { };

  joblib = callPackage ../development/python-modules/joblib { };

  sarge = callPackage ../development/python-modules/sarge { };

  subliminal = callPackage ../development/python-modules/subliminal {};

  hyperlink = callPackage ../development/python-modules/hyperlink {};

  zope_copy = callPackage ../development/python-modules/zope_copy {};

  s2clientprotocol = callPackage ../development/python-modules/s2clientprotocol { };

  py3status = callPackage ../development/python-modules/py3status {};

  pyrtlsdr = callPackage ../development/python-modules/pyrtlsdr { };

  scandir = callPackage ../development/python-modules/scandir { };

  schema = callPackage ../development/python-modules/schema {};

  simple-websocket-server = callPackage ../development/python-modules/simple-websocket-server {};

  stem = callPackage ../development/python-modules/stem { };

  svg-path = callPackage ../development/python-modules/svg-path { };

  regex = callPackage ../development/python-modules/regex { };

  ratelimiter = callPackage ../development/python-modules/ratelimiter { };

  pywatchman = callPackage ../development/python-modules/pywatchman { };

  pywavelets = callPackage ../development/python-modules/pywavelets { };

  vcrpy = callPackage ../development/python-modules/vcrpy { };

  descartes = callPackage ../development/python-modules/descartes { };

  chardet = callPackage ../development/python-modules/chardet { };

  pyramid_exclog = callPackage ../development/python-modules/pyramid_exclog { };

  pyramid_multiauth = callPackage ../development/python-modules/pyramid_multiauth { };

  pyramid_hawkauth = callPackage ../development/python-modules/pyramid_hawkauth { };

  pytun = callPackage ../development/python-modules/pytun { };

  rethinkdb = callPackage ../development/python-modules/rethinkdb { };

  roman = callPackage ../development/python-modules/roman { };

  librosa = callPackage ../development/python-modules/librosa { };

  samplerate = callPackage ../development/python-modules/samplerate { };

  ssdeep = callPackage ../development/python-modules/ssdeep { };

  statsd = callPackage ../development/python-modules/statsd { };

  multi_key_dict = callPackage ../development/python-modules/multi_key_dict { };

  random2 = callPackage ../development/python-modules/random2 { };

  schedule = callPackage ../development/python-modules/schedule { };

  repoze_lru = callPackage ../development/python-modules/repoze_lru { };

  repoze_sphinx_autointerface =  callPackage ../development/python-modules/repoze_sphinx_autointerface { };

  setuptools-git = callPackage ../development/python-modules/setuptools-git { };

  watchdog = callPackage ../development/python-modules/watchdog { };

  zope_deprecation = callPackage ../development/python-modules/zope_deprecation { };

  validictory = callPackage ../development/python-modules/validictory { };

  venusian = callPackage ../development/python-modules/venusian { };

  chameleon = callPackage ../development/python-modules/chameleon { };

  ddt = callPackage ../development/python-modules/ddt { };

  distutils_extra = callPackage ../development/python-modules/distutils_extra { };

  pyxdg = callPackage ../development/python-modules/pyxdg { };

  crayons = callPackage ../development/python-modules/crayons{ };

  django = self.django_1_11;

  django_1_11 = callPackage ../development/python-modules/django/1_11.nix {
    gdal = self.gdal;
  };

  django_2_0 = callPackage ../development/python-modules/django/2_0.nix {
    gdal = self.gdal;
  };

  django_2_1 = callPackage ../development/python-modules/django/2_1.nix {
    gdal = self.gdal;
  };

  django_1_8 = callPackage ../development/python-modules/django/1_8.nix { };

  django-allauth = callPackage ../development/python-modules/django-allauth { };

  django_appconf = callPackage ../development/python-modules/django_appconf { };

  django_colorful = callPackage ../development/python-modules/django_colorful { };

  django-cache-url = callPackage ../development/python-modules/django-cache-url { };

  django-configurations = callPackage ../development/python-modules/django-configurations { };

  django_compressor = callPackage ../development/python-modules/django_compressor { };

  django_compat = callPackage ../development/python-modules/django-compat { };

  django_contrib_comments = callPackage ../development/python-modules/django_contrib_comments { };

  django-discover-runner = callPackage ../development/python-modules/django-discover-runner { };

  django_environ = callPackage ../development/python-modules/django_environ { };

  django_evolution = callPackage ../development/python-modules/django_evolution { };

  django_extensions = callPackage ../development/python-modules/django-extensions { };

  django-gravatar2 = callPackage ../development/python-modules/django-gravatar2 { };

  django_guardian = callPackage ../development/python-modules/django_guardian { };

  django-ipware = callPackage ../development/python-modules/django-ipware { };

  django-jinja = callPackage ../development/python-modules/django-jinja2 { };

  django-pglocks = callPackage ../development/python-modules/django-pglocks { };

  django-picklefield = callPackage ../development/python-modules/django-picklefield { };

  django_polymorphic = callPackage ../development/python-modules/django-polymorphic { };

  django-sampledatahelper = callPackage ../development/python-modules/django-sampledatahelper { };

  django-sites = callPackage ../development/python-modules/django-sites { };

  django-sr = callPackage ../development/python-modules/django-sr { };

  django_tagging = callPackage ../development/python-modules/django_tagging { };

  django_tagging_0_4_3 = if
       self.django.version != "1.8.18"
  then throw "django_tagging_0_4_3 should be build with django_1_8"
  else (callPackage ../development/python-modules/django_tagging {}).overrideAttrs (attrs: rec {
    pname = "django-tagging";
    version = "0.4.3";

    src = fetchPypi {
      inherit pname version;
      sha256 = "0617azpmp6jpg3d88v2ir97qrc9aqcs2s9gyvv9bgf2cp55khxhs";
    };
    propagatedBuildInputs = with self; [ django ];
  });

  django_classytags = callPackage ../development/python-modules/django_classytags { };

  # This package may need an older version of Django.
  # Override the package set and set e.g. `django = super.django_1_9`.
  # See the Nixpkgs manual for examples on how to override the package set.
  django_hijack = callPackage ../development/python-modules/django-hijack { };

  django_hijack_admin = callPackage ../development/python-modules/django-hijack-admin { };

  django_nose = callPackage ../development/python-modules/django_nose { };

  django_modelcluster = callPackage ../development/python-modules/django_modelcluster { };

  djangorestframework = callPackage ../development/python-modules/djangorestframework { };

  django-raster = callPackage ../development/python-modules/django-raster { };

  django_redis = callPackage ../development/python-modules/django_redis { };

  django_reversion = callPackage ../development/python-modules/django_reversion { };

  django_silk = callPackage ../development/python-modules/django_silk { };

  django_taggit = callPackage ../development/python-modules/django_taggit { };

  django_treebeard = callPackage ../development/python-modules/django_treebeard { };

  django_pipeline = callPackage ../development/python-modules/django-pipeline { };

  dj-database-url = callPackage ../development/python-modules/dj-database-url { };

  dj-email-url = callPackage ../development/python-modules/dj-email-url { };

  dj-search-url = callPackage ../development/python-modules/dj-search-url { };

  djmail = callPackage ../development/python-modules/djmail { };

  pillowfight = callPackage ../development/python-modules/pillowfight { };

  kaptan = callPackage ../development/python-modules/kaptan { };

  keepalive = callPackage ../development/python-modules/keepalive { };

  keyrings-alt = callPackage ../development/python-modules/keyrings-alt {};

  SPARQLWrapper = callPackage ../development/python-modules/sparqlwrapper { };

  dulwich = callPackage ../development/python-modules/dulwich {
    inherit (pkgs) git glibcLocales;
  };

  hg-git = callPackage ../development/python-modules/hg-git { };

  dtopt = callPackage ../development/python-modules/dtopt { };

  ecdsa = callPackage ../development/python-modules/ecdsa { };

  effect = callPackage ../development/python-modules/effect {};

  elpy = callPackage ../development/python-modules/elpy { };

  enum = callPackage ../development/python-modules/enum { };

  enum-compat = callPackage ../development/python-modules/enum-compat { };

  enum34 = callPackage ../development/python-modules/enum34 { };

  epc = callPackage ../development/python-modules/epc { };

  et_xmlfile = callPackage ../development/python-modules/et_xmlfile { };

  eventlet = callPackage ../development/python-modules/eventlet { };

  exifread = callPackage ../development/python-modules/exifread { };

  fastimport = callPackage ../development/python-modules/fastimport { };

  fastpair = callPackage ../development/python-modules/fastpair { };

  fastrlock = callPackage ../development/python-modules/fastrlock {};

  feedgen = callPackage ../development/python-modules/feedgen { };

  feedgenerator = callPackage ../development/python-modules/feedgenerator {
    inherit (pkgs) glibcLocales;
  };

  feedparser = callPackage ../development/python-modules/feedparser { };

  pyfribidi = callPackage ../development/python-modules/pyfribidi { };

  docker_compose = callPackage ../development/python-modules/docker_compose {};

  pyftpdlib = callPackage ../development/python-modules/pyftpdlib { };

  fdroidserver = callPackage ../development/python-modules/fdroidserver { };

  filebrowser_safe = callPackage ../development/python-modules/filebrowser_safe { };

  pycodestyle = callPackage ../development/python-modules/pycodestyle { };

  filebytes = callPackage ../development/python-modules/filebytes { };

  filelock = callPackage ../development/python-modules/filelock {};

  fiona = callPackage ../development/python-modules/fiona { gdal = pkgs.gdal; };

  flake8 = callPackage ../development/python-modules/flake8 { };

  flake8-blind-except = callPackage ../development/python-modules/flake8-blind-except { };

  flake8-debugger = callPackage ../development/python-modules/flake8-debugger { };

  flake8-future-import = callPackage ../development/python-modules/flake8-future-import { };

  flake8-import-order = callPackage ../development/python-modules/flake8-import-order { };

  flaky = callPackage ../development/python-modules/flaky { };

  flask = callPackage ../development/python-modules/flask { };

  flask-api = callPackage ../development/python-modules/flask-api { };

  flask_assets = callPackage ../development/python-modules/flask-assets { };

  flask-autoindex = callPackage ../development/python-modules/flask-autoindex { };

  flask-babel = callPackage ../development/python-modules/flask-babel { };

  flask-bootstrap = callPackage ../development/python-modules/flask-bootstrap { };

  flask-caching = callPackage ../development/python-modules/flask-caching { };

  flask-common = callPackage ../development/python-modules/flask-common { };

  flask-compress = callPackage ../development/python-modules/flask-compress { };

  flask-cors = callPackage ../development/python-modules/flask-cors { };

  flask_elastic = callPackage ../development/python-modules/flask-elastic { };

  flask-jwt-extended = callPackage ../development/python-modules/flask-jwt-extended { };

  flask-limiter = callPackage ../development/python-modules/flask-limiter { };

  flask_login = callPackage ../development/python-modules/flask-login { };

  flask_ldap_login = callPackage ../development/python-modules/flask-ldap-login { };

  flask_mail = callPackage ../development/python-modules/flask-mail { };

  flask_marshmallow = callPackage ../development/python-modules/flask-marshmallow { };

  flask_migrate = callPackage ../development/python-modules/flask-migrate { };

  flask_oauthlib = callPackage ../development/python-modules/flask-oauthlib { };

  flask-paginate = callPackage ../development/python-modules/flask-paginate { };

  flask_principal = callPackage ../development/python-modules/flask-principal { };

  flask-pymongo = callPackage ../development/python-modules/Flask-PyMongo { };

  flask-restful = callPackage ../development/python-modules/flask-restful { };

  flask-restplus = callPackage ../development/python-modules/flask-restplus { };

  flask_script = callPackage ../development/python-modules/flask-script { };

  flask-silk = callPackage ../development/python-modules/flask-silk { };

  flask_sqlalchemy = callPackage ../development/python-modules/flask-sqlalchemy { };

  flask_testing = callPackage ../development/python-modules/flask-testing { };

  flask_wtf = callPackage ../development/python-modules/flask-wtf { };

  wtforms = callPackage ../development/python-modules/wtforms { };

  graph-tool = callPackage ../development/python-modules/graph-tool/2.x.x.nix { };

  grappelli_safe = callPackage ../development/python-modules/grappelli_safe { };

  pytorch = callPackage ../development/python-modules/pytorch {
    cudaSupport = pkgs.config.cudaSupport or false;
  };

  pytorchWithCuda = self.pytorch.override {
    cudaSupport = true;
  };

  pytorchWithoutCuda = self.pytorch.override {
    cudaSupport = false;
  };

  python2-pythondialog = callPackage ../development/python-modules/python2-pythondialog { };

  pyRFC3339 = callPackage ../development/python-modules/pyrfc3339 { };

  ConfigArgParse = callPackage ../development/python-modules/configargparse { };

  jsonschema = callPackage ../development/python-modules/jsonschema { };

  vcversioner = callPackage ../development/python-modules/vcversioner { };

  falcon = callPackage ../development/python-modules/falcon { };

  hug = callPackage ../development/python-modules/hug { };

  flup = callPackage ../development/python-modules/flup { };

  fn = callPackage ../development/python-modules/fn { };

  folium = callPackage ../development/python-modules/folium { };

  fontforge = toPythonModule (pkgs.fontforge.override {
    withPython = true;
    inherit python;
  });

  fonttools = callPackage ../development/python-modules/fonttools { };

  foolscap = callPackage ../development/python-modules/foolscap { };

  forbiddenfruit = callPackage ../development/python-modules/forbiddenfruit { };

  fusepy = callPackage ../development/python-modules/fusepy { };

  future = callPackage ../development/python-modules/future { };
  future15 = self.future.overridePythonAttrs (old: rec {
    name = "future-${version}";
    version = "0.15.2";
    src = fetchPypi {
      pname = "future";
      version = "0.15.2";
      sha256 = "15wvcfzssc68xqnqi1dq4fhd0848hwi9jn42hxyvlqna40zijfrx";
    };
  });

  futures = callPackage ../development/python-modules/futures { };

  gcovr = callPackage ../development/python-modules/gcovr { };

  gdal = toPythonModule (pkgs.gdal.override {
    pythonPackages = self;
  });

  gdrivefs = callPackage ../development/python-modules/gdrivefs { };

  genshi = callPackage ../development/python-modules/genshi { };

  gevent = callPackage ../development/python-modules/gevent { };

  geventhttpclient = callPackage ../development/python-modules/geventhttpclient { };

  gevent-socketio = callPackage ../development/python-modules/gevent-socketio { };

  geopandas = callPackage ../development/python-modules/geopandas { };

  geojson = callPackage ../development/python-modules/geojson { };

  gevent-websocket = callPackage ../development/python-modules/gevent-websocket { };

  genzshcomp = callPackage ../development/python-modules/genzshcomp { };

  gflags = callPackage ../development/python-modules/gflags { };

  ghdiff = callPackage ../development/python-modules/ghdiff { };

  gipc = callPackage ../development/python-modules/gipc { };

  git-sweep = callPackage ../development/python-modules/git-sweep { };

  glances = callPackage ../development/python-modules/glances { };

  github3_py = callPackage ../development/python-modules/github3_py { };

  github-webhook = callPackage ../development/python-modules/github-webhook { };

  goobook = callPackage ../development/python-modules/goobook { };

  googleapis_common_protos = callPackage ../development/python-modules/googleapis_common_protos { };

  google-auth-httplib2 = callPackage ../development/python-modules/google-auth-httplib2 { };

  google_api_core = callPackage ../development/python-modules/google_api_core { };

  google_api_python_client = callPackage ../development/python-modules/google-api-python-client { };

  google_apputils = callPackage ../development/python-modules/google_apputils { };

  google_auth = callPackage ../development/python-modules/google_auth { };

  google_cloud_core = callPackage ../development/python-modules/google_cloud_core { };

  google_cloud_speech = callPackage ../development/python-modules/google_cloud_speech { };

  gpgme = toPythonModule (pkgs.gpgme.override { pythonSupport=true; });

  gphoto2 = callPackage ../development/python-modules/gphoto2 {
    inherit (pkgs) pkgconfig;
  };

  grammalecte = callPackage ../development/python-modules/grammalecte { };

  greenlet = callPackage ../development/python-modules/greenlet { };

  grib-api = disabledIf (!isPy27) (toPythonModule
    (pkgs.grib-api.override {
      enablePython = true;
      pythonPackages = self;
    }));

  grpcio = callPackage ../development/python-modules/grpcio { };

  grpcio-tools = callPackage ../development/python-modules/grpcio-tools { };

  gspread = callPackage ../development/python-modules/gspread { };

  gyp = callPackage ../development/python-modules/gyp { };

  guessit = callPackage ../development/python-modules/guessit { };

  rebulk = callPackage ../development/python-modules/rebulk { };

  gunicorn = callPackage ../development/python-modules/gunicorn { };

  hawkauthlib = callPackage ../development/python-modules/hawkauthlib { };

  hdbscan = callPackage ../development/python-modules/hdbscan { };

  hmmlearn = callPackage ../development/python-modules/hmmlearn { };

  hcs_utils = callPackage ../development/python-modules/hcs_utils { };

  hetzner = callPackage ../development/python-modules/hetzner { };

  htmllaundry = callPackage ../development/python-modules/htmllaundry { };

  html5lib = callPackage ../development/python-modules/html5lib { };

  httmock = callPackage ../development/python-modules/httmock { };

  http_signature = callPackage ../development/python-modules/http_signature { };

  httpbin = callPackage ../development/python-modules/httpbin { };

  httplib2 = callPackage ../development/python-modules/httplib2 { };

  hvac = callPackage ../development/python-modules/hvac { };

  hypothesis = callPackage ../development/python-modules/hypothesis { };

  colored = callPackage ../development/python-modules/colored { };

  xdis = callPackage ../development/python-modules/xdis { };

  uncompyle6 = callPackage ../development/python-modules/uncompyle6 { };

  lsi = callPackage ../development/python-modules/lsi { };

  hkdf = callPackage ../development/python-modules/hkdf { };

  httpretty = callPackage ../development/python-modules/httpretty { };

  icalendar = callPackage ../development/python-modules/icalendar { };

  ifaddr = callPackage ../development/python-modules/ifaddr { };

  imageio = callPackage ../development/python-modules/imageio { };

  imgaug = callPackage ../development/python-modules/imgaug { };

  inflection = callPackage ../development/python-modules/inflection { };

  influxdb = callPackage ../development/python-modules/influxdb { };

  infoqscraper = callPackage ../development/python-modules/infoqscraper { };

  inifile = callPackage ../development/python-modules/inifile { };

  interruptingcow = callPackage ../development/python-modules/interruptingcow {};

  iptools = callPackage ../development/python-modules/iptools { };

  ipy = callPackage ../development/python-modules/IPy { };

  ipykernel = callPackage ../development/python-modules/ipykernel { };

  ipyparallel = callPackage ../development/python-modules/ipyparallel { };

  # Newer versions of IPython no longer support Python 2.7.
  ipython = if isPy27 then self.ipython_5 else self.ipython_6;

  ipython_5 = callPackage ../development/python-modules/ipython/5.nix { };

  ipython_6 = callPackage ../development/python-modules/ipython { };

  ipython_genutils = callPackage ../development/python-modules/ipython_genutils { };

  ipywidgets = callPackage ../development/python-modules/ipywidgets { };

  ipaddr = callPackage ../development/python-modules/ipaddr { };

  ipaddress = callPackage ../development/python-modules/ipaddress { };

  ipdb = callPackage ../development/python-modules/ipdb { };

  ipdbplugin = callPackage ../development/python-modules/ipdbplugin { };

  pythonIRClib = callPackage ../development/python-modules/pythonirclib { };

  iso-639 = callPackage ../development/python-modules/iso-639 {};

  iso3166 = callPackage ../development/python-modules/iso3166 {};

  iso8601 = callPackage ../development/python-modules/iso8601 { };

  isort = callPackage ../development/python-modules/isort {};

  jabberbot = callPackage ../development/python-modules/jabberbot {};

  jedi = callPackage ../development/python-modules/jedi { };

  jellyfish = callPackage ../development/python-modules/jellyfish { };

  j2cli = callPackage ../development/python-modules/j2cli { };

  jinja2 = callPackage ../development/python-modules/jinja2 { };

  jinja2_time = callPackage ../development/python-modules/jinja2_time { };

  jinja2_pluralize = callPackage ../development/python-modules/jinja2_pluralize { };

  jmespath = callPackage ../development/python-modules/jmespath { };

  journalwatch = callPackage ../tools/system/journalwatch {
    inherit (self) systemd pytest;
  };

  jsondate = callPackage ../development/python-modules/jsondate { };

  jsondiff = callPackage ../development/python-modules/jsondiff { };

  jsonnet = buildPythonPackage {
    inherit (pkgs.jsonnet) name src;
  };

  jupyter_client = callPackage ../development/python-modules/jupyter_client { };

  jupyter_core = callPackage ../development/python-modules/jupyter_core { };

  jupyter-repo2docker = callPackage ../development/python-modules/jupyter-repo2docker {
    pkgs-docker = pkgs.docker;
  };

  jupyterhub = callPackage ../development/python-modules/jupyterhub { };

  jupyterhub-ldapauthenticator = callPackage ../development/python-modules/jupyterhub-ldapauthenticator { };

  keyring = callPackage ../development/python-modules/keyring { };

  keyutils = callPackage ../development/python-modules/keyutils { inherit (pkgs) keyutils; };

  kiwisolver = callPackage ../development/python-modules/kiwisolver { };

  klaus = callPackage ../development/python-modules/klaus {};

  klein = callPackage ../development/python-modules/klein { };

  koji = callPackage ../development/python-modules/koji { };

  kombu = callPackage ../development/python-modules/kombu { };

  konfig = callPackage ../development/python-modules/konfig { };

  kitchen = callPackage ../development/python-modules/kitchen { };

  kubernetes = callPackage ../development/python-modules/kubernetes { };

  pylast = callPackage ../development/python-modules/pylast { };

  pylru = callPackage ../development/python-modules/pylru { };

  libnl-python = disabledIf isPy3k
    (toPythonModule (pkgs.libnl.override{pythonSupport=true; inherit python; })).py;

  lark-parser = callPackage ../development/python-modules/lark-parser { };

  jsonpath_rw = callPackage ../development/python-modules/jsonpath_rw { };

  kerberos = callPackage ../development/python-modules/kerberos { };

  lazy-object-proxy = callPackage ../development/python-modules/lazy-object-proxy { };

  ldaptor = callPackage ../development/python-modules/ldaptor { };

  le = callPackage ../development/python-modules/le { };

  lektor = callPackage ../development/python-modules/lektor { };

  python-oauth2 = callPackage ../development/python-modules/python-oauth2 { };

  python_openzwave = callPackage ../development/python-modules/python_openzwave { };

  python-Levenshtein = callPackage ../development/python-modules/python-levenshtein { };

  fs = callPackage ../development/python-modules/fs { };

  libcloud = callPackage ../development/python-modules/libcloud { };

  libgpuarray = callPackage ../development/python-modules/libgpuarray {
    clblas = pkgs.clblas.override { boost = self.boost; };
    cudaSupport = pkgs.config.cudaSupport or false;
    inherit (pkgs.linuxPackages) nvidia_x11;
  };

  libkeepass = callPackage ../development/python-modules/libkeepass { };

  librepo = toPythonModule (pkgs.librepo.override {
    inherit python;
  });

  libnacl = callPackage ../development/python-modules/libnacl {
    inherit (pkgs) libsodium;
  };

  libplist = disabledIf isPy3k
    (toPythonModule (pkgs.libplist.override{python2Packages=self; })).py;

  libxml2 = toPythonModule (pkgs.libxml2.override{pythonSupport=true; python2=python;}).py;

  libxslt = disabledIf isPy3k
    (toPythonModule (pkgs.libxslt.override{pythonSupport=true; python2=python; inherit (self) libxml2;})).py;

  limits = callPackage ../development/python-modules/limits { };

  limnoria = callPackage ../development/python-modules/limnoria { };

  line_profiler = callPackage ../development/python-modules/line_profiler { };

  linode = callPackage ../development/python-modules/linode { };

  linode-api = callPackage ../development/python-modules/linode-api { };

  livereload = callPackage ../development/python-modules/livereload { };

  llfuse = callPackage ../development/python-modules/llfuse {
    fuse = pkgs.fuse;  # use "real" fuse, not the python module
  };

  locustio = callPackage ../development/python-modules/locustio { };

  llvmlite = callPackage ../development/python-modules/llvmlite { llvm = pkgs.llvm_6; };

  lockfile = callPackage ../development/python-modules/lockfile { };

  logilab_common = callPackage ../development/python-modules/logilab/common.nix {};

  logilab-constraint = callPackage ../development/python-modules/logilab/constraint.nix {};

  lxml = callPackage ../development/python-modules/lxml {inherit (pkgs) libxml2 libxslt;};

  lxc = callPackage ../development/python-modules/lxc { };

  py_scrypt = callPackage ../development/python-modules/py_scrypt { };

  python_magic = callPackage ../development/python-modules/python-magic { };

  magic = callPackage ../development/python-modules/magic { };

  m2crypto = callPackage ../development/python-modules/m2crypto { };

  Mako = callPackage ../development/python-modules/Mako { };

  manifestparser = callPackage ../development/python-modules/marionette-harness/manifestparser.nix {};
  marionette_driver = callPackage ../development/python-modules/marionette-harness/marionette_driver.nix {};
  mozcrash = callPackage ../development/python-modules/marionette-harness/mozcrash.nix {};
  mozdevice = callPackage ../development/python-modules/marionette-harness/mozdevice.nix {};
  mozfile = callPackage ../development/python-modules/marionette-harness/mozfile.nix {};
  mozhttpd = callPackage ../development/python-modules/marionette-harness/mozhttpd.nix {};
  mozinfo = callPackage ../development/python-modules/marionette-harness/mozinfo.nix {};
  mozlog = callPackage ../development/python-modules/marionette-harness/mozlog.nix {};
  moznetwork = callPackage ../development/python-modules/marionette-harness/moznetwork.nix {};
  mozprocess = callPackage ../development/python-modules/marionette-harness/mozprocess.nix {};
  mozprofile = callPackage ../development/python-modules/marionette-harness/mozprofile.nix {};
  mozrunner = callPackage ../development/python-modules/marionette-harness/mozrunner.nix {};
  moztest = callPackage ../development/python-modules/marionette-harness/moztest.nix {};
  mozversion = callPackage ../development/python-modules/marionette-harness/mozversion.nix {};
  marionette-harness = callPackage ../development/python-modules/marionette-harness {};

  marisa = callPackage ../development/python-modules/marisa {
    marisa = pkgs.marisa;
  };

  marisa-trie = callPackage ../development/python-modules/marisa-trie { };

  markupsafe = callPackage ../development/python-modules/markupsafe { };

  marshmallow = callPackage ../development/python-modules/marshmallow { };

  marshmallow-sqlalchemy = callPackage ../development/python-modules/marshmallow-sqlalchemy { };

  manuel = callPackage ../development/python-modules/manuel { };

  mapsplotlib = callPackage ../development/python-modules/mapsplotlib { };

  markdown = callPackage ../development/python-modules/markdown { };

  markdownsuperscript = callPackage ../development/python-modules/markdownsuperscript {};

  markdown-macros = callPackage ../development/python-modules/markdown-macros { };

  mathics = callPackage ../development/python-modules/mathics { };

  matplotlib = callPackage ../development/python-modules/matplotlib {
    stdenv = if stdenv.isDarwin then pkgs.clangStdenv else pkgs.stdenv;
    enableGhostscript = true;
    inherit (pkgs.darwin.apple_sdk.frameworks) Cocoa;
  };

  matrix-client = callPackage ../development/python-modules/matrix-client { };

  maya = callPackage ../development/python-modules/maya { };

  mccabe = callPackage ../development/python-modules/mccabe { };

  mechanize = callPackage ../development/python-modules/mechanize { };

  MechanicalSoup = callPackage ../development/python-modules/MechanicalSoup { };

  meld3 = callPackage ../development/python-modules/meld3 { };

  meliae = callPackage ../development/python-modules/meliae {};

  meinheld = callPackage ../development/python-modules/meinheld { };

  memcached = callPackage ../development/python-modules/memcached { };

  memory_profiler = callPackage ../development/python-modules/memory_profiler { };

  metaphone = callPackage ../development/python-modules/metaphone { };

  mezzanine = callPackage ../development/python-modules/mezzanine { };

  micawber = callPackage ../development/python-modules/micawber { };

  milksnake = callPackage ../development/python-modules/milksnake { };

  minimock = callPackage ../development/python-modules/minimock { };

  moviepy = callPackage ../development/python-modules/moviepy { };

  mozterm = callPackage ../development/python-modules/mozterm { };

  mplleaflet = callPackage ../development/python-modules/mplleaflet { };

  multidict = callPackage ../development/python-modules/multidict { };

  munch = callPackage ../development/python-modules/munch { };

  nototools = callPackage ../data/fonts/noto-fonts/tools.nix { };

  rainbowstream = callPackage ../development/python-modules/rainbowstream { };

  pendulum = callPackage ../development/python-modules/pendulum { };

  pocket = callPackage ../development/python-modules/pocket { };

  mistune = callPackage ../development/python-modules/mistune { };

  brotlipy = callPackage ../development/python-modules/brotlipy { };

  sortedcollections = callPackage ../development/python-modules/sortedcollections { };

  hyperframe = callPackage ../development/python-modules/hyperframe { };

  h2 = callPackage ../development/python-modules/h2 { };

  editorconfig = callPackage ../development/python-modules/editorconfig { };

  mock = callPackage ../development/python-modules/mock { };

  mock-open = callPackage ../development/python-modules/mock-open { };

  modestmaps = callPackage ../development/python-modules/modestmaps { };

  # Needed here because moinmoin is loaded as a Python library.
  moinmoin = callPackage ../development/python-modules/moinmoin { };

  moretools = callPackage ../development/python-modules/moretools { };

  moto = callPackage ../development/python-modules/moto {};

  mox = callPackage ../development/python-modules/mox { };

  mozsvc = callPackage ../development/python-modules/mozsvc { };

  mpmath = callPackage ../development/python-modules/mpmath { };

  mpd = callPackage ../development/python-modules/mpd { };

  mpd2 = callPackage ../development/python-modules/mpd2 { };

  mpv = callPackage ../development/python-modules/mpv { };

  mrbob = callPackage ../development/python-modules/mrbob {};

  msgpack = callPackage ../development/python-modules/msgpack {};

  msgpack-numpy = callPackage ../development/python-modules/msgpack-numpy {};

  msgpack-python = self.msgpack.overridePythonAttrs {
    pname = "msgpack-python";
    postPatch = ''
      substituteInPlace setup.py --replace "TRANSITIONAL = False" "TRANSITIONAL = True"
    '';
  };

  msrplib = callPackage ../development/python-modules/msrplib { };

  multipledispatch = callPackage ../development/python-modules/multipledispatch { };

  multiprocess = callPackage ../development/python-modules/multiprocess { };

  munkres = callPackage ../development/python-modules/munkres { };

  musicbrainzngs = callPackage ../development/python-modules/musicbrainzngs { };

  mutag = callPackage ../development/python-modules/mutag { };

  mutagen = callPackage ../development/python-modules/mutagen { };

  muttils = callPackage ../development/python-modules/muttils { };

  mygpoclient = callPackage ../development/python-modules/mygpoclient { };

  mysqlclient = callPackage ../development/python-modules/mysqlclient { };

  mypy = callPackage ../development/python-modules/mypy { };

  mypy_extensions = callPackage ../development/python-modules/mypy/extensions.nix { };

  mypy-protobuf = callPackage ../development/python-modules/mypy-protobuf { };

  neuronpy = callPackage ../development/python-modules/neuronpy { };

  pint = callPackage ../development/python-modules/pint { };

  pygal = callPackage ../development/python-modules/pygal { };

  pytaglib = callPackage ../development/python-modules/pytaglib { };

  pyte = callPackage ../development/python-modules/pyte { };

  graphviz = callPackage ../development/python-modules/graphviz { };

  pygraphviz = callPackage ../development/python-modules/pygraphviz { };

  pymc3 = callPackage ../development/python-modules/pymc3 { };

  pympler = callPackage ../development/python-modules/pympler { };

  pymysqlsa = callPackage ../development/python-modules/pymysqlsa { };

  monosat = disabledIf (!isPy3k) (pkgs.monosat.python { inherit buildPythonPackage; inherit (self) cython; });

  monotonic = callPackage ../development/python-modules/monotonic { };

  MySQL_python = callPackage ../development/python-modules/mysql_python { };

  mysql-connector = callPackage ../development/python-modules/mysql-connector { };

  namebench = callPackage ../development/python-modules/namebench { };

  nameparser = callPackage ../development/python-modules/nameparser { };

  nbconvert = callPackage ../development/python-modules/nbconvert { };

  nbformat = callPackage ../development/python-modules/nbformat { };

  nbmerge = callPackage ../development/python-modules/nbmerge { };

  nbxmpp = callPackage ../development/python-modules/nbxmpp { };

  sleekxmpp = callPackage ../development/python-modules/sleekxmpp { };

  slixmpp = callPackage ../development/python-modules/slixmpp { };

  netaddr = callPackage ../development/python-modules/netaddr { };

  netifaces = callPackage ../development/python-modules/netifaces { };

  hpack = callPackage ../development/python-modules/hpack { };

  nevow = callPackage ../development/python-modules/nevow { };

  nibabel = callPackage ../development/python-modules/nibabel {};

  nilearn = callPackage ../development/python-modules/nilearn {};

  nimfa = callPackage ../development/python-modules/nimfa {};

  nipy = callPackage ../development/python-modules/nipy { };

  nipype = callPackage ../development/python-modules/nipype {
    inherit (pkgs) which;
  };

  nixpkgs = callPackage ../development/python-modules/nixpkgs { };

  nodeenv = callPackage ../development/python-modules/nodeenv { };

  nose = callPackage ../development/python-modules/nose { };

  nose-exclude = callPackage ../development/python-modules/nose-exclude { };

  nose2 = callPackage ../development/python-modules/nose2 { };

  nose-cover3 = callPackage ../development/python-modules/nose-cover3 { };

  nosexcover = callPackage ../development/python-modules/nosexcover { };

  nosejs = callPackage ../development/python-modules/nosejs { };

  nose-cprof = callPackage ../development/python-modules/nose-cprof { };

  nose_warnings_filters = callPackage ../development/python-modules/nose_warnings_filters { };

  notebook = callPackage ../development/python-modules/notebook { };

  notify = callPackage ../development/python-modules/notify { };

  notify2 = callPackage ../development/python-modules/notify2 {};

  notmuch = callPackage ../development/python-modules/notmuch { };

  emoji = callPackage ../development/python-modules/emoji { };

  ntfy = callPackage ../development/python-modules/ntfy { };

  ntplib = callPackage ../development/python-modules/ntplib { };

  numba = callPackage ../development/python-modules/numba { };

  numexpr = callPackage ../development/python-modules/numexpr { };

  Nuitka = callPackage ../development/python-modules/nuitka { };

  numpy = callPackage ../development/python-modules/numpy {
    blas = pkgs.openblasCompat;
  };

  numpydoc = callPackage ../development/python-modules/numpydoc { };

  numpy-stl = callPackage ../development/python-modules/numpy-stl { };

  numtraits = callPackage ../development/python-modules/numtraits { };

  nwdiag = callPackage ../development/python-modules/nwdiag { };

  dynd = callPackage ../development/python-modules/dynd { };

  langcodes = callPackage ../development/python-modules/langcodes { };

  livestreamer = callPackage ../development/python-modules/livestreamer { };

  livestreamer-curses = callPackage ../development/python-modules/livestreamer-curses { };

  oauth = callPackage ../development/python-modules/oauth { };

  oauth2 = callPackage ../development/python-modules/oauth2 { };

  oauth2client = callPackage ../development/python-modules/oauth2client { };

  oauthlib = callPackage ../development/python-modules/oauthlib { };

  obfsproxy = callPackage ../development/python-modules/obfsproxy { };

  objgraph = callPackage ../development/python-modules/objgraph { };

  odo = callPackage ../development/python-modules/odo { };

  offtrac = callPackage ../development/python-modules/offtrac { };

  openpyxl = callPackage ../development/python-modules/openpyxl { };

  opentimestamps = callPackage ../development/python-modules/opentimestamps { };

  ordereddict = callPackage ../development/python-modules/ordereddict { };

  orderedset = callPackage ../development/python-modules/orderedset { };

  python-otr = callPackage ../development/python-modules/python-otr { };

  plone-testing = callPackage ../development/python-modules/plone-testing { };

  ply = callPackage ../development/python-modules/ply { };

  plyvel = callPackage ../development/python-modules/plyvel { };

  osc = callPackage ../development/python-modules/osc { };

  rfc3986 = callPackage ../development/python-modules/rfc3986 { };

   cachetools_1 = callPackage ../development/python-modules/cachetools/1.nix {};
   cachetools = callPackage ../development/python-modules/cachetools {};

  cmd2_8 = callPackage ../development/python-modules/cmd2/old.nix {};
  cmd2_9 = callPackage ../development/python-modules/cmd2 {};
  cmd2 = if isPy27 then self.cmd2_8 else self.cmd2_9;

  warlock = callPackage ../development/python-modules/warlock { };

  pecan = callPackage ../development/python-modules/pecan { };

  kaitaistruct = callPackage ../development/python-modules/kaitaistruct { };

  Kajiki = callPackage ../development/python-modules/kajiki { };

  WSME = callPackage ../development/python-modules/WSME { };

  zake = callPackage ../development/python-modules/zake { };

  kazoo = callPackage ../development/python-modules/kazoo { };

  FormEncode = callPackage ../development/python-modules/FormEncode { };

  pycountry = callPackage ../development/python-modules/pycountry { };

  nine = callPackage ../development/python-modules/nine { };

  logutils = callPackage ../development/python-modules/logutils { };

  ldappool = callPackage ../development/python-modules/ldappool { };

  lz4 = callPackage ../development/python-modules/lz4 { };

  retrying = callPackage ../development/python-modules/retrying { };

  fasteners = callPackage ../development/python-modules/fasteners { };

  aioeventlet = callPackage ../development/python-modules/aioeventlet { };

  olefile = callPackage ../development/python-modules/olefile { };

  requests-mock = callPackage ../development/python-modules/requests-mock { };

  mecab-python3 = callPackage ../development/python-modules/mecab-python3 { };

  mox3 = callPackage ../development/python-modules/mox3 { };

  doc8 = callPackage ../development/python-modules/doc8 { };

  wrapt = callPackage ../development/python-modules/wrapt { };

  pagerduty = callPackage ../development/python-modules/pagerduty { };

  pandas = callPackage ../development/python-modules/pandas { };

  pandas_0_17_1 = callPackage ../development/python-modules/pandas/0.17.1.nix { };

  xlrd = callPackage ../development/python-modules/xlrd { };

  bottleneck = callPackage ../development/python-modules/bottleneck { };

  paho-mqtt = callPackage ../development/python-modules/paho-mqtt { };

  pamqp = callPackage ../development/python-modules/pamqp { };

  parsedatetime = callPackage ../development/python-modules/parsedatetime { };

  paramiko = callPackage ../development/python-modules/paramiko { };

  parameterized = callPackage ../development/python-modules/parameterized { };

  paramz = callPackage ../development/python-modules/paramz { };

  parsel = callPackage ../development/python-modules/parsel { };

  parso = callPackage ../development/python-modules/parso { };

  partd = callPackage ../development/python-modules/partd { };

  patch = callPackage ../development/python-modules/patch { };

  pathos = callPackage ../development/python-modules/pathos { };

  patsy = callPackage ../development/python-modules/patsy { };

  paste = callPackage ../development/python-modules/paste { };

  PasteDeploy = callPackage ../development/python-modules/pastedeploy { };

  pasteScript = callPackage ../development/python-modules/pastescript { };

  patator = callPackage ../development/python-modules/patator { };

  pathlib2 = callPackage ../development/python-modules/pathlib2 { };

  pathpy = callPackage ../development/python-modules/path.py { };

  paypalrestsdk = callPackage ../development/python-modules/paypalrestsdk { };

  pbr = callPackage ../development/python-modules/pbr { };

  fixtures = callPackage ../development/python-modules/fixtures { };

  pelican = callPackage ../development/python-modules/pelican {
    inherit (pkgs) glibcLocales git;
  };

  pep8 = callPackage ../development/python-modules/pep8 { };

  pep257 = callPackage ../development/python-modules/pep257 { };

  percol = callPackage ../development/python-modules/percol { };

  pexif = callPackage ../development/python-modules/pexif { };

  pexpect = callPackage ../development/python-modules/pexpect { };

  pdfkit = callPackage ../development/python-modules/pdfkit { };

  periodictable = callPackage ../development/python-modules/periodictable { };

  pg8000 = callPackage ../development/python-modules/pg8000 { };

  pgspecial = callPackage ../development/python-modules/pgspecial { };

  pickleshare = callPackage ../development/python-modules/pickleshare { };

  piep = callPackage ../development/python-modules/piep { };

  piexif = callPackage ../development/python-modules/piexif { };

  pip = callPackage ../development/python-modules/pip { };

  pip-tools = callPackage ../development/python-modules/pip-tools {
    git = pkgs.gitMinimal;
    glibcLocales = pkgs.glibcLocales;
  };

  pika = callPackage ../development/python-modules/pika { };

  pika-pool = callPackage ../development/python-modules/pika-pool { };

  kmsxx = (callPackage ../development/libraries/kmsxx {
    inherit (pkgs.kmsxx) stdenv;
  }).overrideAttrs (oldAttrs: {
    name = "${python.libPrefix}-${pkgs.kmsxx.name}";
  });

  pvlib = callPackage ../development/python-modules/pvlib { };

  pybase64 = callPackage ../development/python-modules/pybase64 { };

  pylibconfig2 = callPackage ../development/python-modules/pylibconfig2 { };

  pylibmc = callPackage ../development/python-modules/pylibmc {};

  pymetar = callPackage ../development/python-modules/pymetar { };

  pysftp = callPackage ../development/python-modules/pysftp { };

  pysoundfile = callPackage ../development/python-modules/pysoundfile { };

  python3pika = callPackage ../development/python-modules/python3pika { };

  python-jenkins = callPackage ../development/python-modules/python-jenkins { };

  pystringtemplate = callPackage ../development/python-modules/stringtemplate { };

  pillow = callPackage ../development/python-modules/pillow {
    inherit (pkgs) freetype libjpeg zlib libtiff libwebp tcl lcms2 tk;
    inherit (pkgs.xorg) libX11;
  };

  pkgconfig = callPackage ../development/python-modules/pkgconfig {
    inherit (pkgs) pkgconfig;
  };

  plumbum = callPackage ../development/python-modules/plumbum { };

  polib = callPackage ../development/python-modules/polib {};

  posix_ipc = callPackage ../development/python-modules/posix_ipc { };

  portend = callPackage ../development/python-modules/portend { };

  powerline = callPackage ../development/python-modules/powerline { };

  pox = callPackage ../development/python-modules/pox { };

  ppft = callPackage ../development/python-modules/ppft { };

  praw = callPackage ../development/python-modules/praw { };

  prawcore = callPackage ../development/python-modules/prawcore { };

  premailer = callPackage ../development/python-modules/premailer { };

  prettytable = callPackage ../development/python-modules/prettytable { };

  prompt_toolkit = callPackage ../development/python-modules/prompt_toolkit { };

  protobuf = callPackage ../development/python-modules/protobuf {
    disabled = isPyPy;
    doCheck = !isPy3k;
    protobuf = pkgs.protobuf;
  };

  protobuf3_1 = callPackage ../development/python-modules/protobuf {
    disabled = isPyPy;
    doCheck = !isPy3k;
    protobuf = pkgs.protobuf3_1;
  };

  psd-tools = callPackage ../development/python-modules/psd-tools { };

  psutil = callPackage ../development/python-modules/psutil { };

  psycopg2 = callPackage ../development/python-modules/psycopg2 {};

  ptpython = callPackage ../development/python-modules/ptpython {};

  publicsuffix = callPackage ../development/python-modules/publicsuffix {};

  py = callPackage ../development/python-modules/py { };

  pyacoustid = callPackage ../development/python-modules/pyacoustid { };

  pyalgotrade = callPackage ../development/python-modules/pyalgotrade { };

  pyasn1 = callPackage ../development/python-modules/pyasn1 { };

  pyasn1-modules = callPackage ../development/python-modules/pyasn1-modules { };

  pyaudio = callPackage ../development/python-modules/pyaudio { };

  pysam = callPackage ../development/python-modules/pysam { };

  pysaml2 = callPackage ../development/python-modules/pysaml2 { };

  python-pushover = callPackage ../development/python-modules/pushover {};

  pystemd = callPackage ../development/python-modules/pystemd { systemd = pkgs.systemd; };

  mongodict = callPackage ../development/python-modules/mongodict { };

  repoze_who = callPackage ../development/python-modules/repoze_who { };

  vobject = callPackage ../development/python-modules/vobject { };

  pycarddav = callPackage ../development/python-modules/pycarddav { };

  pygit2 = callPackage ../development/python-modules/pygit2 { };

  Babel = callPackage ../development/python-modules/Babel { };

  pybfd = callPackage ../development/python-modules/pybfd { };

  pyblock = callPackage ../development/python-modules/pyblock { };

  pybcrypt = callPackage ../development/python-modules/pybcrypt { };

  pyblosxom = callPackage ../development/python-modules/pyblosxom { };

  pycapnp = callPackage ../development/python-modules/pycapnp { };

  pycaption = callPackage ../development/python-modules/pycaption { };

  pycdio = callPackage ../development/python-modules/pycdio { };

  pycosat = callPackage ../development/python-modules/pycosat { };

  pycryptopp = callPackage ../development/python-modules/pycryptopp { };

  pycups = callPackage ../development/python-modules/pycups { };

  pycurl = callPackage ../development/python-modules/pycurl { };

  pycurl2 = callPackage ../development/python-modules/pycurl2 { };

  pydispatcher = callPackage ../development/python-modules/pydispatcher { };

  pydot = callPackage ../development/python-modules/pydot { };

  pydot_ng = callPackage ../development/python-modules/pydot_ng { };

  pyelftools = callPackage ../development/python-modules/pyelftools { };

  pyenchant = callPackage ../development/python-modules/pyenchant { };

  pyev = callPackage ../development/python-modules/pyev { };

  pyexcelerator = callPackage ../development/python-modules/pyexcelerator { };

  pyext = callPackage ../development/python-modules/pyext { };

  pyfantom = callPackage ../development/python-modules/pyfantom { };

  pyfftw = callPackage ../development/python-modules/pyfftw { };

  pyfiglet = callPackage ../development/python-modules/pyfiglet { };

  pyflakes = callPackage ../development/python-modules/pyflakes { };

  pyftgl = callPackage ../development/python-modules/pyftgl { };

  pygeoip = callPackage ../development/python-modules/pygeoip {};

  PyGithub = callPackage ../development/python-modules/pyGithub {};

  pyglet = callPackage ../development/python-modules/pyglet {};

  pygments = callPackage ../development/python-modules/Pygments { };

  pygpgme = callPackage ../development/python-modules/pygpgme { };

  pylint = if isPy3k then callPackage ../development/python-modules/pylint { }
           else callPackage ../development/python-modules/pylint/1.9.nix { };

  pyopencl = callPackage ../development/python-modules/pyopencl { };

  pyotp = callPackage ../development/python-modules/pyotp { };

  pyproj = callPackage ../development/python-modules/pyproj {
    # pyproj does *work* if you want to use a system supplied proj, but with the current version(s) the tests fail by
    # a few decimal places, so caveat emptor.
    proj = null;
  };

  pyqrcode = callPackage ../development/python-modules/pyqrcode { };

  pyrr = callPackage ../development/python-modules/pyrr { };

  pysha3 = callPackage ../development/python-modules/pysha3 { };

  pyshp = callPackage ../development/python-modules/pyshp { };

  pysmbc = callPackage ../development/python-modules/pysmbc { };

  pyspread = callPackage ../development/python-modules/pyspread { };

  pyx = callPackage ../development/python-modules/pyx { };

  mmpython = callPackage ../development/python-modules/mmpython { };

  kaa-base = callPackage ../development/python-modules/kaa-base { };

  kaa-metadata = callPackage ../development/python-modules/kaa-metadata { };

  PyICU = callPackage ../development/python-modules/pyicu { };

  pyinputevent = callPackage ../development/python-modules/pyinputevent { };

  pyinotify = callPackage ../development/python-modules/pyinotify { };

  pyinsane2 = callPackage ../development/python-modules/pyinsane2 { };

  pyjwt = callPackage ../development/python-modules/pyjwt { };

  pykickstart = callPackage ../development/python-modules/pykickstart { };

  pyobjc = if stdenv.isDarwin
    then callPackage ../development/python-modules/pyobjc {}
    else throw "pyobjc can only be built on Mac OS";

  pyodbc = callPackage ../development/python-modules/pyodbc { };

  pyocr = callPackage ../development/python-modules/pyocr { };

  pyparsing = callPackage ../development/python-modules/pyparsing { };

  pyparted = callPackage ../development/python-modules/pyparted { };

  pyptlib = callPackage ../development/python-modules/pyptlib { };

  pyqtgraph = callPackage ../development/python-modules/pyqtgraph { };

  PyStemmer = callPackage ../development/python-modules/pystemmer {};

  # Missing expression?
  # Pyro = callPackage ../development/python-modules/pyro { };

  pyrsistent = callPackage ../development/python-modules/pyrsistent { };

  PyRSS2Gen = callPackage ../development/python-modules/pyrss2gen { };

  pysmi = callPackage ../development/python-modules/pysmi { };

  pysnmp = callPackage ../development/python-modules/pysnmp { };

  pysocks = callPackage ../development/python-modules/pysocks { };

  python_fedora = callPackage ../development/python-modules/python_fedora {};

  python-simple-hipchat = callPackage ../development/python-modules/python-simple-hipchat {};
  python_simple_hipchat = self.python-simple-hipchat;

  python_keyczar = callPackage ../development/python-modules/python_keyczar { };

  python-language-server = callPackage ../development/python-modules/python-language-server {};

  python-jsonrpc-server = callPackage ../development/python-modules/python-jsonrpc-server {};

  pyls-black = callPackage ../development/python-modules/pyls-black {};

  pyls-isort = callPackage ../development/python-modules/pyls-isort {};

  pyls-mypy = callPackage ../development/python-modules/pyls-mypy {};

  pyudev = callPackage ../development/python-modules/pyudev {
    inherit (pkgs) systemd;
  };

  pynmea2 = callPackage ../development/python-modules/pynmea2 {};

  pynzb = callPackage ../development/python-modules/pynzb { };

  process-tests = callPackage ../development/python-modules/process-tests { };

  progressbar = callPackage ../development/python-modules/progressbar {};

  progressbar2 = callPackage ../development/python-modules/progressbar2 { };

  progressbar231 = callPackage ../development/python-modules/progressbar231 { };

  progressbar33 = callPackage ../development/python-modules/progressbar33 { };

  ldap = callPackage ../development/python-modules/ldap {
    inherit (pkgs) openldap cyrus_sasl;
  };

  ldap3 = callPackage ../development/python-modules/ldap3 {};

  ptest = callPackage ../development/python-modules/ptest { };

  ptyprocess = callPackage ../development/python-modules/ptyprocess { };

  pylibacl = callPackage ../development/python-modules/pylibacl { };

  pylibgen = callPackage ../development/python-modules/pylibgen { };

  pyliblo = callPackage ../development/python-modules/pyliblo { };

  pypcap = callPackage ../development/python-modules/pypcap {};

  pyplatec = callPackage ../development/python-modules/pyplatec { };

  purepng = callPackage ../development/python-modules/purepng { };

  pymaging = callPackage ../development/python-modules/pymaging { };

  pymaging_png = callPackage ../development/python-modules/pymaging_png { };

  pyPdf = callPackage ../development/python-modules/pypdf { };

  pypdf2 = callPackage ../development/python-modules/pypdf2 { };

  pyopengl = callPackage ../development/python-modules/pyopengl { };

  pyopenssl = callPackage ../development/python-modules/pyopenssl { };

  pyquery = callPackage ../development/python-modules/pyquery { };

  pyreport = callPackage ../development/python-modules/pyreport { };

  pyreadability = callPackage ../development/python-modules/pyreadability { };

  pyscss = callPackage ../development/python-modules/pyscss { };

  pyserial = callPackage ../development/python-modules/pyserial {};

  pymongo = callPackage ../development/python-modules/pymongo {};

  pymongo_2_9_1 = callPackage ../development/python-modules/pymongo/2_9_1.nix { };

  pyperclip = callPackage ../development/python-modules/pyperclip { };

  pysqlite = callPackage ../development/python-modules/pysqlite { };

  pysvn = callPackage ../development/python-modules/pysvn { };

  python-ptrace = callPackage ../development/python-modules/python-ptrace { };

  python-wifi = callPackage ../development/python-modules/python-wifi { };

  python-etcd = callPackage ../development/python-modules/python-etcd { };

  pythonnet = callPackage ../development/python-modules/pythonnet {
    # `mono >= 4.6` required to prevent crashes encountered with earlier versions.
    mono = pkgs.mono46;
  };

  pytz = callPackage ../development/python-modules/pytz { };

  pytzdata = callPackage ../development/python-modules/pytzdata { };

  pyutil = callPackage ../development/python-modules/pyutil { };

  pywebkitgtk = callPackage ../development/python-modules/pywebkitgtk { };

  pywinrm = callPackage ../development/python-modules/pywinrm { };

  pyxattr = callPackage ../development/python-modules/pyxattr { };

  pyaml = callPackage ../development/python-modules/pyaml { };

  pyyaml = callPackage ../development/python-modules/pyyaml { };

  rabbitpy = callPackage ../development/python-modules/rabbitpy { };

  radicale_infcloud = callPackage ../development/python-modules/radicale_infcloud {};

  recaptcha_client = callPackage ../development/python-modules/recaptcha_client { };

  rbtools = callPackage ../development/python-modules/rbtools { };

  rencode = callPackage ../development/python-modules/rencode { };

  reportlab = callPackage ../development/python-modules/reportlab { };

  requests2 = throw "requests2 has been deprecated. Use requests instead.";

  # use requests, not requests_2
  requests = callPackage ../development/python-modules/requests { };

  requests_download = callPackage ../development/python-modules/requests_download { };

  requestsexceptions = callPackage ../development/python-modules/requestsexceptions {};

  requests_ntlm = callPackage ../development/python-modules/requests_ntlm { };

  requests_oauthlib = callPackage ../development/python-modules/requests-oauthlib { };

  requests-toolbelt = callPackage ../development/python-modules/requests-toolbelt { };
  requests_toolbelt = self.requests-toolbelt; # Old attr, 2017-09-26

  retry_decorator = callPackage ../development/python-modules/retry_decorator { };

  quandl = callPackage ../development/python-modules/quandl { };
  # alias for an older package which did not support Python 3
  Quandl = callPackage ../development/python-modules/quandl { };

  qscintilla = callPackage ../development/python-modules/qscintilla { };

  qserve = callPackage ../development/python-modules/qserve { };

  qtawesome = callPackage ../development/python-modules/qtawesome { };

  qtconsole = callPackage ../development/python-modules/qtconsole { };

  qtpy = callPackage ../development/python-modules/qtpy { };

  quantities = callPackage ../development/python-modules/quantities { };

  qutip = callPackage ../development/python-modules/qutip { };

  rcssmin = callPackage ../development/python-modules/rcssmin { };

  recommonmark = callPackage ../development/python-modules/recommonmark { };

  redis = callPackage ../development/python-modules/redis { };

  rednose = callPackage ../development/python-modules/rednose { };

  reikna = callPackage ../development/python-modules/reikna { };

  repocheck = callPackage ../development/python-modules/repocheck { };

  restview = callPackage ../development/python-modules/restview { };

  readme = callPackage ../development/python-modules/readme { };

  readme_renderer = callPackage ../development/python-modules/readme_renderer { };

  rivet = disabledIf isPy3k (toPythonModule (pkgs.rivet.override {
    python2 = python;
  }));

  rjsmin = callPackage ../development/python-modules/rjsmin { };

  pysolr = callPackage ../development/python-modules/pysolr { };

  geoalchemy2 = callPackage ../development/python-modules/geoalchemy2 { };

  geopy = callPackage ../development/python-modules/geopy { };

  django-haystack = callPackage ../development/python-modules/django-haystack { };

  django-multiselectfield = callPackage ../development/python-modules/django-multiselectfield { };

  rdflib = callPackage ../development/python-modules/rdflib { };

<<<<<<< HEAD
  isodate = callPackage ../development/python-modules/isodate { };
=======
  owslib = callPackage ../development/python-modules/owslib { };

  PyICU = buildPythonPackage rec {
    name = "PyICU-2.2";
>>>>>>> 40c567de

  resampy = callPackage ../development/python-modules/resampy { };

  restructuredtext_lint = callPackage ../development/python-modules/restructuredtext_lint { };

  robomachine = callPackage ../development/python-modules/robomachine { };

  robotframework = callPackage ../development/python-modules/robotframework { };

  robotframework-requests = callPackage ../development/python-modules/robotframework-requests { };

  robotframework-ride = callPackage ../development/python-modules/robotframework-ride { };

  robotframework-selenium2library = callPackage ../development/python-modules/robotframework-selenium2library { };

  robotframework-tools = callPackage ../development/python-modules/robotframework-tools { };

  robotsuite = callPackage ../development/python-modules/robotsuite { };

  serpent = callPackage ../development/python-modules/serpent { };

  selectors34 = callPackage ../development/python-modules/selectors34 { };

  Pyro4 = callPackage ../development/python-modules/pyro4 { };

  root_numpy = callPackage ../development/python-modules/root_numpy { };

  rootpy = callPackage ../development/python-modules/rootpy { };

  rope = callPackage ../development/python-modules/rope { };

  ropper = callPackage ../development/python-modules/ropper { };

  rpkg = callPackage ../development/python-modules/rpkg {};

  rply = callPackage ../development/python-modules/rply {};

  rpm = toPythonModule (pkgs.rpm.override{inherit python;});

  rpmfluff = callPackage ../development/python-modules/rpmfluff {};

  rpy2 = callPackage ../development/python-modules/rpy2 {};

  Rtree = callPackage ../development/python-modules/Rtree { inherit (pkgs) libspatialindex; };

  typing = callPackage ../development/python-modules/typing { };

  typing-extensions = callPackage ../development/python-modules/typing-extensions { };

  typeguard = callPackage ../development/python-modules/typeguard { };

  s3transfer = callPackage ../development/python-modules/s3transfer { };

  seqdiag = callPackage ../development/python-modules/seqdiag { };

  safe = callPackage ../development/python-modules/safe { };

  sampledata = callPackage ../development/python-modules/sampledata { };

  sasmodels = callPackage ../development/python-modules/sasmodels { };

  scapy = callPackage ../development/python-modules/scapy { };

  scipy = callPackage ../development/python-modules/scipy { };

  scikitimage = callPackage ../development/python-modules/scikit-image { };

  scikitlearn = callPackage ../development/python-modules/scikitlearn {
    inherit (pkgs) gfortran glibcLocales;
  };

  scikit-bio = callPackage ../development/python-modules/scikit-bio { };

  scp = callPackage ../development/python-modules/scp {};

  seaborn = callPackage ../development/python-modules/seaborn { };

  selenium = callPackage ../development/python-modules/selenium { };

  serpy = callPackage ../development/python-modules/serpy { };

  setuptools_scm = callPackage ../development/python-modules/setuptools_scm { };

  shippai = callPackage ../development/python-modules/shippai {};

  simanneal = callPackage ../development/python-modules/simanneal { };

  simplegeneric = callPackage ../development/python-modules/simplegeneric { };

  simplejson = callPackage ../development/python-modules/simplejson { };

  slimit = callPackage ../development/python-modules/slimit { };

  snowballstemmer = callPackage ../development/python-modules/snowballstemmer { };

  spake2 = callPackage ../development/python-modules/spake2 { };

  sphfile = callPackage ../development/python-modules/sphfile { };

  supervisor = callPackage ../development/python-modules/supervisor {};

  subprocess32 = callPackage ../development/python-modules/subprocess32 { };

  spark_parser = callPackage ../development/python-modules/spark_parser { };

  sphinx = callPackage ../development/python-modules/sphinx { };

  sphinx_1_2 = self.sphinx.overridePythonAttrs rec {
    name = "sphinx-1.2.3";
    src = pkgs.fetchurl {
      url = "mirror://pypi/s/sphinx/sphinx-1.2.3.tar.gz";
      sha256 = "94933b64e2fe0807da0612c574a021c0dac28c7bd3c4a23723ae5a39ea8f3d04";
    };
    postPatch = '''';
    # Tests requires Pygments >=2.0.2 which isn't worth keeping around for this:
    doCheck = false;
  };

  sphinxcontrib-websupport = callPackage ../development/python-modules/sphinxcontrib-websupport { };

  hieroglyph = callPackage ../development/python-modules/hieroglyph { };

  guzzle_sphinx_theme = callPackage ../development/python-modules/guzzle_sphinx_theme { };

  sphinx-testing = callPackage ../development/python-modules/sphinx-testing { };

  sphinxcontrib-bibtex = callPackage ../development/python-modules/sphinxcontrib-bibtex {};

  sphinx-navtree = callPackage ../development/python-modules/sphinx-navtree {};

  sphinx-jinja = callPackage ../development/python-modules/sphinx-jinja { };

  splinter = callPackage ../development/python-modules/splinter { };

  spotipy = callPackage ../development/python-modules/spotipy { };

  sqlalchemy = callPackage ../development/python-modules/sqlalchemy { };

  sqlalchemy_migrate = callPackage ../development/python-modules/sqlalchemy-migrate { };

  statsmodels = callPackage ../development/python-modules/statsmodels { };

  structlog = callPackage ../development/python-modules/structlog { };

  sybil = callPackage ../development/python-modules/sybil { };

  # legacy alias
  syncthing-gtk = pkgs.syncthing-gtk;

  systemd = callPackage ../development/python-modules/systemd {
    inherit (pkgs) pkgconfig systemd;
  };

  tabulate = callPackage ../development/python-modules/tabulate { };

  tempita = callPackage ../development/python-modules/tempita { };

  terminado = callPackage ../development/python-modules/terminado { };

  testresources = callPackage ../development/python-modules/testresources { };

  testtools = callPackage ../development/python-modules/testtools { };

  traitlets = callPackage ../development/python-modules/traitlets { };

  transitions = callPackage ../development/python-modules/transitions { };

  extras = callPackage ../development/python-modules/extras { };

  texttable = callPackage ../development/python-modules/texttable { };

  tiros = callPackage ../development/python-modules/tiros { };

  tifffile = callPackage ../development/python-modules/tifffile { };

  tmdb3 = callPackage ../development/python-modules/tmdb3 { };

  toolz = callPackage ../development/python-modules/toolz { };

  tox = callPackage ../development/python-modules/tox { };

  tqdm = callPackage ../development/python-modules/tqdm { };

  smmap = callPackage ../development/python-modules/smmap { };

  smmap2 = callPackage ../development/python-modules/smmap2 { };

  transaction = callPackage ../development/python-modules/transaction { };

  TurboCheetah = callPackage ../development/python-modules/TurboCheetah { };

  tweepy = callPackage ../development/python-modules/tweepy { };

  twill = callPackage ../development/python-modules/twill { };

  twine = callPackage ../development/python-modules/twine { };

  twisted = callPackage ../development/python-modules/twisted { };

  txtorcon = callPackage ../development/python-modules/txtorcon { };

  tzlocal = callPackage ../development/python-modules/tzlocal { };

  u-msgpack-python = callPackage ../development/python-modules/u-msgpack-python { };

  ua-parser = callPackage ../development/python-modules/ua-parser { };

  ukpostcodeparser = callPackage ../development/python-modules/ukpostcodeparser { };

  umemcache = callPackage ../development/python-modules/umemcache {};

  uritools = callPackage ../development/python-modules/uritools { };

  update_checker = callPackage ../development/python-modules/update_checker {};

  uritemplate = callPackage ../development/python-modules/uritemplate { };

  uproot = callPackage ../development/python-modules/uproot {};

  uproot-methods = callPackage ../development/python-modules/uproot-methods { };

  urlgrabber = callPackage ../development/python-modules/urlgrabber {};

  urwid = callPackage ../development/python-modules/urwid {};

  user-agents = callPackage ../development/python-modules/user-agents { };

  vega_datasets = callPackage ../development/python-modules/vega_datasets { };

  virtkey = callPackage ../development/python-modules/virtkey { };

  virtual-display = callPackage ../development/python-modules/virtual-display { };

  virtualenv = callPackage ../development/python-modules/virtualenv { };

  webassets = callPackage ../development/python-modules/webassets { };

  webcolors = callPackage ../development/python-modules/webcolors { };

  webencodings = callPackage ../development/python-modules/webencodings { };

  websockets = callPackage ../development/python-modules/websockets { };

  Wand = callPackage ../development/python-modules/Wand {
    imagemagick = pkgs.imagemagickBig;
  };

  wcwidth = callPackage ../development/python-modules/wcwidth { };

  werkzeug = callPackage ../development/python-modules/werkzeug { };

  wheel = callPackage ../development/python-modules/wheel { };

  widgetsnbextension = callPackage ../development/python-modules/widgetsnbextension { };

  wordfreq = callPackage ../development/python-modules/wordfreq { };

  magic-wormhole = callPackage ../development/python-modules/magic-wormhole { };

  magic-wormhole-transit-relay = callPackage ../development/python-modules/magic-wormhole-transit-relay { };

  wxPython = self.wxPython30;

  wxPython30 = callPackage ../development/python-modules/wxPython/3.0.nix {
    wxGTK = pkgs.wxGTK30;
  };

  xml2rfc = callPackage ../development/python-modules/xml2rfc { };

  xmltodict = callPackage ../development/python-modules/xmltodict { };

  xarray = callPackage ../development/python-modules/xarray { };

  xlwt = callPackage ../development/python-modules/xlwt { };

  youtube-dl = callPackage ../tools/misc/youtube-dl {};

  youtube-dl-light = callPackage ../tools/misc/youtube-dl {
    ffmpegSupport = false;
    phantomjsSupport = false;
  };

  zconfig = callPackage ../development/python-modules/zconfig { };

  zc_lockfile = callPackage ../development/python-modules/zc_lockfile { };

  zipstream = callPackage ../development/python-modules/zipstream { };

  zodb = callPackage ../development/python-modules/zodb {};

  zodbpickle = callPackage ../development/python-modules/zodbpickle {};

  BTrees = callPackage ../development/python-modules/btrees {};

  persistent = callPackage ../development/python-modules/persistent {};

  xdot = callPackage ../development/python-modules/xdot { };

  zetup = callPackage ../development/python-modules/zetup { };

  routes = callPackage ../development/python-modules/routes { };

  rpyc = callPackage ../development/python-modules/rpyc { };

  rsa = callPackage ../development/python-modules/rsa { };

  squaremap = callPackage ../development/python-modules/squaremap { };

  ruamel_base = callPackage ../development/python-modules/ruamel_base { };

  ruamel_ordereddict = callPackage ../development/python-modules/ruamel_ordereddict { };

  ruamel_yaml = callPackage ../development/python-modules/ruamel_yaml { };

  runsnakerun = callPackage ../development/python-modules/runsnakerun { };

  pysendfile = callPackage ../development/python-modules/pysendfile { };

  qpid-python = callPackage ../development/python-modules/qpid-python { };

  xattr = callPackage ../development/python-modules/xattr { };

  scripttest = callPackage ../development/python-modules/scripttest { };

  setuptoolsDarcs = callPackage ../development/python-modules/setuptoolsdarcs { };

  setuptoolsTrial = callPackage ../development/python-modules/setuptoolstrial { };

  simplebayes = callPackage ../development/python-modules/simplebayes { };

  shortuuid = callPackage ../development/python-modules/shortuuid { };

  shouldbe = callPackage ../development/python-modules/shouldbe { };

  simpleparse = callPackage ../development/python-modules/simpleparse { };

  slob = callPackage ../development/python-modules/slob { };

  slowaes = callPackage ../development/python-modules/slowaes { };

  sqlite3dbm = callPackage ../development/python-modules/sqlite3dbm { };

  sqlobject = callPackage ../development/python-modules/sqlobject { };

  sqlmap = callPackage ../development/python-modules/sqlmap { };

  pgpdump = callPackage ../development/python-modules/pgpdump { };

  spambayes = callPackage ../development/python-modules/spambayes { };

  shapely = callPackage ../development/python-modules/shapely { };

  sharedmem = callPackage ../development/python-modules/sharedmem { };

  soco = callPackage ../development/python-modules/soco { };

  sopel = callPackage ../development/python-modules/sopel { };

  sounddevice = callPackage ../development/python-modules/sounddevice { };

  stevedore = callPackage ../development/python-modules/stevedore {};

  text-unidecode = callPackage ../development/python-modules/text-unidecode { };

  Theano = callPackage ../development/python-modules/Theano rec {
    cudaSupport = pkgs.config.cudaSupport or false;
    cudnnSupport = cudaSupport;
    inherit (pkgs.linuxPackages) nvidia_x11;
  };

  TheanoWithoutCuda = self.Theano.override {
    cudaSupport = false;
    cudnnSupport = false;
  };

  TheanoWithCuda = self.Theano.override {
    cudaSupport = true;
    cudnnSupport = true;
  };

  thespian = callPackage ../development/python-modules/thespian { };

  tidylib = callPackage ../development/python-modules/pytidylib { };

  tilestache = callPackage ../development/python-modules/tilestache { };

  timelib = callPackage ../development/python-modules/timelib { };

  timeout-decorator = callPackage ../development/python-modules/timeout-decorator { };

  pid = callPackage ../development/python-modules/pid { };

  pip2nix = callPackage ../development/python-modules/pip2nix { };

  pychef = callPackage ../development/python-modules/pychef { };

  pydns =
    let
      py3 = callPackage ../development/python-modules/py3dns { };

      py2 = callPackage ../development/python-modules/pydns { };
    in if isPy3k then py3 else py2;

  python-daemon = callPackage ../development/python-modules/python-daemon { };

  sympy = callPackage ../development/python-modules/sympy { };

  pilkit = callPackage ../development/python-modules/pilkit { };

  clint = callPackage ../development/python-modules/clint { };

  argh = callPackage ../development/python-modules/argh { };

  nose_progressive = callPackage ../development/python-modules/nose_progressive { };

  blessings = callPackage ../development/python-modules/blessings { };

  secretstorage = callPackage ../development/python-modules/secretstorage { };

  semantic = callPackage ../development/python-modules/semantic { };

  sandboxlib = callPackage ../development/python-modules/sandboxlib { };

  scales = callPackage ../development/python-modules/scales { };

  secp256k1 = callPackage ../development/python-modules/secp256k1 {
    inherit (pkgs) secp256k1 pkgconfig;
  };

  semantic-version = callPackage ../development/python-modules/semantic-version { };

  sexpdata = callPackage ../development/python-modules/sexpdata { };

  sh = callPackage ../development/python-modules/sh { };

  sipsimple = callPackage ../development/python-modules/sipsimple { };

  six = callPackage ../development/python-modules/six { };

  smartdc = callPackage ../development/python-modules/smartdc { };

  socksipy-branch = callPackage ../development/python-modules/socksipy-branch { };

  sockjs-tornado = callPackage ../development/python-modules/sockjs-tornado { };

  sorl_thumbnail = callPackage ../development/python-modules/sorl_thumbnail { };

  sphinx_rtd_theme = callPackage ../development/python-modules/sphinx_rtd_theme { };

  sphinxcontrib-blockdiag = callPackage ../development/python-modules/sphinxcontrib-blockdiag { };

  sphinxcontrib-openapi = callPackage ../development/python-modules/sphinxcontrib-openapi { };

  sphinxcontrib_httpdomain = callPackage ../development/python-modules/sphinxcontrib_httpdomain { };

  sphinxcontrib_newsfeed = callPackage ../development/python-modules/sphinxcontrib_newsfeed { };

  sphinxcontrib_plantuml = callPackage ../development/python-modules/sphinxcontrib_plantuml { };

  sphinxcontrib-spelling = callPackage ../development/python-modules/sphinxcontrib-spelling { };

  sphinx_pypi_upload = callPackage ../development/python-modules/sphinx_pypi_upload { };

  Pweave = callPackage ../development/python-modules/pweave { };

  SQLAlchemy-ImageAttach = callPackage ../development/python-modules/sqlalchemy-imageattach { };

  sqlparse = callPackage ../development/python-modules/sqlparse { };

  python_statsd = callPackage ../development/python-modules/python_statsd { };

  stompclient = callPackage ../development/python-modules/stompclient { };

  subdownloader = callPackage ../development/python-modules/subdownloader { };

  subunit = callPackage ../development/python-modules/subunit { };

  sure = callPackage ../development/python-modules/sure { };

  svgwrite = callPackage ../development/python-modules/svgwrite { };

  freezegun = callPackage ../development/python-modules/freezegun { };

  taskw = callPackage ../development/python-modules/taskw { };

  terminaltables = callPackage ../development/python-modules/terminaltables { };

  testpath = callPackage ../development/python-modules/testpath { };

  testrepository = callPackage ../development/python-modules/testrepository { };

  testscenarios = callPackage ../development/python-modules/testscenarios { };

  python_mimeparse = callPackage ../development/python-modules/python_mimeparse { };

  # Tkinter/tkinter is part of the Python standard library.
  # The Python interpreters in Nixpkgs come without tkinter by default.
  # To make the module available, we make it available as any other
  # Python package.
  tkinter = let
    py = python.override{x11Support=true;};
  in callPackage ../development/python-modules/tkinter { py = py; };

  tlslite = callPackage ../development/python-modules/tlslite { };

  qrcode = callPackage ../development/python-modules/qrcode { };

  traits = callPackage ../development/python-modules/traits { };

  transmissionrpc = callPackage ../development/python-modules/transmissionrpc { };

  eggdeps = callPackage ../development/python-modules/eggdeps { };

  twiggy = callPackage ../development/python-modules/twiggy { };

  twitter = callPackage ../development/python-modules/twitter { };

  twitter-common-collections = callPackage ../development/python-modules/twitter-common-collections { };

  twitter-common-confluence = callPackage ../development/python-modules/twitter-common-confluence { };

  twitter-common-dirutil = callPackage ../development/python-modules/twitter-common-dirutil { };

  twitter-common-lang = callPackage ../development/python-modules/twitter-common-lang { };

  twitter-common-log = callPackage ../development/python-modules/twitter-common-log { };

  twitter-common-options = callPackage ../development/python-modules/twitter-common-options { };

  umalqurra = callPackage ../development/python-modules/umalqurra { };

  unicodecsv = callPackage ../development/python-modules/unicodecsv { };

  unittest2 = callPackage ../development/python-modules/unittest2 { };

  unittest-xml-reporting = callPackage ../development/python-modules/unittest-xml-reporting { };

  uritemplate_py = callPackage ../development/python-modules/uritemplate_py { };

  traceback2 = callPackage ../development/python-modules/traceback2 { };

  linecache2 = callPackage ../development/python-modules/linecache2 { };

  upass = callPackage ../development/python-modules/upass { };

  uptime = callPackage ../development/python-modules/uptime { };

  urwidtrees = callPackage ../development/python-modules/urwidtrees { };

  pyuv = callPackage ../development/python-modules/pyuv { };

  virtualenv-clone = callPackage ../development/python-modules/virtualenv-clone { };

  virtualenvwrapper = callPackage ../development/python-modules/virtualenvwrapper { };

  vmprof = callPackage ../development/python-modules/vmprof { };

  vultr = callPackage ../development/python-modules/vultr { };

  waitress = callPackage ../development/python-modules/waitress { };

  waitress-django = callPackage ../development/python-modules/waitress-django { };

  web = callPackage ../development/python-modules/web { };

  webob = callPackage ../development/python-modules/webob { };

  websockify = callPackage ../development/python-modules/websockify { };

  webtest = callPackage ../development/python-modules/webtest { };

  wsgiproxy2 = callPackage ../development/python-modules/wsgiproxy2 { };

  xcaplib = callPackage ../development/python-modules/xcaplib { };

  xlib = callPackage ../development/python-modules/xlib { };

  zbase32 = callPackage ../development/python-modules/zbase32 { };

  zdaemon = callPackage ../development/python-modules/zdaemon { };

  zfec = callPackage ../development/python-modules/zfec { };

  zope_broken = callPackage ../development/python-modules/zope_broken { };

  zope_component = callPackage ../development/python-modules/zope_component { };

  zope_configuration = callPackage ../development/python-modules/zope_configuration { };

  zope_contenttype = callPackage ../development/python-modules/zope_contenttype { };

  zope_dottedname = callPackage ../development/python-modules/zope_dottedname { };

  zope_event = callPackage ../development/python-modules/zope_event { };

  zope_exceptions = callPackage ../development/python-modules/zope_exceptions { };

  zope_filerepresentation = callPackage ../development/python-modules/zope_filerepresentation { };

  zope_i18n = callPackage ../development/python-modules/zope_i18n { };

  zope_i18nmessageid = callPackage ../development/python-modules/zope_i18nmessageid { };

  zope_lifecycleevent = callPackage ../development/python-modules/zope_lifecycleevent { };

  zope_location = callPackage ../development/python-modules/zope_location { };

  zope_proxy = callPackage ../development/python-modules/zope_proxy { };

  zope_schema = callPackage ../development/python-modules/zope_schema { };

  zope_size = callPackage ../development/python-modules/zope_size { };

  zope_testing = callPackage ../development/python-modules/zope_testing { };

  zope_testrunner = callPackage ../development/python-modules/zope_testrunner { };

  zope_interface = callPackage ../development/python-modules/zope_interface { };

  hgsvn = callPackage ../development/python-modules/hgsvn { };

  cliapp = callPackage ../development/python-modules/cliapp { };

  cmdtest = callPackage ../development/python-modules/cmdtest { };

  tornado = callPackage ../development/python-modules/tornado { };
  tornado_4 = callPackage ../development/python-modules/tornado { version = "4.5.3"; };

  tokenlib = callPackage ../development/python-modules/tokenlib { };

  tunigo = callPackage ../development/python-modules/tunigo { };

  tarman = callPackage ../development/python-modules/tarman { };

  libarchive = self.python-libarchive; # The latter is the name upstream uses

  python-libarchive = callPackage ../development/python-modules/python-libarchive { };

  libarchive-c = callPackage ../development/python-modules/libarchive-c { };

  libasyncns = callPackage ../development/python-modules/libasyncns {
    inherit (pkgs) libasyncns pkgconfig;
  };

  libarcus = callPackage ../development/python-modules/libarcus { };

  pybrowserid = callPackage ../development/python-modules/pybrowserid { };

  pyzmq = callPackage ../development/python-modules/pyzmq { };

  testfixtures = callPackage ../development/python-modules/testfixtures {};

  tissue = callPackage ../development/python-modules/tissue { };

  titlecase = callPackage ../development/python-modules/titlecase { };

  tracing = callPackage ../development/python-modules/tracing { };

  translationstring = callPackage ../development/python-modules/translationstring { };

  ttystatus = callPackage ../development/python-modules/ttystatus { };

  larch = callPackage ../development/python-modules/larch { };

  websocket_client = callPackage ../development/python-modules/websockets_client { };

  webhelpers = callPackage ../development/python-modules/webhelpers { };

  whichcraft = callPackage ../development/python-modules/whichcraft { };

  whisper = callPackage ../development/python-modules/whisper { };

  worldengine = callPackage ../development/python-modules/worldengine { };

  carbon = callPackage ../development/python-modules/carbon { };

  ujson = callPackage ../development/python-modules/ujson { };

  unidecode = callPackage ../development/python-modules/unidecode {};

  pyusb = callPackage ../development/python-modules/pyusb { libusb1 = pkgs.libusb1; };

  BlinkStick = callPackage ../development/python-modules/blinkstick { };

  usbtmc = callPackage ../development/python-modules/usbtmc {};

  txgithub = callPackage ../development/python-modules/txgithub { };

  txrequests = callPackage ../development/python-modules/txrequests { };

  txamqp = callPackage ../development/python-modules/txamqp { };

  versiontools = callPackage ../development/python-modules/versiontools { };

  veryprettytable = callPackage ../development/python-modules/veryprettytable { };

  graphite-web = callPackage ../development/python-modules/graphite-web { };

  graphite_api = callPackage ../development/python-modules/graphite-api { };

  graphite_beacon = callPackage ../development/python-modules/graphite_beacon { };

  influxgraph = callPackage ../development/python-modules/influxgraph { };

  graphitepager = callPackage ../development/python-modules/graphitepager { };

  pyspotify = callPackage ../development/python-modules/pyspotify { };

  pykka = callPackage ../development/python-modules/pykka { };

  ws4py = callPackage ../development/python-modules/ws4py {};

  gdata = callPackage ../development/python-modules/gdata { };

  IMAPClient = callPackage ../development/python-modules/imapclient { };

  Logbook = callPackage ../development/python-modules/Logbook { };

  libversion = callPackage ../development/python-modules/libversion {
    inherit (pkgs) libversion;
  };

  libvirt = callPackage ../development/python-modules/libvirt {
    inherit (pkgs) libvirt;
  };

  rpdb = callPackage ../development/python-modules/rpdb { };

  grequests = callPackage ../development/python-modules/grequests { };

  first = callPackage ../development/python-modules/first {};

  flaskbabel = callPackage ../development/python-modules/flaskbabel { };

  speaklater = callPackage ../development/python-modules/speaklater { };

  speedtest-cli = callPackage ../development/python-modules/speedtest-cli { };

  pushbullet = callPackage ../development/python-modules/pushbullet { };

  power = callPackage ../development/python-modules/power { };

  # added 2018-05-23, can be removed once 18.09 is branched off
  udiskie = throw "pythonPackages.udiskie has been replaced by udiskie";

  pythonefl = callPackage ../development/python-modules/python-efl { };

  tlsh = callPackage ../development/python-modules/tlsh { };

  toposort = callPackage ../development/python-modules/toposort { };

  snapperGUI = callPackage ../development/python-modules/snappergui { };

  uncertainties = callPackage ../development/python-modules/uncertainties { };

  funcy = callPackage ../development/python-modules/funcy { };

  vxi11 = callPackage ../development/python-modules/vxi11 { };

  svg2tikz = callPackage ../development/python-modules/svg2tikz { };

  WSGIProxy = callPackage ../development/python-modules/wsgiproxy { };

  blist = callPackage ../development/python-modules/blist { };

  canonicaljson = callPackage ../development/python-modules/canonicaljson { };

  daemonize = callPackage ../development/python-modules/daemonize { };

  pydenticon = callPackage ../development/python-modules/pydenticon { };

  pynac = callPackage ../development/python-modules/pynac { };

  pybindgen = callPackage ../development/python-modules/pybindgen {};

  pygccxml = callPackage ../development/python-modules/pygccxml {};

  pymacaroons-pynacl = callPackage ../development/python-modules/pymacaroons-pynacl { };

  pynacl = callPackage ../development/python-modules/pynacl { };

  service-identity = callPackage ../development/python-modules/service_identity { };

  signedjson = callPackage ../development/python-modules/signedjson { };

  unpaddedbase64 = callPackage ../development/python-modules/unpaddedbase64 { };

  thumbor = callPackage ../development/python-modules/thumbor { };

  thumborPexif = callPackage ../development/python-modules/thumborpexif { };

  pync = callPackage ../development/python-modules/pync { };

  weboob = callPackage ../development/python-modules/weboob { };

  datadiff = callPackage ../development/python-modules/datadiff { };

  termcolor = callPackage ../development/python-modules/termcolor { };

  html2text = callPackage ../development/python-modules/html2text { };

  pychart = callPackage ../development/python-modules/pychart {};

  parsimonious = callPackage ../development/python-modules/parsimonious { };

  networkx = callPackage ../development/python-modules/networkx { };

  ofxclient = callPackage ../development/python-modules/ofxclient {};

  ofxhome = callPackage ../development/python-modules/ofxhome { };

  ofxparse = callPackage ../development/python-modules/ofxparse { };

  ofxtools = callPackage ../development/python-modules/ofxtools { };

  basemap = callPackage ../development/python-modules/basemap { };

  dicttoxml = callPackage ../development/python-modules/dicttoxml { };

  markdown2 = callPackage ../development/python-modules/markdown2 { };

  evernote = callPackage ../development/python-modules/evernote { };

  setproctitle = callPackage ../development/python-modules/setproctitle { };

  thrift = callPackage ../development/python-modules/thrift { };

  geeknote = callPackage ../development/python-modules/geeknote { };

  trollius = callPackage ../development/python-modules/trollius {};

  neovim = callPackage ../development/python-modules/neovim {};

  neovim_gui = callPackage ../development/python-modules/neovim_gui { };

  typogrify = callPackage ../development/python-modules/typogrify { };

  smartypants = callPackage ../development/python-modules/smartypants { };

  pypeg2 = callPackage ../development/python-modules/pypeg2 { };

  torchvision = callPackage ../development/python-modules/torchvision { };

  jenkinsapi = callPackage ../development/python-modules/jenkinsapi { };

  jenkins-job-builder = callPackage ../development/python-modules/jenkins-job-builder { };

  dot2tex = callPackage ../development/python-modules/dot2tex { };

  poezio = callPackage ../applications/networking/instant-messengers/poezio { };

  potr = callPackage ../development/python-modules/potr {};

  python-u2flib-host = callPackage ../development/python-modules/python-u2flib-host { };

  pluggy = callPackage ../development/python-modules/pluggy {};

  xcffib = callPackage ../development/python-modules/xcffib {};

  pafy = callPackage ../development/python-modules/pafy { };

  suds = callPackage ../development/python-modules/suds { };

  suds-jurko = callPackage ../development/python-modules/suds-jurko { };

  mailcap-fix = callPackage ../development/python-modules/mailcap-fix { };

  maildir-deduplicate = callPackage ../development/python-modules/maildir-deduplicate { };

  mps-youtube = callPackage ../development/python-modules/mps-youtube { };

  d2to1 = callPackage ../development/python-modules/d2to1 { };

  ovh = callPackage ../development/python-modules/ovh { };

  willow = callPackage ../development/python-modules/willow { };

  importmagic = callPackage ../development/python-modules/importmagic { };

  xgboost = callPackage ../development/python-modules/xgboost {
    xgboost = pkgs.xgboost;
  };

  xkcdpass = callPackage ../development/python-modules/xkcdpass { };

  xlsx2csv = callPackage ../development/python-modules/xlsx2csv { };

  xmpppy = callPackage ../development/python-modules/xmpppy {};

  xstatic = callPackage ../development/python-modules/xstatic {};

  xstatic-bootbox = callPackage ../development/python-modules/xstatic-bootbox {};

  xstatic-bootstrap = callPackage ../development/python-modules/xstatic-bootstrap {};

  xstatic-jquery = callPackage ../development/python-modules/xstatic-jquery {};

  xstatic-jquery-file-upload = callPackage ../development/python-modules/xstatic-jquery-file-upload {};

  xstatic-jquery-ui = callPackage ../development/python-modules/xstatic-jquery-ui {};

  xstatic-pygments = callPackage ../development/python-modules/xstatic-pygments {};

  xvfbwrapper = callPackage ../development/python-modules/xvfbwrapper {
    inherit (pkgs.xorg) xorgserver;
  };

  hidapi = callPackage ../development/python-modules/hidapi {
    inherit (pkgs) udev libusb1;
  };

  mnemonic = callPackage ../development/python-modules/mnemonic { };

  keepkey = callPackage ../development/python-modules/keepkey { };

  libagent = callPackage ../development/python-modules/libagent { };

  ledgerblue = callPackage ../development/python-modules/ledgerblue { };

  ecpy = callPackage ../development/python-modules/ecpy { };

  semver = callPackage ../development/python-modules/semver { };

  ed25519 = callPackage ../development/python-modules/ed25519 { };

  trezor = callPackage ../development/python-modules/trezor { };

  trezor_agent = callPackage ../development/python-modules/trezor_agent { };

  x11_hash = callPackage ../development/python-modules/x11_hash { };

  termstyle = callPackage ../development/python-modules/termstyle { };

  green = callPackage ../development/python-modules/green { };

  topydo = throw "python3Packages.topydo was moved to topydo"; # 2017-09-22

  w3lib = callPackage ../development/python-modules/w3lib { };

  queuelib = callPackage ../development/python-modules/queuelib { };

  scrapy = callPackage ../development/python-modules/scrapy { };

  pandocfilters = callPackage ../development/python-modules/pandocfilters { };

  htmltreediff = callPackage ../development/python-modules/htmltreediff { };

  repeated_test = callPackage ../development/python-modules/repeated_test { };

  Keras = callPackage ../development/python-modules/keras { };

  keras-applications = callPackage ../development/python-modules/keras-applications { };

  keras-preprocessing = callPackage ../development/python-modules/keras-preprocessing { };

  Lasagne = callPackage ../development/python-modules/lasagne { };

  send2trash = callPackage ../development/python-modules/send2trash { };

  sigtools = callPackage ../development/python-modules/sigtools { };

  clize = callPackage ../development/python-modules/clize { };

  zerobin = callPackage ../development/python-modules/zerobin { };

  tensorflow-tensorboard = callPackage ../development/python-modules/tensorflow-tensorboard { };

  tensorflow = disabledIf isPy37 (
    if stdenv.isDarwin
    then callPackage ../development/python-modules/tensorflow/bin.nix { }
    else callPackage ../development/python-modules/tensorflow/bin.nix rec {
      cudaSupport = pkgs.config.cudaSupport or false;
      inherit (pkgs.linuxPackages) nvidia_x11;
      cudatoolkit = pkgs.cudatoolkit_9_0;
      cudnn = pkgs.cudnn_cudatoolkit_9_0;
    });

  tensorflowWithoutCuda = self.tensorflow.override {
    cudaSupport = false;
  };

  tensorflowWithCuda = self.tensorflow.override {
    cudaSupport = true;
  };

  tflearn = callPackage ../development/python-modules/tflearn { };

  simpleai = callPackage ../development/python-modules/simpleai { };

  word2vec = callPackage ../development/python-modules/word2vec { };

  tvdb_api = callPackage ../development/python-modules/tvdb_api { };

  tvnamer = callPackage ../development/python-modules/tvnamer { };

  threadpool = callPackage ../development/python-modules/threadpool { };

  rocket-errbot = callPackage ../development/python-modules/rocket-errbot {  };

  Yapsy = callPackage ../development/python-modules/yapsy { };

  ansi = callPackage ../development/python-modules/ansi { };

  pygments-markdown-lexer = callPackage ../development/python-modules/pygments-markdown-lexer { };

  telegram = callPackage ../development/python-modules/telegram { };

  python-telegram-bot = callPackage ../development/python-modules/python-telegram-bot { };

  irc = callPackage ../development/python-modules/irc { };

  jaraco_logging = callPackage ../development/python-modules/jaraco_logging { };

  jaraco_text = callPackage ../development/python-modules/jaraco_text { };

  jaraco_collections = callPackage ../development/python-modules/jaraco_collections { };

  jaraco_itertools = callPackage ../development/python-modules/jaraco_itertools { };

  inflect = callPackage ../development/python-modules/inflect { };

  more-itertools = callPackage ../development/python-modules/more-itertools { };

  jaraco_functools = callPackage ../development/python-modules/jaraco_functools { };

  jaraco_classes = callPackage ../development/python-modules/jaraco_classes { };

  jaraco_stream = callPackage ../development/python-modules/jaraco_stream { };

  tempora= callPackage ../development/python-modules/tempora { };

  hypchat = callPackage ../development/python-modules/hypchat { };

  pivy = callPackage ../development/python-modules/pivy { };

  smugpy = callPackage ../development/python-modules/smugpy { };

  smugline = callPackage ../development/python-modules/smugline { };

  txaio = callPackage ../development/python-modules/txaio { };

  ramlfications = callPackage ../development/python-modules/ramlfications { };

  yapf = callPackage ../development/python-modules/yapf { };

  black = callPackage ../development/python-modules/black { };

  bjoern = callPackage ../development/python-modules/bjoern { };

  autobahn = callPackage ../development/python-modules/autobahn { };

  jsonref = callPackage ../development/python-modules/jsonref { };

  whoosh = callPackage ../development/python-modules/whoosh { };

  packet-python = callPackage ../development/python-modules/packet-python { };

  pwntools = callPackage ../development/python-modules/pwntools { };

  ROPGadget = callPackage ../development/python-modules/ROPGadget { };

  # We need "normal" libxml2 and not the python package by the same name.
  pywbem = disabledIf isPy36
    (callPackage ../development/python-modules/pywbem { libxml2 = pkgs.libxml2; });

  unicorn = callPackage ../development/python-modules/unicorn { };

  intervaltree = callPackage ../development/python-modules/intervaltree { };

  packaging = callPackage ../development/python-modules/packaging { };

  pytoml = callPackage ../development/python-modules/pytoml { };

  pypandoc = callPackage ../development/python-modules/pypandoc { };

  yamllint = callPackage ../development/python-modules/yamllint { };

  yarl = callPackage ../development/python-modules/yarl { };

  suseapi = callPackage ../development/python-modules/suseapi { };

  typed-ast = callPackage ../development/python-modules/typed-ast { };

  stripe = callPackage ../development/python-modules/stripe { };

  twilio = callPackage ../development/python-modules/twilio { };

  uranium = callPackage ../development/python-modules/uranium { };

  uuid = callPackage ../development/python-modules/uuid { };

  versioneer = callPackage ../development/python-modules/versioneer { };

  vine = callPackage ../development/python-modules/vine { };

  visitor = callPackage ../development/python-modules/visitor { };

  whitenoise = callPackage ../development/python-modules/whitenoise { };

  XlsxWriter = callPackage ../development/python-modules/XlsxWriter { };

  yowsup = callPackage ../development/python-modules/yowsup { };

  wptserve = callPackage ../development/python-modules/wptserve { };

  yenc = callPackage ../development/python-modules/yenc { };

  zeep = callPackage ../development/python-modules/zeep { };

  zeitgeist = disabledIf isPy3k
    (toPythonModule (pkgs.zeitgeist.override{python2Packages=self;})).py;

  zeroconf = callPackage ../development/python-modules/zeroconf { };

  zipfile36 = callPackage ../development/python-modules/zipfile36 { };

  todoist = callPackage ../development/python-modules/todoist { };

  zstd = callPackage ../development/python-modules/zstd {
    inherit (pkgs) zstd pkgconfig;
  };

  zxcvbn-python = callPackage ../development/python-modules/zxcvbn-python { };

  incremental = callPackage ../development/python-modules/incremental { };

  treq = callPackage ../development/python-modules/treq { };

  snakeviz = callPackage ../development/python-modules/snakeviz { };

  nitpick = callPackage ../applications/version-management/nitpick { };

  pluginbase = callPackage ../development/python-modules/pluginbase { };

  node-semver = callPackage ../development/python-modules/node-semver { };

  distro = callPackage ../development/python-modules/distro { };

  bz2file =  callPackage ../development/python-modules/bz2file { };

  smart_open =  callPackage ../development/python-modules/smart_open { };

  gensim = callPackage  ../development/python-modules/gensim { };

  cymem = callPackage ../development/python-modules/cymem { };

  ftfy = callPackage ../development/python-modules/ftfy { };

  murmurhash = callPackage ../development/python-modules/murmurhash { };

  plac = callPackage ../development/python-modules/plac { };

  preshed = callPackage ../development/python-modules/preshed { };

  backports_weakref = callPackage ../development/python-modules/backports_weakref { };

  thinc = callPackage ../development/python-modules/thinc { };

  yahooweather = callPackage ../development/python-modules/yahooweather { };

  spacy = callPackage ../development/python-modules/spacy { };

  spacy_models = callPackage ../development/python-modules/spacy/models.nix { };

  pyspark = callPackage ../development/python-modules/pyspark { };

  pysensors = callPackage ../development/python-modules/pysensors { };

  sseclient = callPackage ../development/python-modules/sseclient { };

  warrant = callPackage ../development/python-modules/warrant { };

  textacy = callPackage ../development/python-modules/textacy { };

  tldextract = callPackage ../development/python-modules/tldextract { };

  pyemd  = callPackage ../development/python-modules/pyemd { };

  pulp  = callPackage ../development/python-modules/pulp { };

  behave = callPackage ../development/python-modules/behave { };

  pyhamcrest = callPackage ../development/python-modules/pyhamcrest { };

  parse = callPackage ../development/python-modules/parse { };

  parse-type = callPackage ../development/python-modules/parse-type { };

  ephem = callPackage ../development/python-modules/ephem { };

  voluptuous = callPackage ../development/python-modules/voluptuous { };

  voluptuous-serialize = callPackage ../development/python-modules/voluptuous-serialize { };

  pysigset = callPackage ../development/python-modules/pysigset { };

  us = callPackage ../development/python-modules/us { };

  wsproto = callPackage ../development/python-modules/wsproto { };

  h11 = callPackage ../development/python-modules/h11 { };

  python-docx = callPackage ../development/python-modules/python-docx { };

  aiohue = callPackage ../development/python-modules/aiohue { };

  PyMVGLive = callPackage ../development/python-modules/pymvglive { };

  coinmarketcap = callPackage ../development/python-modules/coinmarketcap { };

  pyowm = callPackage ../development/python-modules/pyowm { };

  prometheus_client = callPackage ../development/python-modules/prometheus_client { };

  pysdl2 = callPackage ../development/python-modules/pysdl2 { };

  pyogg = callPackage ../development/python-modules/pyogg { };

  rubymarshal = callPackage ../development/python-modules/rubymarshal { };

  radio_beam = callPackage ../development/python-modules/radio_beam { };

  spectral-cube = callPackage ../development/python-modules/spectral-cube { };

  astunparse = callPackage ../development/python-modules/astunparse { };

  gast = callPackage ../development/python-modules/gast { };

  IBMQuantumExperience = callPackage ../development/python-modules/ibmquantumexperience { };

  qiskit = callPackage ../development/python-modules/qiskit { };

  qasm2image = callPackage ../development/python-modules/qasm2image { };

  simpy = callPackage ../development/python-modules/simpy { };

  z3 = (toPythonModule (pkgs.z3.override {
    inherit python;
  })).python;

  rfc7464 = callPackage ../development/python-modules/rfc7464 { };

  foundationdb51 = (toPythonModule (pkgs.fdbPackages.override {
    inherit python;
  }).foundationdb51).python;

  foundationdb52 = (toPythonModule (pkgs.fdbPackages.override {
    inherit python;
  }).foundationdb52).python;

  foundationdb60 = (toPythonModule (pkgs.fdbPackages.override {
    inherit python;
  }).foundationdb60).python;

  libtorrentRasterbar = (toPythonModule (pkgs.libtorrentRasterbar.override {
    inherit python;
  })).python;

  libiio = (toPythonModule (pkgs.libiio.override {
    inherit python;
  })).python;

});

in fix' (extends overrides packages)<|MERGE_RESOLUTION|>--- conflicted
+++ resolved
@@ -3625,14 +3625,9 @@
 
   rdflib = callPackage ../development/python-modules/rdflib { };
 
-<<<<<<< HEAD
   isodate = callPackage ../development/python-modules/isodate { };
-=======
+
   owslib = callPackage ../development/python-modules/owslib { };
-
-  PyICU = buildPythonPackage rec {
-    name = "PyICU-2.2";
->>>>>>> 40c567de
 
   resampy = callPackage ../development/python-modules/resampy { };
 
