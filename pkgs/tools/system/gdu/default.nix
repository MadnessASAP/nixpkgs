--- conflicted
+++ resolved
@@ -7,21 +7,13 @@
 
 buildGoModule rec {
   pname = "gdu";
-<<<<<<< HEAD
-  version = "5.4.0";
-=======
   version = "5.5.0";
->>>>>>> 151c2f5a
 
   src = fetchFromGitHub {
     owner = "dundee";
     repo = pname;
     rev = "v${version}";
-<<<<<<< HEAD
-    sha256 = "sha256-1ITVDJvO2VGIWRU7HtxLo/bNQhldgXgpMmpRR3dIOxM=";
-=======
     sha256 = "sha256-cnDYeL1BdxBaCZtK+DnIbtsTVUr3AujA50ttchPX6V0=";
->>>>>>> 151c2f5a
   };
 
   vendorSha256 = "sha256-9W1K01PJ+tRLSJ0L7NGHXT5w5oHmlBkT8kwnOLOzSCc=";
