--- conflicted
+++ resolved
@@ -13,14 +13,10 @@
 
   buildInputs = [ ocl-icd opencl-headers ];
 
-<<<<<<< HEAD
-  env.NIX_CFLAGS_COMPILE = "-Wno-error=stringop-truncation";
-=======
-  NIX_CFLAGS_COMPILE = [
+  env.NIX_CFLAGS_COMPILE = builtins.toString [
     "-Wno-error=stringop-overflow"
     "-Wno-error=stringop-truncation"
   ];
->>>>>>> 211be6af
 
   makeFlags = [ "PREFIX=${placeholder "out"}" ];
 
