{ stdenv, lib, fetchFromGitHub, autoreconfHook, pkg-config
, openssl, ppp
, systemd ? null }:

let
  withSystemd = stdenv.isLinux && !(systemd == null);

in
stdenv.mkDerivation rec {
  pname = "openfortivpn";
  version = "1.15.0";

  src = fetchFromGitHub {
    owner = "adrienverge";
    repo = pname;
    rev = "v${version}";
    sha256 = "1qsfgpxg553s8rc9cyrc4k96z0pislxsdxb9wyhp8fdprkak2mw2";
  };

  # we cannot write the config file to /etc and as we don't need the file, so drop it
  postPatch = ''
    substituteInPlace Makefile.am \
      --replace '$(DESTDIR)$(confdir)' /tmp
  '';

  nativeBuildInputs = [ autoreconfHook pkg-config ];

<<<<<<< HEAD
  env.NIX_CFLAGS_COMPILE = "-Wno-error=unused-function";
=======
  buildInputs = [
    openssl ppp
  ]
  ++ lib.optional withSystemd systemd;
>>>>>>> 211be6af

  configureFlags = [
    "--sysconfdir=/etc"
    "--with-pppd=${ppp}/bin/pppd"
  ]
  ++ lib.optional withSystemd "--with-systemdsystemunitdir=${placeholder "out"}/lib/systemd/system";

  enableParallelBuilding = true;

  meta = with lib; {
    description = "Client for PPP+SSL VPN tunnel services";
    homepage = "https://github.com/adrienverge/openfortivpn";
    license = licenses.gpl3;
    maintainers = with maintainers; [ madjar ];
    platforms = with platforms; linux ++ darwin;
  };
}<|MERGE_RESOLUTION|>--- conflicted
+++ resolved
@@ -25,14 +25,10 @@
 
   nativeBuildInputs = [ autoreconfHook pkg-config ];
 
-<<<<<<< HEAD
-  env.NIX_CFLAGS_COMPILE = "-Wno-error=unused-function";
-=======
   buildInputs = [
     openssl ppp
   ]
   ++ lib.optional withSystemd systemd;
->>>>>>> 211be6af
 
   configureFlags = [
     "--sysconfdir=/etc"
