{lib, stdenv, fetchurl, jdk, swt}:

stdenv.mkDerivation {
  name = "azureus-2.3.0.6";

  src = fetchurl {
    url = "http://tarballs.nixos.org/Azureus2.3.0.6.jar";
    sha256 = "1hwrh3n0b0jbpsdk15zrs7pw175418phhmg6pn4xi1bvilxq1wrd";
  };

<<<<<<< HEAD
  dontUnpack = true;

  installPhase = ''
    mkdir -p $out/jars
    cp $src $out/jars/azureus.jar

    mkdir -p $out/bin
    cat > $out/bin/azureus <<EOF
    #! $SHELL -e
    azureusHome=$out
    if test -n "\$HOME"; then
        azureusHome=\$HOME/.Azureus
    fi
    exec ${jdk}/bin/java -Xms16m -Xmx128m \
      -cp $out/jars/azureus.jar:${swt}/jars/swt.jar \
      -Djava.library.path=$swt/lib \
      -Dazureus.install.path=\$azureusHome \
      org.gudy.azureus2.ui.swt.Main
    EOF
    chmod +x $out/bin/azureus
  '';
=======
  inherit jdk swt;
>>>>>>> c51f3696

  meta = {
    platforms = lib.platforms.linux;
  };
}<|MERGE_RESOLUTION|>--- conflicted
+++ resolved
@@ -8,31 +8,7 @@
     sha256 = "1hwrh3n0b0jbpsdk15zrs7pw175418phhmg6pn4xi1bvilxq1wrd";
   };
 
-<<<<<<< HEAD
-  dontUnpack = true;
-
-  installPhase = ''
-    mkdir -p $out/jars
-    cp $src $out/jars/azureus.jar
-
-    mkdir -p $out/bin
-    cat > $out/bin/azureus <<EOF
-    #! $SHELL -e
-    azureusHome=$out
-    if test -n "\$HOME"; then
-        azureusHome=\$HOME/.Azureus
-    fi
-    exec ${jdk}/bin/java -Xms16m -Xmx128m \
-      -cp $out/jars/azureus.jar:${swt}/jars/swt.jar \
-      -Djava.library.path=$swt/lib \
-      -Dazureus.install.path=\$azureusHome \
-      org.gudy.azureus2.ui.swt.Main
-    EOF
-    chmod +x $out/bin/azureus
-  '';
-=======
   inherit jdk swt;
->>>>>>> c51f3696
 
   meta = {
     platforms = lib.platforms.linux;
