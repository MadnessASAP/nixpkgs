--- conflicted
+++ resolved
@@ -10,11 +10,7 @@
     rev = "v${version}";
     sha256 = "sha256-Z4F5RYPVgFiiDBg6lxILjAh/a/rL7IJBqHIJ/tQyLnE=";
   };
-<<<<<<< HEAD
-  env.LIBCLANG_PATH = "${llvmPackages.libclang}/lib";
-=======
   cargoSha256 = "sha256-WSkN5aXMgfqZJAV1b3elF7kwf2f5OpcntKSf8620YcY=";
->>>>>>> 56d46af5
 
   nativeBuildInputs = with llvmPackages; [
     llvm
@@ -23,7 +19,7 @@
   ];
   buildInputs = [ sqlite ] ++ lib.optionals stdenv.isDarwin [ Security ];
 
-  LIBCLANG_PATH = "${llvmPackages.libclang}/lib";
+  env.LIBCLANG_PATH = "${llvmPackages.libclang}/lib";
 
   postInstall = ''
     installManPage doc/innernet-server.8.gz
