--- conflicted
+++ resolved
@@ -26,11 +26,6 @@
   configureFlags = [
     "--with-system-zlib"
     "--with-system-libpng"
-<<<<<<< HEAD
-=======
-  ] ++ lib.optionals (stdenv.hostPlatform != stdenv.buildPlatform) [
-    #"-prefix=$out"
->>>>>>> 211be6af
   ];
 
   postInstall = optionalString (stdenv.hostPlatform != stdenv.buildPlatform && stdenv.hostPlatform.isWindows) ''
