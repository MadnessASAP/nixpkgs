--- conflicted
+++ resolved
@@ -1,16 +1,6 @@
 { lib
 , stdenv
 , fetchFromGitHub
-<<<<<<< HEAD
-, autoreconfHook
-, autoconf-archive
-, pkg-config
-, imlib2
-, libbsd
-, libXcomposite
-, libXfixes
-, xlibsWrapper
-=======
 , imlib2
 , xlibsWrapper
 , autoreconfHook
@@ -19,7 +9,6 @@
 , libXcomposite
 , pkg-config
 , libbsd
->>>>>>> df68f3a7
 }:
 
 stdenv.mkDerivation rec {
@@ -30,11 +19,7 @@
     owner = "resurrecting-open-source-projects";
     repo = pname;
     rev = version;
-<<<<<<< HEAD
-    hash = "sha256-oVmEPkEK1xDcIRUQjCp6CKf+aKnnVe3L7aRTdSsCmmY=";
-=======
     sha256 = "sha256-oVmEPkEK1xDcIRUQjCp6CKf+aKnnVe3L7aRTdSsCmmY=";
->>>>>>> df68f3a7
   };
 
   nativeBuildInputs = [
@@ -42,14 +27,6 @@
     autoconf-archive
     pkg-config
   ];
-<<<<<<< HEAD
-  buildInputs = [
-    imlib2
-    libbsd
-    libXcomposite
-    libXfixes
-    xlibsWrapper
-=======
 
   buildInputs = [
     imlib2
@@ -57,7 +34,6 @@
     libXfixes
     libXcomposite
     libbsd
->>>>>>> df68f3a7
   ];
 
   meta = with lib; {
