<<<<<<< HEAD
{ stdenv, fetchpatch, fetchgit, autoconf, automake, gettext, libtool, readline
, buildPackages, libuuid
}:
=======
{ stdenv, fetchpatch, fetchgit, autoconf, automake, gettext, libtool, readline, utillinux, pkgconfig, icu }:
>>>>>>> aa65b32c

let
  gentooPatch = name: sha256: fetchpatch {
    url = "https://gitweb.gentoo.org/repo/gentoo.git/plain/sys-fs/xfsprogs/files/${name}?id=2517dd766cf84d251631f4324f7ec4bce912abb9";
    inherit sha256;
  };
in

stdenv.mkDerivation rec {
  name = "xfsprogs-${version}";
  version = "4.19.0";

  src = fetchgit {
    url = "https://git.kernel.org/pub/scm/fs/xfs/xfsprogs-dev.git";
    rev = "v${version}";
    sha256 = "18728hzfxr1bg4bdzqlxjs893ac1zwlfr7nmc2q4a1sxs0sphd1d";
  };

  outputs = [ "bin" "dev" "out" "doc" ];

<<<<<<< HEAD
  depsBuildBuild = [ buildPackages.stdenv.cc ];
  nativeBuildInputs = [
    autoconf automake libtool gettext
    libuuid # codegen tool uses libuuid
  ];
  propagatedBuildInputs = [ libuuid ]; # Dev headers include <uuid/uuid.h>
  buildInputs = [ readline ];
=======
  nativeBuildInputs = [ autoconf automake libtool gettext pkgconfig ];
  propagatedBuildInputs = [ utillinux ]; # Dev headers include <uuid/uuid.h>
  buildInputs = [ readline icu ];
>>>>>>> aa65b32c

  enableParallelBuilding = true;

  # Why is all this garbage needed? Why? Why?
  patches = [
    (gentooPatch "xfsprogs-4.15.0-sharedlibs.patch" "0bv2naxpiw7vcsg8p1v2i47wgfda91z1xy1kfwydbp4wmb4nbyyv")
    (gentooPatch "xfsprogs-4.15.0-docdir.patch" "1srgdidvq2ka0rmfdwpqp92fapgh53w1h7rajm4nnby5vp2v8dfr")
    (gentooPatch "xfsprogs-4.9.0-underlinking.patch" "1r7l8jphspy14i43zbfnjrnyrdm4cpgyfchblascxylmans0gci7")
  ];

  preConfigure = ''
    sed -i Makefile -e '/cp include.install-sh/d'
    make configure
  '';

  configureFlags = [
    "--disable-lib64"
    "--enable-readline"
  ];

  installFlags = [ "install-dev" ];

  # FIXME: forbidden rpath
  postInstall = ''
    find . -type d -name .libs | xargs rm -rf
  '';

  meta = with stdenv.lib; {
    homepage = http://xfs.org/;
    description = "SGI XFS utilities";
    license = licenses.lgpl21;
    platforms = platforms.linux;
    maintainers = with maintainers; [ dezgeg ];
  };
}<|MERGE_RESOLUTION|>--- conflicted
+++ resolved
@@ -1,10 +1,6 @@
-<<<<<<< HEAD
-{ stdenv, fetchpatch, fetchgit, autoconf, automake, gettext, libtool, readline
-, buildPackages, libuuid
+{ stdenv, buildPackages, fetchpatch, fetchgit, autoconf, automake, gettext, libtool, pkgconfig
+, icu, libuuid, readline
 }:
-=======
-{ stdenv, fetchpatch, fetchgit, autoconf, automake, gettext, libtool, readline, utillinux, pkgconfig, icu }:
->>>>>>> aa65b32c
 
 let
   gentooPatch = name: sha256: fetchpatch {
@@ -25,19 +21,13 @@
 
   outputs = [ "bin" "dev" "out" "doc" ];
 
-<<<<<<< HEAD
   depsBuildBuild = [ buildPackages.stdenv.cc ];
   nativeBuildInputs = [
-    autoconf automake libtool gettext
+    autoconf automake libtool gettext pkgconfig
     libuuid # codegen tool uses libuuid
   ];
+  buildInputs = [ readline icu ];
   propagatedBuildInputs = [ libuuid ]; # Dev headers include <uuid/uuid.h>
-  buildInputs = [ readline ];
-=======
-  nativeBuildInputs = [ autoconf automake libtool gettext pkgconfig ];
-  propagatedBuildInputs = [ utillinux ]; # Dev headers include <uuid/uuid.h>
-  buildInputs = [ readline icu ];
->>>>>>> aa65b32c
 
   enableParallelBuilding = true;
 
