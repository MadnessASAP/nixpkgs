{ mkDerivation, SDL2_image, SDL2_ttf, SDL2_net, fpc, ghcWithPackages, ffmpeg_3, freeglut
, lib, fetchurl, cmake, pkg-config, lua5_1, SDL2, SDL2_mixer
, zlib, libpng, libGL, libGLU, physfs
, qtbase, qttools
, llvm
, withServer ? true
}:

let
  # gameServer/hedgewars-server.cabal depends on network < 3
  ghc = ghcWithPackages (pkgs: with pkgs; [
          SHA bytestring entropy hslogger network_2_6_3_1 pkgs.zlib random
          regex-tdfa sandi utf8-string vector
        ]);

in
mkDerivation rec {
  pname = "hedgewars";
  version = "1.0.0";

  src = fetchurl {
    url = "https://www.hedgewars.org/download/releases/hedgewars-src-${version}.tar.bz2";
    sha256 = "0nqm9w02m0xkndlsj6ys3wr0ik8zc14zgilq7k6fwjrf3zk385i1";
  };

  nativeBuildInputs = [ cmake pkg-config qttools ];

  buildInputs = [
    SDL2_ttf SDL2_net SDL2 SDL2_mixer SDL2_image
    fpc lua5_1
    llvm # hard-requirement on aarch64, for some reason not strictly necessary on x86-64
    ffmpeg_3 freeglut physfs
    qtbase
  ] ++ lib.optional withServer ghc;

  postPatch = ''
    substituteInPlace gameServer/CMakeLists.txt \
      --replace mask evaluate

    # compile with fpc >= 3.2.0
    # https://github.com/archlinux/svntogit-community/blob/75a1b3900fb3dd553d5114bbc8474d85fd6abb02/trunk/PKGBUILD#L26
    sed -i 's/procedure ShiftWorld(Dir: LongInt); inline;/procedure ShiftWorld(Dir: LongInt);/' hedgewars/uWorld.pas
  '';

  cmakeFlags = [
    "-DNOVERSIONINFOUPDATE=ON"
    "-DNOSERVER=${if withServer then "OFF" else "ON"}"
  ];

<<<<<<< HEAD
  env.NIX_LDFLAGS = lib.concatMapStringsSep " " (e: "-rpath ${e}/lib") [
=======

  # hslogger brings network-3 and network-bsd which conflict with
  # network-2.6.3.1
  preConfigure = ''
    substituteInPlace gameServer/CMakeLists.txt \
      --replace "haskell_flags}" \
        "haskell_flags} -package network-2.6.3.1 -hide-package network-bsd"
  '';

  NIX_LDFLAGS = lib.concatMapStringsSep " " (e: "-rpath ${e}/lib") [
>>>>>>> 211be6af
    SDL2.out
    SDL2_image
    SDL2_mixer
    SDL2_net
    SDL2_ttf
    libGL
    libGLU
    libpng.out
    lua5_1
    physfs
    zlib.out
  ];

  qtWrapperArgs = [
    "--prefix LD_LIBRARY_PATH : ${lib.makeLibraryPath [ libGL libGLU freeglut physfs ]}"
  ];

  meta = with lib; {
    description = "Turn-based strategy artillery game similar to Worms";
    homepage = "http://hedgewars.org/";
    license = licenses.gpl2;
    longDescription = ''
       Each player controls a team of several hedgehogs. During the course of
       the game, players take turns with one of their hedgehogs. They then use
       whatever tools and weapons are available to attack and kill the
       opponents' hedgehogs, thereby winning the game. Hedgehogs may move
       around the terrain in a variety of ways, normally by walking and jumping
       but also by using particular tools such as the "Rope" or "Parachute", to
       move to otherwise inaccessible areas. Each turn is time-limited to
       ensure that players do not hold up the game with excessive thinking or
       moving.

       A large variety of tools and weapons are available for players during
       the game: Grenade, Cluster Bomb, Bazooka, UFO, Homing Bee, Shotgun,
       Desert Eagle, Fire Punch, Baseball Bat, Dynamite, Mine, Rope, Pneumatic
       pick, Parachute. Most weapons, when used, cause explosions that deform
       the terrain, removing circular chunks. The landscape is an island
       floating on a body of water, or a restricted cave with water at the
       bottom. A hedgehog dies when it enters the water (either by falling off
       the island, or through a hole in the bottom of it), it is thrown off
       either side of the arena or when its health is reduced, typically from
       contact with explosions, to zero (the damage dealt to the attacked
       hedgehog or hedgehogs after a player's or CPU turn is shown only when
       all movement on the battlefield has ceased).'';
    maintainers = with maintainers; [ kragniz fpletz ];
    inherit (ghc.meta) platforms;
  };
}<|MERGE_RESOLUTION|>--- conflicted
+++ resolved
@@ -47,9 +47,6 @@
     "-DNOSERVER=${if withServer then "OFF" else "ON"}"
   ];
 
-<<<<<<< HEAD
-  env.NIX_LDFLAGS = lib.concatMapStringsSep " " (e: "-rpath ${e}/lib") [
-=======
 
   # hslogger brings network-3 and network-bsd which conflict with
   # network-2.6.3.1
@@ -59,8 +56,7 @@
         "haskell_flags} -package network-2.6.3.1 -hide-package network-bsd"
   '';
 
-  NIX_LDFLAGS = lib.concatMapStringsSep " " (e: "-rpath ${e}/lib") [
->>>>>>> 211be6af
+  env.NIX_LDFLAGS = lib.concatMapStringsSep " " (e: "-rpath ${e}/lib") [
     SDL2.out
     SDL2_image
     SDL2_mixer
