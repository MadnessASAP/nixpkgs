--- conflicted
+++ resolved
@@ -6,13 +6,8 @@
     sha256 = "1lmibx9gicagcpcisacj6qhq6i08lkl5x8szysjqvbgpxl9qg045";
   };
   nativeBuildInputs = [ pkgconfig ];
-<<<<<<< HEAD
-  buildInputs = [ libjack2 ladspaH gtk2 alsaLib libxml2 librdf ];
+  buildInputs = [ libjack2 ladspaH gtk2 alsaLib libxml2 lrdf ];
   env.NIX_LDFLAGS = "-ldl -lm -lpthread";
-=======
-  buildInputs = [ libjack2 ladspaH gtk2 alsaLib libxml2 lrdf ];
-  NIX_LDFLAGS = "-ldl -lm -lpthread";
->>>>>>> 3aa6dcf2
 
   meta = {
     description = ''An effects "rack" for the JACK low latency audio API'';
