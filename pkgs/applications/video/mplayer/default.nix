{ config, lib, stdenv, fetchurl, pkg-config, freetype, yasm, ffmpeg_3
, aalibSupport ? true, aalib ? null
, fontconfigSupport ? true, fontconfig ? null, freefont_ttf ? null
, fribidiSupport ? true, fribidi ? null
, x11Support ? true, libX11 ? null, libXext ? null, libGLU, libGL ? null
, xineramaSupport ? true, libXinerama ? null
, xvSupport ? true, libXv ? null
, alsaSupport ? stdenv.isLinux, alsaLib ? null
, screenSaverSupport ? true, libXScrnSaver ? null
, vdpauSupport ? false, libvdpau ? null
, cddaSupport ? !stdenv.isDarwin, cdparanoia ? null
, dvdnavSupport ? !stdenv.isDarwin, libdvdnav ? null
, dvdreadSupport ? true, libdvdread ? null
, bluraySupport ? true, libbluray ? null
, amrSupport ? false, amrnb ? null, amrwb ? null
, cacaSupport ? true, libcaca ? null
, lameSupport ? true, lame ? null
, speexSupport ? true, speex ? null
, theoraSupport ? true, libtheora ? null
, x264Support ? false, x264 ? null
, jackaudioSupport ? false, libjack2 ? null
, pulseSupport ? config.pulseaudio or false, libpulseaudio ? null
, bs2bSupport ? false, libbs2b ? null
, v4lSupport ? false, libv4l ? null
# For screenshots
, libpngSupport ? true, libpng ? null
, libjpegSupport ? true, libjpeg ? null
, useUnfreeCodecs ? false
, darwin ? null
, buildPackages
}:

assert fontconfigSupport -> (fontconfig != null);
assert (!fontconfigSupport) -> (freefont_ttf != null);
assert fribidiSupport -> (fribidi != null);
assert x11Support -> (libX11 != null && libXext != null && libGLU != null && libGL != null);
assert xineramaSupport -> (libXinerama != null && x11Support);
assert xvSupport -> (libXv != null && x11Support);
assert alsaSupport -> alsaLib != null;
assert screenSaverSupport -> libXScrnSaver != null;
assert vdpauSupport -> libvdpau != null;
assert cddaSupport -> cdparanoia != null;
assert dvdnavSupport -> libdvdnav != null;
assert dvdreadSupport -> libdvdread != null;
assert bluraySupport -> libbluray != null;
assert amrSupport -> (amrnb != null && amrwb != null);
assert cacaSupport -> libcaca != null;
assert lameSupport -> lame != null;
assert speexSupport -> speex != null;
assert theoraSupport -> libtheora != null;
assert x264Support -> x264 != null;
assert jackaudioSupport -> libjack2 != null;
assert pulseSupport -> libpulseaudio != null;
assert bs2bSupport -> libbs2b != null;
assert libpngSupport -> libpng != null;
assert libjpegSupport -> libjpeg != null;
assert v4lSupport -> libv4l != null;

let

  codecs_src =
    let
      dir = "http://www.mplayerhq.hu/MPlayer/releases/codecs/";
      version = "20071007";
    in
    if stdenv.hostPlatform.system == "i686-linux" then fetchurl {
      url = "${dir}/essential-${version}.tar.bz2";
      sha256 = "18vls12n12rjw0mzw4pkp9vpcfmd1c21rzha19d7zil4hn7fs2ic";
    } else if stdenv.hostPlatform.system == "x86_64-linux" then fetchurl {
      url = "${dir}/essential-amd64-${version}.tar.bz2";
      sha256 = "13xf5b92w1ra5hw00ck151lypbmnylrnznq9hhb0sj36z5wz290x";
    } else if stdenv.hostPlatform.system == "powerpc-linux" then fetchurl {
      url = "${dir}/essential-ppc-${version}.tar.bz2";
      sha256 = "18mlj8dp4wnz42xbhdk1jlz2ygra6fbln9wyrcyvynxh96g1871z";
    } else null;

  codecs = if codecs_src != null then stdenv.mkDerivation {
    pname = "MPlayer-codecs-essential";

    src = codecs_src;

    installPhase = ''
      mkdir $out
      cp -prv * $out
    '';

    meta.license = lib.licenses.unfree;
  } else null;

  crossBuild = stdenv.hostPlatform != stdenv.buildPlatform;

in

stdenv.mkDerivation rec {
  pname = "mplayer";
  version = "1.4";

  src = fetchurl {
    url = "http://www.mplayerhq.hu/MPlayer/releases/MPlayer-${version}.tar.xz";
    sha256 = "0j5mflr0wnklxsvnpmxvk704hscyn2785hvvihj2i3a7b3anwnc2";
  };

  prePatch = ''
    sed -i /^_install_strip/d configure

    rm -rf ffmpeg
  '';

  depsBuildBuild = [ buildPackages.stdenv.cc ];
  nativeBuildInputs = [ pkg-config yasm ];
  buildInputs = with lib;
    [ freetype ffmpeg_3 ]
    ++ optional aalibSupport aalib
    ++ optional fontconfigSupport fontconfig
    ++ optional fribidiSupport fribidi
    ++ optionals x11Support [ libX11 libXext libGLU libGL ]
    ++ optional alsaSupport alsaLib
    ++ optional xvSupport libXv
    ++ optional theoraSupport libtheora
    ++ optional cacaSupport libcaca
    ++ optional xineramaSupport libXinerama
    ++ optional dvdnavSupport libdvdnav
    ++ optional dvdreadSupport libdvdread
    ++ optional bluraySupport libbluray
    ++ optional cddaSupport cdparanoia
    ++ optional jackaudioSupport libjack2
    ++ optionals amrSupport [ amrnb amrwb ]
    ++ optional x264Support x264
    ++ optional pulseSupport libpulseaudio
    ++ optional screenSaverSupport libXScrnSaver
    ++ optional lameSupport lame
    ++ optional vdpauSupport libvdpau
    ++ optional speexSupport speex
    ++ optional libpngSupport libpng
    ++ optional libjpegSupport libjpeg
    ++ optional bs2bSupport libbs2b
    ++ optional v4lSupport libv4l
    ++ (with darwin.apple_sdk.frameworks; optionals stdenv.isDarwin [ Cocoa OpenGL ])
    ;

  configurePlatforms = [ ];
  configureFlags = with lib; [
    "--enable-freetype"
    (if fontconfigSupport then "--enable-fontconfig" else "--disable-fontconfig")
    (if xineramaSupport then "--enable-xinerama" else "--disable-xinerama")
    (if xvSupport then "--enable-xv" else "--disable-xv")
    (if alsaSupport then "--enable-alsa" else "--disable-alsa")
    (if screenSaverSupport then "--enable-xss" else "--disable-xss")
    (if vdpauSupport then "--enable-vdpau" else "--disable-vdpau")
    (if cddaSupport then "--enable-cdparanoia" else "--disable-cdparanoia")
    (if dvdnavSupport then "--enable-dvdnav" else "--disable-dvdnav")
    (if bluraySupport then "--enable-bluray" else "--disable-bluray")
    (if amrSupport then "--enable-libopencore_amrnb" else "--disable-libopencore_amrnb")
    (if cacaSupport then "--enable-caca" else "--disable-caca")
    (if speexSupport then "--enable-speex" else "--disable-speex")
    (if theoraSupport then "--enable-theora" else "--disable-theora")
    (if jackaudioSupport then "" else "--disable-jack")
    (if pulseSupport then "--enable-pulse" else "--disable-pulse")
    (if v4lSupport then "--enable-v4l2 --enable-tv-v4l2" else "--disable-v4l2 --disable-tv-v4l2")
    "--disable-xanim"
    "--disable-ivtv"
    "--disable-xvid" "--disable-xvid-lavc"
    "--disable-ossaudio"
    "--disable-ffmpeg_a"
    "--yasm=${buildPackages.yasm}/bin/yasm"
    # Note, the `target` vs `host` confusion is intensional.
    "--target=${stdenv.hostPlatform.config}"
  ] ++ (if x11Support then [ "--enable-x11" "--enable-gl" ] else [ "--disable-x11" "--disable-gl" ])
    ++ (if lameSupport then [ "--enable-mp3lame" "--disable-mp3lame-lavc" ] else [ "--disable-mp3lame" "--enable-mp3lame-lavc" ])
    ++ (if x264Support then [ "--enable-x264" "--disable-x264-lavc" ] else [ "--disable-x264" "--enable-x264-lavc" ])
    ++ optional
         (useUnfreeCodecs && codecs != null && !crossBuild)
         "--codecsdir=${codecs}"
    ++ optional
         ((stdenv.hostPlatform.isi686 || stdenv.hostPlatform.isx86_64) && !crossBuild)
         "--enable-runtime-cpudetection"
    ++ optional fribidiSupport "--enable-fribidi"
    ++ optional stdenv.isLinux "--enable-vidix"
    ++ optional stdenv.isLinux "--enable-fbdev"
    ++ optionals (crossBuild) [
    "--enable-cross-compile"
    "--disable-vidix-pcidb"
    "--with-vidix-drivers=no"
  ];

  preConfigure = ''
    configureFlagsArray+=(
      "--cc=$CC"
      "--host-cc=$CC_FOR_BUILD"
      "--as=$AS"
      "--nm=$NM"
      "--ar=$AR"
      "--ranlib=$RANLIB"
      "--windres=$WINDRES"
    )
  '';

  postConfigure = ''
    echo CONFIG_MPEGAUDIODSP=yes >> config.mak
  '';

<<<<<<< HEAD
  env.NIX_LDFLAGS = with stdenv.lib; toString (
=======
  NIX_LDFLAGS = with lib; toString (
>>>>>>> 211be6af
       optional  fontconfigSupport "-lfontconfig"
    ++ optional  fribidiSupport "-lfribidi"
    ++ optionals x11Support [ "-lX11" "-lXext" ]
    ++ [ "-lfreetype" ]
  );

  installTargets = [ "install" ] ++ lib.optional x11Support "install-gui";

  enableParallelBuilding = true;

  # Provide a reasonable standard font when not using fontconfig. Maybe we should symlink here.
  postInstall = lib.optionalString (!fontconfigSupport)
    ''
      mkdir -p $out/share/mplayer
      cp ${freefont_ttf}/share/fonts/truetype/FreeSans.ttf $out/share/mplayer/subfont.ttf
      if test -f $out/share/applications/mplayer.desktop ; then
        echo "NoDisplay=True" >> $out/share/applications/mplayer.desktop
      fi
    '';

  meta = {
    description = "A movie player that supports many video formats";
    homepage = "http://mplayerhq.hu";
    license = "GPL";
    maintainers = [ lib.maintainers.eelco ];
    platforms = [ "i686-linux" "x86_64-linux" "x86_64-darwin" ];
  };
}<|MERGE_RESOLUTION|>--- conflicted
+++ resolved
@@ -156,7 +156,6 @@
     (if theoraSupport then "--enable-theora" else "--disable-theora")
     (if jackaudioSupport then "" else "--disable-jack")
     (if pulseSupport then "--enable-pulse" else "--disable-pulse")
-    (if v4lSupport then "--enable-v4l2 --enable-tv-v4l2" else "--disable-v4l2 --disable-tv-v4l2")
     "--disable-xanim"
     "--disable-ivtv"
     "--disable-xvid" "--disable-xvid-lavc"
@@ -166,6 +165,7 @@
     # Note, the `target` vs `host` confusion is intensional.
     "--target=${stdenv.hostPlatform.config}"
   ] ++ (if x11Support then [ "--enable-x11" "--enable-gl" ] else [ "--disable-x11" "--disable-gl" ])
+    ++ (if v4lSupport then [ "--enable-v4l2" "--enable-tv-v4l2" ] else [ "--disable-v4l2" "--disable-tv-v4l2" ])
     ++ (if lameSupport then [ "--enable-mp3lame" "--disable-mp3lame-lavc" ] else [ "--disable-mp3lame" "--enable-mp3lame-lavc" ])
     ++ (if x264Support then [ "--enable-x264" "--disable-x264-lavc" ] else [ "--disable-x264" "--enable-x264-lavc" ])
     ++ optional
@@ -199,11 +199,7 @@
     echo CONFIG_MPEGAUDIODSP=yes >> config.mak
   '';
 
-<<<<<<< HEAD
-  env.NIX_LDFLAGS = with stdenv.lib; toString (
-=======
-  NIX_LDFLAGS = with lib; toString (
->>>>>>> 211be6af
+  env.NIX_LDFLAGS = with lib; toString (
        optional  fontconfigSupport "-lfontconfig"
     ++ optional  fribidiSupport "-lfribidi"
     ++ optionals x11Support [ "-lX11" "-lXext" ]
