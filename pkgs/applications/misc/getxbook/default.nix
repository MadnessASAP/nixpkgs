--- conflicted
+++ resolved
@@ -9,21 +9,13 @@
     sha256 = "0ihwrx4gspj8l7fc8vxch6dpjrw1lvv9z3c19f0wxnmnxhv1cjvs";
   };
 
-<<<<<<< HEAD
-  env.NIX_CFLAGS_COMPILE = builtins.toString [
-    "-Wno-error=format-truncation"
-    "-Wno-error=deprecated-declarations"
-    "-Wno-error=stringop-overflow"
-  ];
-=======
-  NIX_CFLAGS_COMPILE = builtins.toString (
+  env.NIX_CFLAGS_COMPILE = builtins.toString (
     [ "-Wno-error=deprecated-declarations" ]
       ++ lib.optionals (!stdenv.cc.isClang) [
         "-Wno-error=format-truncation"
         "-Wno-error=stringop-overflow"
       ]
   );
->>>>>>> 2b5910ac
 
   buildInputs = [ openssl ];
 
