{ stdenv, lib, fetchurl, fetchpatch, pkgconfig, freetype, harfbuzz, openjpeg
, jbig2dec, libjpeg , darwin
, enableX11 ? true, libX11, libXext, libXi, libXrandr
, enableCurl ? true, curl, openssl
, enableGL ? true, freeglut, libGLU
}:

let

  # OpenJPEG version is hardcoded in package source
  openJpegVersion = with stdenv;
    lib.concatStringsSep "." (lib.lists.take 2
      (lib.splitString "." (lib.getVersion openjpeg)));


in stdenv.mkDerivation rec {
  version = "1.12.0";
  name = "mupdf-${version}";

  src = fetchurl {
    url = "http://mupdf.com/downloads/archive/${name}-source.tar.gz";
    sha256 = "0mc7a92zri27lk17wdr2iffarbfi4lvrmxhc53sz84hm5yl56qsw";
  };

  patches = [
    # Compatibility with new openjpeg
    (fetchpatch {
      name = "mupdf-1.12-openjpeg-version.patch";
      url = "https://git.archlinux.org/svntogit/community.git/plain/trunk/0001-mupdf-openjpeg.patch?h=packages/mupdf&id=a910cd33a2b311712f83710dc042fbe80c104306";
      sha256 = "05i9v2ia586jyjqdb7g68ss4vkfwgp6cwhagc8zzggsba83azyqk";
    })
    (fetchpatch {
      name = "CVE-2018-6544.1.patch";
      url = "http://git.ghostscript.com/?p=mupdf.git;a=commitdiff_plain;h=b03def134988da8c800adac1a38a41a1f09a1d89;hp=26527eef77b3e51c2258c8e40845bfbc015e405d";
      sha256 = "1rlmjibl73ls8xfpsz69axa3lw5l47vb0a1dsjqziszsld4lpj5i";
    })
    (fetchpatch {
      name = "CVE-2018-6544.2.patch";
      url = "http://git.ghostscript.com/?p=mupdf.git;a=patch;h=26527eef77b3e51c2258c8e40845bfbc015e405d;hp=ab98356f959c7a6e94b1ec10f78dd2c33ed3f3e7";
      sha256 = "1brcc029s5zmd6ya0d9qk3mh9qwx5g6vhsf1j8h879092sya5627";
    })
<<<<<<< HEAD
=======
    (fetchpatch {
      # Bugs 698804/698810/698811, 698819: Keep PDF object numbers below limit.
      name = "CVE-2017-17858.patch";
      url = "http://git.ghostscript.com/?p=mupdf.git;a=patch;h=55c3f68d638ac1263a386e0aaa004bb6e8bde731";
      sha256 = "1bf683d59i5009cv1hhmwmrp2rsb75cbf98qd44dk39cpvq8ydwv";
    })
    (fetchpatch {
      # Bug 698825: Do not drop borrowed colorspaces.
      name = "CVE-2018-1000051.patch";
      url = "http://git.ghostscript.com/?p=mupdf.git;a=patch;h=321ba1de287016b0036bf4a56ce774ad11763384";
      sha256 = "0jbcc9j565q5y305pi888qzlp83zww6nhkqbsmkk91gim958zikm";
    })
    (fetchpatch {
      # Bug 698908 preprecondition: Add portable pseudo-random number generator based on the lrand48 family.
      name = "CVE-2018-6187.0.1.patch";
      url = "http://git.ghostscript.com/?p=mupdf.git;a=patch;h=2d5b4683e912d6e6e1f1e2ca5aa0297beb3e6807";
      sha256 = "028bxinbjs5gg9myjr3vs366qxg9l2iyba2j3pxkxsh1851hj728";
    })
    (fetchpatch {
      # Bug 698908 precondition: Fix "being able to search for redacted text" bug.
      name = "CVE-2018-6187.0.2.patch";
      url = "http://git.ghostscript.com/?p=mupdf.git;a=patch;h=25593f4f9df0c4a9b9adaa84aaa33fe2a89087f6";
      sha256 = "195y69c3f8yqxcsa0bxrmxbdc3fx1dzvz8v66i56064mjj0mx04s";
    })
    (fetchpatch {
      # Bug 698908: Resize object use and renumbering lists after repair.
      name = "CVE-2018-6187.1.patch";
      url = "http://git.ghostscript.com/?p=mupdf.git;a=patch;h=3e30fbb7bf5efd88df431e366492356e7eb969ec";
      sha256 = "0wzbqj750h06q1wa6vxbpv5a5q9pfg0cxjdv88yggkrjb3vrkd9j";
    })
    (fetchpatch {
      # Bug 698908: Plug PDF object leaks when decimating pages in pdfposter.
      name = "CVE-2018-6187.2.patch";
      url = "http://git.ghostscript.com/?p=mupdf.git;a=patch;h=a71e7c85a9f2313cde20d4479cd727a5f5518ed2";
      sha256 = "1pcjkq8lg6l2m0186rl79lilg79crgdvz9hrmm3w60gy2gxkgksc";
    })
    (fetchpatch {
      # Bug 698916: Indirect object numbers must be in range.
      name = "CVE-2018-6192.patch";
      url = "http://git.ghostscript.com/?p=mupdf.git;a=patch;h=5e411a99604ff6be5db9e273ee84737204113299";
      sha256 = "134zc07fp0p1mwqa8xrkq3drg4crajzf1hjf4mdwmcy1jfj2pfhj";
    })
>>>>>>> da86dadb
  ]

  # Use shared libraries to decrease size
  ++ stdenv.lib.optional (!stdenv.isDarwin) ./mupdf-1.12-shared_libs-1.patch

  ++ stdenv.lib.optional stdenv.isDarwin ./darwin.patch
  ;

  postPatch = ''
    sed -i "s/__OPENJPEG__VERSION__/${openJpegVersion}/" source/fitz/load-jpx.c
  '';

  makeFlags = [ "prefix=$(out)" ];
  nativeBuildInputs = [ pkgconfig ];
  buildInputs = [ freetype harfbuzz openjpeg jbig2dec libjpeg freeglut libGLU ]
                ++ lib.optionals enableX11 [ libX11 libXext libXi libXrandr ]
                ++ lib.optionals enableCurl [ curl openssl ]
                ++ lib.optionals enableGL (
                  if stdenv.isDarwin then
                    with darwin.apple_sdk.frameworks; [ GLUT OpenGL ]
                  else
                    [ freeglut libGLU ])
                ;
  outputs = [ "bin" "dev" "out" "man" "doc" ];

  preConfigure = ''
    # Don't remove mujs because upstream version is incompatible
    rm -rf thirdparty/{curl,freetype,glfw,harfbuzz,jbig2dec,libjpeg,openjpeg,zlib}
  '';

  postInstall = ''
    mkdir -p "$out/lib/pkgconfig"
    cat >"$out/lib/pkgconfig/mupdf.pc" <<EOF
    prefix=$out
    libdir=$out/lib
    includedir=$out/include

    Name: mupdf
    Description: Library for rendering PDF documents
    Version: ${version}
    Libs: -L$out/lib -lmupdf -lmupdfthird
    Cflags: -I$dev/include
    EOF

    moveToOutput "bin" "$bin"
    mkdir -p $bin/share/applications
    cat > $bin/share/applications/mupdf.desktop <<EOF
    [Desktop Entry]
    Type=Application
    Version=1.0
    Name=mupdf
    Comment=PDF viewer
    Exec=$bin/bin/mupdf-x11 %f
    Terminal=false
    EOF
  '';

  enableParallelBuilding = true;

  meta = with stdenv.lib; {
    homepage = http://mupdf.com;
    repositories.git = git://git.ghostscript.com/mupdf.git;
    description = "Lightweight PDF, XPS, and E-book viewer and toolkit written in portable C";
    license = licenses.agpl3Plus;
    maintainers = with maintainers; [ viric vrthra fpletz ];
    platforms = platforms.unix;
  };
}<|MERGE_RESOLUTION|>--- conflicted
+++ resolved
@@ -39,8 +39,6 @@
       url = "http://git.ghostscript.com/?p=mupdf.git;a=patch;h=26527eef77b3e51c2258c8e40845bfbc015e405d;hp=ab98356f959c7a6e94b1ec10f78dd2c33ed3f3e7";
       sha256 = "1brcc029s5zmd6ya0d9qk3mh9qwx5g6vhsf1j8h879092sya5627";
     })
-<<<<<<< HEAD
-=======
     (fetchpatch {
       # Bugs 698804/698810/698811, 698819: Keep PDF object numbers below limit.
       name = "CVE-2017-17858.patch";
@@ -83,7 +81,6 @@
       url = "http://git.ghostscript.com/?p=mupdf.git;a=patch;h=5e411a99604ff6be5db9e273ee84737204113299";
       sha256 = "134zc07fp0p1mwqa8xrkq3drg4crajzf1hjf4mdwmcy1jfj2pfhj";
     })
->>>>>>> da86dadb
   ]
 
   # Use shared libraries to decrease size
