--- conflicted
+++ resolved
@@ -1,6 +1,6 @@
 { stdenv,
   lib,
-  fetchFromGitHub,
+  fetchgit,
   rustPlatform,
   cmake,
   makeWrapper,
@@ -50,16 +50,6 @@
     OpenGL
   ];
 in buildRustPackage rec {
-<<<<<<< HEAD
-  name = "alacritty-${version}";
-  version = "0.2.0";
-
-  src = fetchFromGitHub {
-    owner = "jwilm";
-    repo = "alacritty";
-    rev = "v${version}";
-    sha256 = "11z7diji64x6n3m5m2d0a9215aajg7mpklflvpwrglmghnvi74y6";
-=======
   name = "alacritty-unstable-${version}";
   version = "0.2.0";
 
@@ -70,10 +60,9 @@
     rev = "rev-${version}";
     sha256 = "1c9izflacm693rwkxwakxgnpkvxwc8mqasr5p7x0ys6xg91h9sxn";
     fetchSubmodules = true;
->>>>>>> 83fd9785
   };
 
-  cargoSha256 = "0ms0248bb2lgbzcqks6i0qhn1gaiim3jf1kl17qw52c8an3rc652";
+  cargoSha256 = "1ijgkwv9ij4haig1h6n2b9xbhp5vahy9vp1sx72wxaaj9476msjx";
 
   nativeBuildInputs = [
     cmake
