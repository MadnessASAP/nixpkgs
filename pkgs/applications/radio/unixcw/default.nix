--- conflicted
+++ resolved
@@ -9,13 +9,8 @@
   patches = [
     ./remove-use-of-dlopen.patch
   ];
-<<<<<<< HEAD
-  buildInputs = [libpulseaudio alsaLib pkgconfig qt5.qtbase];
-  env.CFLAGS   ="-lasound -lpulse-simple";
-=======
   buildInputs = [libpulseaudio alsaLib pkg-config qt5.qtbase];
-  CFLAGS   ="-lasound -lpulse-simple";
->>>>>>> 211be6af
+  env.CFLAGS  = "-lasound -lpulse-simple";
 
   meta = with lib; {
     description = "sound characters as Morse code on the soundcard or console speaker";
