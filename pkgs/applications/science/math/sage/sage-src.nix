--- conflicted
+++ resolved
@@ -70,18 +70,16 @@
       sha256 = "0p5wnvbx65i7cp0bjyaqgp4rly8xgnk12pqwaq3dqby0j2bk6ijb";
     })
 
-<<<<<<< HEAD
     (fetchpatch {
       name = "cython-0.29.patch";
       url = "https://git.sagemath.org/sage.git/patch/?h=f77de1d0e7f90ee12761140500cb8cbbb789ab20";
       sha256 = "14wrpy8jgbnpza1j8a2nx8y2r946y82pll1fv3cn6gpfmm6640l3";
-=======
+    })
     # https://trac.sagemath.org/ticket/26360
     (fetchpatch {
       name = "arb-2.15.1.patch";
       url = "https://git.sagemath.org/sage.git/patch/?id=30cc778d46579bd0c7537ed33e8d7a4f40fd5c31";
       sha256 = "13vc2q799dh745sm59xjjabllfj0sfjzcacf8k59kwj04x755d30";
->>>>>>> f2b8262e
     })
   ];
 
