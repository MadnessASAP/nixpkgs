{ lib, mkDerivation, fetchFromGitHub, SDL2
, qtbase, qtcharts, qtlocation, qtserialport, qtsvg, qtquickcontrols2
, qtgraphicaleffects, qtspeech, qtx11extras, qmake, qttools
, gst_all_1, wayland, pkg-config
}:

mkDerivation rec {
  pname = "qgroundcontrol";
  version = "4.1.1";

  qtInputs = [
    qtbase qtcharts qtlocation qtserialport qtsvg qtquickcontrols2
    qtgraphicaleffects qtspeech qtx11extras
  ];

  gstInputs = with gst_all_1; [
    gstreamer gst-plugins-base gst-plugins-good gst-plugins-bad wayland
  ];

  enableParallelBuilding = true;
  buildInputs = [ SDL2 ] ++ gstInputs ++ qtInputs;
  nativeBuildInputs = [ pkg-config qmake qttools ];

  preConfigure = ''
    mkdir build
    cd build
  '';

<<<<<<< HEAD
  env.NIX_CFLAGS_COMPILE = "-Wno-address-of-packed-member"; # Don't litter logs with these warnings

=======
>>>>>>> 211be6af
  qmakeFlags = [
    "CONFIG+=StableBuild"
    # Default install tries to copy Qt files into package
    "CONFIG+=QGC_DISABLE_BUILD_SETUP"
    "../qgroundcontrol.pro"
  ];

  installPhase = ''
    runHook preInstall

    cd ..

    mkdir -p $out/share/applications
    sed 's/Exec=.*$/Exec=QGroundControl/g' --in-place deploy/qgroundcontrol.desktop
    cp -v deploy/qgroundcontrol.desktop $out/share/applications

    mkdir -p $out/bin
    cp -v build/staging/QGroundControl "$out/bin/"

    mkdir -p $out/share/qgroundcontrol
    cp -rv resources/ $out/share/qgroundcontrol

    mkdir -p $out/share/pixmaps
    cp -v resources/icons/qgroundcontrol.png $out/share/pixmaps

    runHook postInstall
  '';

  postInstall = ''
    qtWrapperArgs+=(--prefix GST_PLUGIN_SYSTEM_PATH_1_0 : "$GST_PLUGIN_SYSTEM_PATH_1_0")
  '';

  # TODO: package mavlink so we can build from a normal source tarball
  src = fetchFromGitHub {
    owner = "mavlink";
    repo = pname;
    rev = "v${version}";
    sha256 = "1dji7jmwsrgcgzhra94wrgz67ydsdra7p10fw8gbw54gf6ncjfjm";
    fetchSubmodules = true;
  };

  meta = with lib; {
    description = "Provides full ground station support and configuration for the PX4 and APM Flight Stacks";
    homepage = "http://qgroundcontrol.org/";
    license = licenses.gpl3Plus;
    platforms = platforms.linux;
    maintainers = with maintainers; [ lopsided98 ];
  };
}<|MERGE_RESOLUTION|>--- conflicted
+++ resolved
@@ -26,11 +26,6 @@
     cd build
   '';
 
-<<<<<<< HEAD
-  env.NIX_CFLAGS_COMPILE = "-Wno-address-of-packed-member"; # Don't litter logs with these warnings
-
-=======
->>>>>>> 211be6af
   qmakeFlags = [
     "CONFIG+=StableBuild"
     # Default install tries to copy Qt files into package
