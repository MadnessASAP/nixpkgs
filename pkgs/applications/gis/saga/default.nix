--- conflicted
+++ resolved
@@ -80,16 +80,7 @@
 
   enableParallelBuilding = true;
 
-<<<<<<< HEAD
-  env.CXXFLAGS = stdenv.lib.optionalString stdenv.cc.isClang "-std=c++11 -Wno-narrowing";
-
-  src = fetchurl {
-    url = "https://sourceforge.net/projects/saga-gis/files/SAGA%20-%207/SAGA%20-%207.6.2/saga-7.6.2.tar.gz";
-    sha256 = "09j5magmayq2y620kqa490mfd1kpdp3lng2ifcgbrmssc079ybm0";
-  };
-=======
-  CXXFLAGS = lib.optionalString stdenv.cc.isClang "-std=c++11 -Wno-narrowing";
->>>>>>> 211be6af
+  env.CXXFLAGS = lib.optionalString stdenv.cc.isClang "-std=c++11 -Wno-narrowing";
 
   meta = with lib; {
     description = "System for Automated Geoscientific Analyses";
