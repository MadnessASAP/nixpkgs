--- conflicted
+++ resolved
@@ -25,19 +25,11 @@
   ];
   propagatedBuildInputs = [ boost kitemmodels ];
   outputs = [ "out" "dev" ];
-<<<<<<< HEAD
   env.CXXFLAGS = toString [
-    ''-DNIXPKGS_MYSQL_MYSQLD=\"${lib.getBin mysql}/bin/mysqld\"''
-    ''-DNIXPKGS_MYSQL_MYSQLADMIN=\"${lib.getBin mysql}/bin/mysqladmin\"''
-    ''-DNIXPKGS_MYSQL_MYSQL_INSTALL_DB=\"${lib.getBin mysql}/bin/mysql_install_db\"''
-    ''-DNIXPKGS_MYSQL_MYSQLCHECK=\"${lib.getBin mysql}/bin/mysqlcheck\"''
-=======
-  CXXFLAGS = [
     ''-DNIXPKGS_MYSQL_MYSQLD=\"${lib.getBin mariadb}/bin/mysqld\"''
     ''-DNIXPKGS_MYSQL_MYSQLADMIN=\"${lib.getBin mariadb}/bin/mysqladmin\"''
     ''-DNIXPKGS_MYSQL_MYSQL_INSTALL_DB=\"${lib.getBin mariadb}/bin/mysql_install_db\"''
     ''-DNIXPKGS_MYSQL_MYSQLCHECK=\"${lib.getBin mariadb}/bin/mysqlcheck\"''
->>>>>>> c51f3696
     ''-DNIXPKGS_POSTGRES_PG_CTL=\"\"''
     ''-DNIXPKGS_POSTGRES_PG_UPGRADE=\"\"''
     ''-DNIXPKGS_POSTGRES_INITDB=\"\"''
