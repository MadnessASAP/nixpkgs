--- conflicted
+++ resolved
@@ -8,13 +8,6 @@
     url = "https://www.spice-space.org/download/releases/${pname}-${version}.tar.bz2";
     sha256 = "0n8jlc1pv6mkry161y656b1nk9hhhminjq6nymzmmyjl7k95ymzx";
   };
-<<<<<<< HEAD
-  env.NIX_CFLAGS_COMPILE = "-Wno-error=address-of-packed-member";
-  patchFlags = [ "-uNp1" ];
-  # included in the next release.
-  patches = [ ./timeout.diff ];
-=======
->>>>>>> c51f3696
   postPatch = ''
     substituteInPlace data/spice-vdagent.desktop --replace /usr $out
   '';
