/*

# Updating

To update the list of packages from MELPA,

1. Run ./update-melpa
2. Check for evaluation errors:
env NIXPKGS_ALLOW_BROKEN=1 nix-instantiate --show-trace ../../../../ -A emacs.pkgs..melpaStablePackages
env NIXPKGS_ALLOW_BROKEN=1 nix-instantiate --show-trace ../../../../ -A emacs.pkgs..melpaPackages
3. `git commit -m "melpa-packages: $(date -Idate)" recipes-archive-melpa.json`

## Update from overlay

Alternatively, run the following command:

./update-from-overlay

It will update both melpa and elpa packages using
https://github.com/nix-community/emacs-overlay. It's almost
instantenous and formats commits for you.

*/

{ lib, external, pkgs }: variant: self:
let
  dontConfigure = pkg:
    if pkg != null then pkg.override (args: {
      melpaBuild = drv: args.melpaBuild (drv // {
        dontConfigure = true;
      });
    }) else null;

  markBroken = pkg:
    if pkg != null then pkg.override (args: {
      melpaBuild = drv: args.melpaBuild (drv // {
        meta = (drv.meta or { }) // { broken = true; };
      });
    }) else null;

  externalSrc = pkg: epkg:
    if pkg != null then pkg.override (args: {
      melpaBuild = drv: args.melpaBuild (drv // {
        inherit (epkg) src version;

        propagatedUserEnvPkgs = [ epkg ];
      });
    }) else null;

  fix-rtags = pkg:
    if pkg != null then dontConfigure (externalSrc pkg external.rtags)
    else null;

  generateMelpa = lib.makeOverridable ({ archiveJson ? ./recipes-archive-melpa.json
                                       }:
    let
      inherit (import ./libgenerated.nix lib self) melpaDerivation;
      super = (
        lib.listToAttrs (builtins.filter
          (s: s != null)
          (map
            (melpaDerivation variant)
            (lib.importJSON archiveJson)
          )
        )
      );

      overrides = {
        # Expects bash to be at /bin/bash
        ac-rtags = fix-rtags super.ac-rtags;

        airline-themes = super.airline-themes.override {
          inherit (self.melpaPackages) powerline;
        };

        auto-complete-clang-async = super.auto-complete-clang-async.overrideAttrs (old: {
          buildInputs = old.buildInputs ++ [ external.llvmPackages.llvm ];
          CFLAGS = "-I${external.llvmPackages.clang}/include";
          LDFLAGS = "-L${external.llvmPackages.clang}/lib";
        });

        # part of a larger package
        caml = dontConfigure super.caml;

        # part of a larger package
        # upstream issue: missing package version
        cmake-mode = dontConfigure super.cmake-mode;

        company-rtags = fix-rtags super.company-rtags;

        easy-kill-extras = super.easy-kill-extras.override {
          inherit (self.melpaPackages) easy-kill;
        };

        dune = dontConfigure super.dune;

        emacsql-sqlite = super.emacsql-sqlite.overrideAttrs (old: {
          buildInputs = old.buildInputs ++ [ pkgs.sqlite ];

          postBuild = ''
            cd source/sqlite
            make
            cd -
          '';

          postInstall = ''
            install -m=755 -D source/sqlite/emacsql-sqlite \
              $out/share/emacs/site-lisp/elpa/emacsql-sqlite-${old.version}/sqlite/emacsql-sqlite
          '';

          stripDebugList = [ "share" ];
        });

        # https://github.com/syl20bnr/evil-escape/pull/86
        evil-escape = super.evil-escape.overrideAttrs (attrs: {
          postPatch = ''
            substituteInPlace evil-escape.el \
              --replace ' ;;; evil' ';;; evil'
          '';
          packageRequires = with self; [ evil ];
        });

        evil-magit = super.evil-magit.overrideAttrs (attrs: {
          # searches for Git at build time
          nativeBuildInputs =
            (attrs.nativeBuildInputs or [ ]) ++ [ external.git ];
        });

        eopengrok = super.eopengrok.overrideAttrs (attrs: {
          nativeBuildInputs =
            (attrs.nativeBuildInputs or [ ]) ++ [ external.git ];
        });

        ess-R-data-view = super.ess-R-data-view.override {
          inherit (self.melpaPackages) ess ctable popup;
        };

        forge = super.forge.overrideAttrs (attrs: {
          # searches for Git at build time
          nativeBuildInputs =
            (attrs.nativeBuildInputs or [ ]) ++ [ external.git ];
        });

        flycheck-rtags = fix-rtags super.flycheck-rtags;

        pdf-tools = super.pdf-tools.overrideAttrs (old: {
          nativeBuildInputs = [ external.pkg-config ];
          buildInputs = with external; old.buildInputs ++ [ autoconf automake libpng zlib poppler ];
          preBuild = "make server/epdfinfo";
          recipe = pkgs.writeText "recipe" ''
            (pdf-tools
            :repo "politza/pdf-tools" :fetcher github
            :files ("lisp/pdf-*.el" "server/epdfinfo"))
          '';
        });

        # Build same version as Haskell package
        hindent = (externalSrc super.hindent external.hindent).overrideAttrs (attrs: {
          packageRequires = [ self.haskell-mode ];
        });

        irony = super.irony.overrideAttrs (old: {
<<<<<<< HEAD
          cmakeFlags = old.cmakeFlags or [] ++ [ "-DCMAKE_INSTALL_BINDIR=bin" ];
          env.NIX_CFLAGS_COMPILE = "-UCLANG_RESOURCE_DIR";
=======
          cmakeFlags = old.cmakeFlags or [ ] ++ [ "-DCMAKE_INSTALL_BINDIR=bin" ];
          NIX_CFLAGS_COMPILE = "-UCLANG_RESOURCE_DIR";
>>>>>>> 211be6af
          preConfigure = ''
            cd server
          '';
          preBuild = ''
            make
            install -D bin/irony-server $out/bin/irony-server
            cd ..
          '';
          checkPhase = ''
            cd source/server
            make check
            cd ../..
          '';
          preFixup = ''
            rm -rf $out/share/emacs/site-lisp/elpa/*/server
          '';
          dontUseCmakeBuildDir = true;
          doCheck = true;
          packageRequires = [ self.emacs ];
          nativeBuildInputs = [ external.cmake external.llvmPackages.llvm external.llvmPackages.clang ];
        });

        # tries to write a log file to $HOME
        insert-shebang = super.insert-shebang.overrideAttrs (attrs: {
          HOME = "/tmp";
        });

        ivy-rtags = fix-rtags super.ivy-rtags;

        libgit = super.libgit.overrideAttrs(attrs: {
          nativeBuildInputs = (attrs.nativeBuildInputs or []) ++ [ pkgs.cmake ];
          buildInputs = attrs.buildInputs ++ [ pkgs.libgit2 ];
          dontUseCmakeBuildDir = true;
          postPatch = ''
            sed -i s/'add_subdirectory(libgit2)'// CMakeLists.txt
          '';
          postBuild = ''
            pushd working/libgit
            make
            popd
          '';
          postInstall = ''
            outd=$(echo $out/share/emacs/site-lisp/elpa/libgit-**)
            mkdir $outd/build
            install -m444 -t $outd/build ./source/src/libegit2.so
            rm -r $outd/src $outd/Makefile $outd/CMakeLists.txt
          '';
        });

        magit = super.magit.overrideAttrs (attrs: {
          # searches for Git at build time
          nativeBuildInputs =
            (attrs.nativeBuildInputs or [ ]) ++ [ external.git ];
        });

        magit-find-file = super.magit-find-file.overrideAttrs (attrs: {
          # searches for Git at build time
          nativeBuildInputs =
            (attrs.nativeBuildInputs or [ ]) ++ [ external.git ];
        });

        magit-gh-pulls = super.magit-gh-pulls.overrideAttrs (attrs: {
          # searches for Git at build time
          nativeBuildInputs =
            (attrs.nativeBuildInputs or [ ]) ++ [ external.git ];
        });

        magit-imerge = super.magit-imerge.overrideAttrs (attrs: {
          # searches for Git at build time
          nativeBuildInputs =
            (attrs.nativeBuildInputs or [ ]) ++ [ external.git ];
        });

        magit-lfs = super.magit-lfs.overrideAttrs (attrs: {
          # searches for Git at build time
          nativeBuildInputs =
            (attrs.nativeBuildInputs or [ ]) ++ [ external.git ];
        });

        magit-org-todos = super.magit-org-todos.overrideAttrs (attrs: {
          # searches for Git at build time
          nativeBuildInputs =
            (attrs.nativeBuildInputs or [ ]) ++ [ external.git ];
        });

        magit-tbdiff = super.magit-tbdiff.overrideAttrs (attrs: {
          # searches for Git at build time
          nativeBuildInputs =
            (attrs.nativeBuildInputs or [ ]) ++ [ external.git ];
        });

        magit-topgit = super.magit-topgit.overrideAttrs (attrs: {
          # searches for Git at build time
          nativeBuildInputs =
            (attrs.nativeBuildInputs or [ ]) ++ [ external.git ];
        });

        magit-vcsh = super.magit-vcsh.overrideAttrs (attrs: {
          # searches for Git at build time
          nativeBuildInputs =
            (attrs.nativeBuildInputs or [ ]) ++ [ external.git ];
        });

        magit-gerrit = super.magit-gerrit.overrideAttrs (attrs: {
          # searches for Git at build time
          nativeBuildInputs =
            (attrs.nativeBuildInputs or [ ]) ++ [ external.git ];
        });

        magit-annex = super.magit-annex.overrideAttrs (attrs: {
          # searches for Git at build time
          nativeBuildInputs =
            (attrs.nativeBuildInputs or [ ]) ++ [ external.git ];
        });

        magit-todos = super.magit-todos.overrideAttrs (attrs: {
          # searches for Git at build time
          nativeBuildInputs =
            (attrs.nativeBuildInputs or [ ]) ++ [ external.git ];
        });

        magit-filenotify = super.magit-filenotify.overrideAttrs (attrs: {
          # searches for Git at build time
          nativeBuildInputs =
            (attrs.nativeBuildInputs or [ ]) ++ [ external.git ];
        });

        magit-gitflow = super.magit-gitflow.overrideAttrs (attrs: {
          # searches for Git at build time
          nativeBuildInputs =
            (attrs.nativeBuildInputs or [ ]) ++ [ external.git ];
        });

        magithub = super.magithub.overrideAttrs (attrs: {
          # searches for Git at build time
          nativeBuildInputs =
            (attrs.nativeBuildInputs or [ ]) ++ [ external.git ];
        });

        magit-svn = super.magit-svn.overrideAttrs (attrs: {
          # searches for Git at build time
          nativeBuildInputs =
            (attrs.nativeBuildInputs or [ ]) ++ [ external.git ];
        });

        kubernetes = super.kubernetes.overrideAttrs (attrs: {
          # searches for Git at build time
          nativeBuildInputs =
            (attrs.nativeBuildInputs or [ ]) ++ [ external.git ];
        });

        kubernetes-evil = super.kubernetes-evil.overrideAttrs (attrs: {
          # searches for Git at build time
          nativeBuildInputs =
            (attrs.nativeBuildInputs or [ ]) ++ [ external.git ];
        });

        # upstream issue: missing file header
        mhc = super.mhc.override {
          inherit (self.melpaPackages) calfw;
        };

        # missing .NET
        nemerle = markBroken super.nemerle;

        # part of a larger package
        notmuch = dontConfigure super.notmuch;

        rtags = dontConfigure (externalSrc super.rtags external.rtags);

        rtags-xref = dontConfigure super.rtags;

        shm = super.shm.overrideAttrs (attrs: {
          propagatedUserEnvPkgs = [ external.structured-haskell-mode ];
        });

        # Telega has a server portion for it's network protocol
        telega = super.telega.overrideAttrs (old: {
          buildInputs = old.buildInputs ++ [ pkgs.tdlib ];
          nativeBuildInputs = [ external.pkg-config ];

          postBuild = ''
            cd source/server
            make
            cd -
          '';

          postInstall = ''
            mkdir -p $out/bin
            install -m755 -Dt $out/bin ./source/server/telega-server
          '';
        });

        treemacs-magit = super.treemacs-magit.overrideAttrs (attrs: {
          # searches for Git at build time
          nativeBuildInputs =
            (attrs.nativeBuildInputs or [ ]) ++ [ external.git ];
        });

        vdiff-magit = super.vdiff-magit.overrideAttrs (attrs: {
          nativeBuildInputs =
            (attrs.nativeBuildInputs or [ ]) ++ [ external.git ];
        });

        zmq = super.zmq.overrideAttrs (old: {
          stripDebugList = [ "share" ];
          preBuild = ''
            make
          '';
          nativeBuildInputs = [
            external.autoconf
            external.automake
            external.pkg-config
            external.libtool
            (external.zeromq.override { enableDrafts = true; })
          ];
          postInstall = ''
            mv $out/share/emacs/site-lisp/elpa/zmq-*/src/.libs/emacs-zmq.so $out/share/emacs/site-lisp/elpa/zmq-*
            rm -r $out/share/emacs/site-lisp/elpa/zmq-*/src
            rm $out/share/emacs/site-lisp/elpa/zmq-*/Makefile
          '';
        });

        # Map legacy renames from emacs2nix since code generation was ported to emacs lisp
        _0blayout = super."0blayout";
        desktop-plus = super."desktop+";
        ghub-plus = super."ghub+";
        git-gutter-plus = super."git-gutter+";
        git-gutter-fringe-plus = super."git-gutter-fringe+";
        ido-completing-read-plus = super."ido-completing-read+";
        image-plus = super."image+";
        image-dired-plus = super."image-dired+";
        markdown-mode-plus = super."markdown-mode+";
        package-plus = super."package+";
        rect-plus = super."rect+";

        # upstream issue: missing file header
        bufshow = markBroken super.bufshow;

        # upstream issue: missing file header
        connection = markBroken super.connection;

        # upstream issue: missing file header
        dictionary = markBroken super.dictionary;

        # upstream issue: missing file header
        elmine = markBroken super.elmine;

        # upstream issue: missing file header
        ido-complete-space-or-hyphen = markBroken super.ido-complete-space-or-hyphen;

        # upstream issue: missing file header
        initsplit = markBroken super.initsplit;

        # upstream issue: missing file header
        instapaper = markBroken super.instapaper;

        # upstream issue: missing file header
        jsfmt = markBroken super.jsfmt;

        # upstream issue: missing file header
        maxframe = markBroken super.maxframe;

        # upstream issue: doesn't build
        magit-stgit = markBroken super.magit-stgit;

        # upstream issue: missing file header
        melancholy-theme = markBroken super.melancholy-theme;

        # upstream issue: doesn't build
        eterm-256color = markBroken super.eterm-256color;

        # upstream issue: doesn't build
        per-buffer-theme = markBroken super.per-buffer-theme;

        # upstream issue: missing file header
        qiita = markBroken super.qiita;

        # upstream issue: missing file header
        speech-tagger = markBroken super.speech-tagger;

        # upstream issue: missing file header
        sql-presto = markBroken super.sql-presto;

        # upstream issue: missing file header
        textmate = markBroken super.textmate;

        # upstream issue: missing file header
        link = markBroken super.link;

        # upstream issue: missing file header
        voca-builder = markBroken super.voca-builder;

        # upstream issue: missing file header
        window-numbering = markBroken super.window-numbering;

        editorconfig = super.editorconfig.overrideAttrs (attrs: {
          propagatedUserEnvPkgs = [ external.editorconfig-core-c ];
        });

        egg = super.egg.overrideAttrs (attrs: {
          # searches for Git at build time
          nativeBuildInputs =
            (attrs.nativeBuildInputs or [ ]) ++ [ external.git ];
        });

        # missing dependencies
        evil-search-highlight-persist = super.evil-search-highlight-persist.overrideAttrs (attrs: {
          packageRequires = with self; [ evil highlight ];
        });

        kapacitor = super.kapacitor.overrideAttrs (attrs: {
          # searches for Git at build time
          nativeBuildInputs =
            (attrs.nativeBuildInputs or [ ]) ++ [ external.git ];
        });

        gerrit = super.gerrit.overrideAttrs (attrs: {
          nativeBuildInputs =
            (attrs.nativeBuildInputs or [ ]) ++ [ external.git ];
        });

        gerrit-download = super.gerrit-download.overrideAttrs (attrs: {
          nativeBuildInputs =
            (attrs.nativeBuildInputs or [ ]) ++ [ external.git ];
        });

        github-pullrequest = super.github-pullrequest.overrideAttrs (attrs: {
          nativeBuildInputs =
            (attrs.nativeBuildInputs or [ ]) ++ [ external.git ];
        });

        helm-rtags = fix-rtags super.helm-rtags;

        jist = super.jist.overrideAttrs (attrs: {
          nativeBuildInputs =
            (attrs.nativeBuildInputs or [ ]) ++ [ external.git ];
        });

        mandoku = super.mandoku.overrideAttrs (attrs: {
          # searches for Git at build time
          nativeBuildInputs =
            (attrs.nativeBuildInputs or [ ]) ++ [ external.git ];
        });

        mandoku-tls = super.mandoku-tls.overrideAttrs (attrs: {
          # searches for Git at build time
          nativeBuildInputs =
            (attrs.nativeBuildInputs or [ ]) ++ [ external.git ];
        });

        magit-p4 = super.magit-p4.overrideAttrs (attrs: {
          # searches for Git at build time
          nativeBuildInputs =
            (attrs.nativeBuildInputs or [ ]) ++ [ external.git ];
        });

        magit-rbr = super.magit-rbr.overrideAttrs (attrs: {
          # searches for Git at build time
          nativeBuildInputs =
            (attrs.nativeBuildInputs or [ ]) ++ [ external.git ];
        });

        magit-diff-flycheck = super.magit-diff-flycheck.overrideAttrs (attrs: {
          # searches for Git at build time
          nativeBuildInputs =
            (attrs.nativeBuildInputs or [ ]) ++ [ external.git ];
        });

        magit-reviewboard = super.magit-reviewboard.overrideAttrs (attrs: {
          # searches for Git at build time
          nativeBuildInputs =
            (attrs.nativeBuildInputs or [ ]) ++ [ external.git ];
        });

        magit-patch-changelog = super.magit-patch-changelog.overrideAttrs (attrs: {
          # searches for Git at build time
          nativeBuildInputs =
            (attrs.nativeBuildInputs or [ ]) ++ [ external.git ];
        });

        magit-circleci = super.magit-circleci.overrideAttrs (attrs: {
          # searches for Git at build time
          nativeBuildInputs =
            (attrs.nativeBuildInputs or [ ]) ++ [ external.git ];
        });

        orgit =
          (super.orgit.overrideAttrs (attrs: {
            # searches for Git at build time
            nativeBuildInputs =
              (attrs.nativeBuildInputs or [ ]) ++ [ external.git ];
          }));

        orgit-forge = super.orgit-forge.overrideAttrs (attrs: {
          # searches for Git at build time
          nativeBuildInputs =
            (attrs.nativeBuildInputs or [ ]) ++ [ external.git ];
        });

        # tries to write to $HOME
        php-auto-yasnippets = super.php-auto-yasnippets.overrideAttrs (attrs: {
          HOME = "/tmp";
        });

        racer = super.racer.overrideAttrs (attrs: {
          postPatch = attrs.postPatch or "" + ''
            substituteInPlace racer.el \
              --replace /usr/local/src/rust/src ${external.rustPlatform.rustcSrc}
          '';
        });

        spaceline = super.spaceline.override {
          inherit (self.melpaPackages) powerline;
        };

        vterm = super.vterm.overrideAttrs (old: {
          nativeBuildInputs = [ pkgs.cmake ];
          buildInputs = old.buildInputs ++ [ self.emacs pkgs.libvterm-neovim ];
          cmakeFlags = [
            "-DEMACS_SOURCE=${self.emacs.src}"
            "-DUSE_SYSTEM_LIBVTERM=ON"
          ];
          # we need the proper out directory to exist, so we do this in the
          # postInstall instead of postBuild
          postInstall = ''
            pushd source/build >/dev/null
            make
            install -m444 -t $out/share/emacs/site-lisp/elpa/vterm-** ../*.so
            popd > /dev/null
            rm -rf $out/share/emacs/site-lisp/elpa/vterm-**/{CMake*,build,*.c,*.h}
          '';
        });

        w3m = super.w3m.override (args: {
          melpaBuild = drv: args.melpaBuild (drv // {
            prePatch =
              let w3m = "${lib.getBin external.w3m}/bin/w3m"; in
              ''
                substituteInPlace w3m.el \
                --replace 'defcustom w3m-command nil' \
                'defcustom w3m-command "${w3m}"'
              '';
          });
        });
      };

      # Deprecated legacy aliases for backwards compat
      aliases = lib.listToAttrs (lib.attrValues (lib.mapAttrs (n: v: { name = v; value = builtins.trace "Melpa attribute '${v}' is a legacy alias that will be removed in 21.05, use '${n}' instead" melpaPackages.${n}; }) (lib.filterAttrs (n: v: lib.hasAttr n melpaPackages) {
        "auto-complete-clang-async" = "emacsClangCompleteAsync";
        "vterm" = "emacs-libvterm";
        "0xc" = "_0xc";
        "2048-game" = "_2048-game";
        "4clojure" = "_4clojure";
        "@" = "at";
        "term+" = "term-plus";
        "term+key-intercept" = "term-plus-key-intercept";
        "term+mux" = "term-plus-mux";
        "xml+" = "xml-plus";
      })));

      melpaPackages = lib.mapAttrs (n: v: if lib.hasAttr n overrides then overrides.${n} else v) super;

    in
    melpaPackages // aliases);

in
generateMelpa { }<|MERGE_RESOLUTION|>--- conflicted
+++ resolved
@@ -160,13 +160,8 @@
         });
 
         irony = super.irony.overrideAttrs (old: {
-<<<<<<< HEAD
-          cmakeFlags = old.cmakeFlags or [] ++ [ "-DCMAKE_INSTALL_BINDIR=bin" ];
+          cmakeFlags = old.cmakeFlags or [ ] ++ [ "-DCMAKE_INSTALL_BINDIR=bin" ];
           env.NIX_CFLAGS_COMPILE = "-UCLANG_RESOURCE_DIR";
-=======
-          cmakeFlags = old.cmakeFlags or [ ] ++ [ "-DCMAKE_INSTALL_BINDIR=bin" ];
-          NIX_CFLAGS_COMPILE = "-UCLANG_RESOURCE_DIR";
->>>>>>> 211be6af
           preConfigure = ''
             cd server
           '';
