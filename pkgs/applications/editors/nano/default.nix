{ stdenv, fetchurl, fetchFromGitHub
, ncurses
, texinfo
, gettext ? null
, enableNls ? true
, enableTiny ? false
}:

assert enableNls -> (gettext != null);

with stdenv.lib;

let
  nixSyntaxHighlight = fetchFromGitHub {
    owner = "seitz";
    repo = "nanonix";
    rev = "bf8d898efaa10dce3f7972ff765b58c353b4b4ab";
    sha256 = "0773s5iz8aw9npgyasb0r2ybp6gvy2s9sq51az8w7h52bzn5blnn";
  };

in stdenv.mkDerivation rec {
<<<<<<< HEAD
  pname = "nano";
  version = "4.3";

  src = fetchurl {
    url = "mirror://gnu/nano/${pname}-${version}.tar.xz";
    sha256 = "108dzj6azqmini9bvgl26r0q1y59s3nnrw75hfzv91bs50davlq0";
=======
  name = "nano-${version}";
  version = "4.4";

  src = fetchurl {
    url = "mirror://gnu/nano/${name}.tar.xz";
    sha256 = "1iw2ypq34g1gfqyhgka2fz5yj5vrlz85q6zk7amgyj286ph25wia";
>>>>>>> b40ee826
  };

  nativeBuildInputs = [ texinfo ] ++ optional enableNls gettext;
  buildInputs = [ ncurses ];

  outputs = [ "out" "info" ];

  configureFlags = [
    "--sysconfdir=/etc"
    (stdenv.lib.enableFeature enableNls "nls")
    (stdenv.lib.enableFeature enableTiny "tiny")
  ];

  postInstall = ''
    cp ${nixSyntaxHighlight}/nix.nanorc $out/share/nano/
  '';

  enableParallelBuilding = true;

  meta = {
    homepage = https://www.nano-editor.org/;
    description = "A small, user-friendly console text editor";
    license = licenses.gpl3Plus;
    maintainers = with maintainers; [
      joachifm
    ];
    platforms = platforms.all;
  };
}<|MERGE_RESOLUTION|>--- conflicted
+++ resolved
@@ -19,21 +19,12 @@
   };
 
 in stdenv.mkDerivation rec {
-<<<<<<< HEAD
   pname = "nano";
-  version = "4.3";
+  version = "4.4";
 
   src = fetchurl {
     url = "mirror://gnu/nano/${pname}-${version}.tar.xz";
-    sha256 = "108dzj6azqmini9bvgl26r0q1y59s3nnrw75hfzv91bs50davlq0";
-=======
-  name = "nano-${version}";
-  version = "4.4";
-
-  src = fetchurl {
-    url = "mirror://gnu/nano/${name}.tar.xz";
     sha256 = "1iw2ypq34g1gfqyhgka2fz5yj5vrlz85q6zk7amgyj286ph25wia";
->>>>>>> b40ee826
   };
 
   nativeBuildInputs = [ texinfo ] ++ optional enableNls gettext;
