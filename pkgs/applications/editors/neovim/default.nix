{ stdenv, fetchFromGitHub, cmake, gettext, glib, libmsgpack, libtermkey
, libtool, libuv, lpeg, lua, luajit, luaMessagePack, luabitop, man, ncurses
, perl, pkgconfig, unibilium, makeWrapper, vimUtils, xsel

, withPython ? true, pythonPackages, extraPythonPackages ? []
, withPython3 ? true, python3Packages, extraPython3Packages ? []
, withJemalloc ? true, jemalloc

, withPyGUI ? false
, vimAlias ? false
, configure ? null
}:

with stdenv.lib;

let

  # Note: this is NOT the libvterm already in nixpkgs, but some NIH silliness:
  neovimLibvterm = stdenv.mkDerivation rec {
    name = "neovim-libvterm-${version}";
    version = "2015-11-06";

    src = fetchFromGitHub {
      sha256 = "090pyf1n5asaw1m2l9bsbdv3zd753aq1plb0w0drbc2k43ds7k3g";
      rev = "a9c7c6fd20fa35e0ad3e0e98901ca12dfca9c25c";
      repo = "libvterm";
      owner = "neovim";
    };

    buildInputs = [ perl ];
    nativeBuildInputs = [ libtool ];

    makeFlags = [ "PREFIX=$(out)" ]
      ++ stdenv.lib.optional stdenv.isDarwin "LIBTOOL=${libtool}/bin/libtool";

    enableParallelBuilding = true;

    meta = {
      description = "VT220/xterm/ECMA-48 terminal emulator library";
      homepage = http://www.leonerd.org.uk/code/libvterm/;
      license = licenses.mit;
      maintainers = with maintainers; [ nckx ];
      platforms = platforms.unix;
    };
  };

  pythonEnv = pythonPackages.python.buildEnv.override {
    extraLibs = (
        if withPyGUI
          then [ pythonPackages.neovim_gui ]
          else [ pythonPackages.neovim ]
      ) ++ extraPythonPackages;
    ignoreCollisions = true;
  };

  python3Env = python3Packages.python.buildEnv.override {
    extraLibs = [ python3Packages.neovim ] ++ extraPython3Packages;
    ignoreCollisions = true;
  };

  neovim = stdenv.mkDerivation rec {
    name = "neovim-${version}";
    version = "0.1.3";

    src = fetchFromGitHub {
      sha256 = "1bkyfxsgb7894848nphsi6shr8bvi9z6ch0zvh2df7vkkzji8chr";
      rev = "v${version}";
      repo = "neovim";
      owner = "neovim";
    };

    enableParallelBuilding = true;

    buildInputs = [
      glib
      libtermkey
      libuv
      # For some reason, `luajit` has to be listed after `lua`. See
      # https://github.com/NixOS/nixpkgs/issues/14442
      lua
      luajit
      lpeg
      luaMessagePack
      luabitop
      libmsgpack
      ncurses
      neovimLibvterm
      unibilium
    ] ++ optional withJemalloc jemalloc;

    nativeBuildInputs = [
      cmake
      gettext
      makeWrapper
      pkgconfig
    ];

    LUA_CPATH="${lpeg}/lib/lua/${lua.luaversion}/?.so;${luabitop}/lib/lua/5.2/?.so";
    LUA_PATH="${luaMessagePack}/share/lua/5.1/?.lua";

<<<<<<< HEAD
    # triggers on buffer overflow bug while running tests
    hardeningDisable = [ "fortify" ];

    preConfigure = stdenv.lib.optionalString stdenv.isDarwin ''
=======
    preConfigure = ''
      substituteInPlace runtime/autoload/man.vim \
        --replace /usr/bin/man ${man}/bin/man
    '' + stdenv.lib.optionalString stdenv.isDarwin ''
>>>>>>> 2661511c
      export DYLD_LIBRARY_PATH=${jemalloc}/lib
      substituteInPlace src/nvim/CMakeLists.txt --replace "    util" ""
    '';

    postInstall = stdenv.lib.optionalString stdenv.isDarwin ''
      echo patching $out/bin/nvim
      install_name_tool -change libjemalloc.1.dylib \
                ${jemalloc}/lib/libjemalloc.1.dylib \
                $out/bin/nvim
      sed -i -e "s|'xsel|'${xsel}/bin/xsel|" share/nvim/runtime/autoload/provider/clipboard.vim
    '' + optionalString withPython ''
      ln -s ${pythonEnv}/bin/python $out/bin/nvim-python
    '' + optionalString withPyGUI ''
      makeWrapper "${pythonEnv}/bin/pynvim" "$out/bin/pynvim" \
        --prefix PATH : "$out/bin"
    '' + optionalString withPython3 ''
      ln -s ${python3Env}/bin/python3 $out/bin/nvim-python3
    '' + optionalString (withPython || withPython3) ''
        wrapProgram $out/bin/nvim --add-flags "${
          (optionalString withPython
            ''--cmd \"let g:python_host_prog='$out/bin/nvim-python'\" '') +
          (optionalString withPython3
            ''--cmd \"let g:python3_host_prog='$out/bin/nvim-python3'\" '')
        }"
    '';

    meta = {
      description = "Vim text editor fork focused on extensibility and agility";
      longDescription = ''
        Neovim is a project that seeks to aggressively refactor Vim in order to:
        - Simplify maintenance and encourage contributions
        - Split the work between multiple developers
        - Enable the implementation of new/modern user interfaces without any
          modifications to the core source
        - Improve extensibility with a new plugin architecture
      '';
      homepage    = https://www.neovim.io;
      # "Contributions committed before b17d96 by authors who did not sign the
      # Contributor License Agreement (CLA) remain under the Vim license.
      # Contributions committed after b17d96 are licensed under Apache 2.0 unless
      # those contributions were copied from Vim (identified in the commit logs
      # by the vim-patch token). See LICENSE for details."
      license = with licenses; [ asl20 vim ];
      maintainers = with maintainers; [ manveru garbas ];
      platforms   = platforms.unix;
    };
  };

in if (vimAlias == false && configure == null) then neovim else stdenv.mkDerivation {
  name = "neovim-${neovim.version}-configured";
  inherit (neovim) version;

  nativeBuildInputs = [ makeWrapper ];

  buildCommand = ''
    mkdir -p $out/bin
    for item in ${neovim}/bin/*; do
      ln -s $item $out/bin/
    done
  '' + optionalString vimAlias ''
    ln -s $out/bin/nvim $out/bin/vim
  '' + optionalString (configure != null) ''
    wrapProgram $out/bin/nvim --add-flags "-u ${vimUtils.vimrcFile configure}"
  '';
}<|MERGE_RESOLUTION|>--- conflicted
+++ resolved
@@ -98,17 +98,13 @@
     LUA_CPATH="${lpeg}/lib/lua/${lua.luaversion}/?.so;${luabitop}/lib/lua/5.2/?.so";
     LUA_PATH="${luaMessagePack}/share/lua/5.1/?.lua";
 
-<<<<<<< HEAD
     # triggers on buffer overflow bug while running tests
     hardeningDisable = [ "fortify" ];
 
-    preConfigure = stdenv.lib.optionalString stdenv.isDarwin ''
-=======
     preConfigure = ''
       substituteInPlace runtime/autoload/man.vim \
         --replace /usr/bin/man ${man}/bin/man
     '' + stdenv.lib.optionalString stdenv.isDarwin ''
->>>>>>> 2661511c
       export DYLD_LIBRARY_PATH=${jemalloc}/lib
       substituteInPlace src/nvim/CMakeLists.txt --replace "    util" ""
     '';
