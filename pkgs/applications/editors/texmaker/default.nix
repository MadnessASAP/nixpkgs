{ lib, mkDerivation, fetchurl, qtbase, qtscript, qmake, zlib, pkg-config, poppler }:

mkDerivation rec {
  pname = "texmaker";
  version = "5.0.4";

  src = fetchurl {
    url = "http://www.xm1math.net/texmaker/${pname}-${version}.tar.bz2";
    sha256 = "1qnh5g8zkjpjmw2l8spcynpfgs3wpcfcla5ms2kkgvkbdlzspqqx";
  };

  buildInputs = [ qtbase qtscript poppler zlib ];
<<<<<<< HEAD
  nativeBuildInputs = [ pkgconfig poppler qmake ];
  env.NIX_CFLAGS_COMPILE="-I${poppler.dev}/include/poppler";
=======
  nativeBuildInputs = [ pkg-config poppler qmake ];
  NIX_CFLAGS_COMPILE="-I${poppler.dev}/include/poppler";
>>>>>>> 211be6af

  qmakeFlags = [
    "DESKTOPDIR=${placeholder "out"}/share/applications"
    "ICONDIR=${placeholder "out"}/share/pixmaps"
    "METAINFODIR=${placeholder "out"}/share/metainfo"
  ];

  enableParallelBuilding = true;

  meta = with lib; {
    description = "TeX and LaTeX editor";
    longDescription=''
      This editor is a full fledged IDE for TeX and
      LaTeX editing with completion, structure viewer, preview,
      spell checking and support of any compilation chain.
    '';
    homepage = "http://www.xm1math.net/texmaker/";
    license = licenses.gpl2Plus;
    platforms = platforms.linux;
    maintainers = with maintainers; [ cfouche markuskowa ];
  };
}<|MERGE_RESOLUTION|>--- conflicted
+++ resolved
@@ -10,13 +10,8 @@
   };
 
   buildInputs = [ qtbase qtscript poppler zlib ];
-<<<<<<< HEAD
-  nativeBuildInputs = [ pkgconfig poppler qmake ];
-  env.NIX_CFLAGS_COMPILE="-I${poppler.dev}/include/poppler";
-=======
   nativeBuildInputs = [ pkg-config poppler qmake ];
-  NIX_CFLAGS_COMPILE="-I${poppler.dev}/include/poppler";
->>>>>>> 211be6af
+  env.NIX_CFLAGS_COMPILE = "-I${poppler.dev}/include/poppler";
 
   qmakeFlags = [
     "DESKTOPDIR=${placeholder "out"}/share/applications"
