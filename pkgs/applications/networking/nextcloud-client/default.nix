{ lib
, mkDerivation
, fetchFromGitHub
, cmake
, inotify-tools
, libcloudproviders
, libsecret
, openssl
, pcre
, pkgconfig
, qtbase
, qtkeychain
, qttools
, qtwebengine
, qtwebkit
, sqlite
}:

<<<<<<< HEAD
stdenv.mkDerivation rec {
  pname = "nextcloud-client";
  version = "2.5.2";
=======
mkDerivation rec {
  pname = "nextcloud-client";
  version = "2.5.3";
>>>>>>> 8943fb5f

  src = fetchFromGitHub {
    owner = "nextcloud";
    repo = "desktop";
    rev = "v${version}";
    sha256 = "1pzlq507fasf2ljf37gkw00qrig4w2r712rsy05zfwlncgcn7fnw";
  };

  patches = [
    ./0001-Explicitly-copy-dbus-files-into-the-store-dir.patch
  ];

  nativeBuildInputs = [
    pkgconfig
    cmake
  ];

  buildInputs = [
    inotify-tools
    libcloudproviders
    openssl
    pcre
    qtbase
    qtkeychain
    qttools
    qtwebengine
    qtwebkit
    sqlite
  ];

  qtWrapperArgs = [
    "--prefix LD_LIBRARY_PATH : ${lib.makeLibraryPath [ libsecret ]}"
  ];

  cmakeFlags = [
    "-DCMAKE_INSTALL_LIBDIR=lib" # expected to be prefix-relative by build code setting RPATH
  ];

  meta = with lib; {
    description = "Nextcloud themed desktop client";
    homepage = https://nextcloud.com;
    license = licenses.gpl2;
    maintainers = with maintainers; [ caugner ma27 ];
    platforms = platforms.linux;
  };
}<|MERGE_RESOLUTION|>--- conflicted
+++ resolved
@@ -16,15 +16,9 @@
 , sqlite
 }:
 
-<<<<<<< HEAD
-stdenv.mkDerivation rec {
-  pname = "nextcloud-client";
-  version = "2.5.2";
-=======
 mkDerivation rec {
   pname = "nextcloud-client";
   version = "2.5.3";
->>>>>>> 8943fb5f
 
   src = fetchFromGitHub {
     owner = "nextcloud";
