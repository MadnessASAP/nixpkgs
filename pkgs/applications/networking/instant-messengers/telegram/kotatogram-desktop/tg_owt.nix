{ lib
, stdenv
, fetchFromGitHub
, fetchpatch2
, pkg-config
, cmake
, ninja
, yasm
, libjpeg
, openssl
, libopus
, ffmpeg
, protobuf
, openh264
, crc32c
, libvpx
, libX11
, libXtst
, libXcomposite
, libXdamage
, libXext
, libXrender
, libXrandr
, libXi
, glib
, abseil-cpp
, pipewire
, mesa
, libdrm
, libGL
, darwin
}:

stdenv.mkDerivation {
  pname = "tg_owt";
  version = "0-unstable-2024-06-15";

  src = fetchFromGitHub {
    owner = "desktop-app";
    repo = "tg_owt";
    rev = "c9cc4390ab951f2cbc103ff783a11f398b27660b";
    sha256 = "sha256-FfWmSYaeryTDbsGJT3R7YK1oiyJcrR7YKKBOF+9PmpY=";
    fetchSubmodules = true;
  };

<<<<<<< HEAD
  patches = [
    # Remove usage of AVCodecContext::reordered_opaque
    (fetchpatch2 {
      name = "webrtc-ffmpeg-7.patch";
      url = "https://webrtc.googlesource.com/src/+/e7d10047096880feb5e9846375f2da54aef91202%5E%21/?format=TEXT";
      decode = "base64 -d";
      stripLen = 1;
      extraPrefix = "src/";
      hash = "sha256-EdwHeVko8uDsP5GTw2ryWiQgRVCAdPc1me6hySdiwMU=";
    })
  ];

  postPatch = lib.optionalString stdenv.isLinux ''
=======
  postPatch = lib.optionalString stdenv.hostPlatform.isLinux ''
>>>>>>> 210a5474
    substituteInPlace src/modules/desktop_capture/linux/wayland/egl_dmabuf.cc \
      --replace '"libEGL.so.1"' '"${libGL}/lib/libEGL.so.1"' \
      --replace '"libGL.so.1"' '"${libGL}/lib/libGL.so.1"' \
      --replace '"libgbm.so.1"' '"${mesa}/lib/libgbm.so.1"' \
      --replace '"libdrm.so.2"' '"${libdrm}/lib/libdrm.so.2"'
  '';

  outputs = [ "out" "dev" ];

  nativeBuildInputs = [ pkg-config cmake ninja yasm ];

  propagatedBuildInputs = [
    libjpeg
    openssl
    libopus
    ffmpeg
    protobuf
    openh264
    crc32c
    libvpx
    abseil-cpp
  ] ++ lib.optionals stdenv.hostPlatform.isLinux [
    libX11
    libXtst
    libXcomposite
    libXdamage
    libXext
    libXrender
    libXrandr
    libXi
    glib
    pipewire
    mesa
    libdrm
    libGL
  ] ++ lib.optionals stdenv.hostPlatform.isDarwin (with darwin.apple_sdk.frameworks; [
    Cocoa
    AppKit
    IOKit
    IOSurface
    Foundation
    AVFoundation
    CoreMedia
    VideoToolbox
    CoreGraphics
    CoreVideo
    OpenGL
    Metal
    MetalKit
    CoreFoundation
    ApplicationServices
  ]);

  enableParallelBuilding = true;

  meta.license = lib.licenses.bsd3;
}<|MERGE_RESOLUTION|>--- conflicted
+++ resolved
@@ -43,7 +43,6 @@
     fetchSubmodules = true;
   };
 
-<<<<<<< HEAD
   patches = [
     # Remove usage of AVCodecContext::reordered_opaque
     (fetchpatch2 {
@@ -56,10 +55,7 @@
     })
   ];
 
-  postPatch = lib.optionalString stdenv.isLinux ''
-=======
   postPatch = lib.optionalString stdenv.hostPlatform.isLinux ''
->>>>>>> 210a5474
     substituteInPlace src/modules/desktop_capture/linux/wayland/egl_dmabuf.cc \
       --replace '"libEGL.so.1"' '"${libGL}/lib/libEGL.so.1"' \
       --replace '"libGL.so.1"' '"${libGL}/lib/libGL.so.1"' \
