--- conflicted
+++ resolved
@@ -1,15 +1,7 @@
-<<<<<<< HEAD
-{ stdenv, fetchFromGitHub, meson, ninja, pkgconfig, vala, gettext, python3
-, appstream-glib, desktop-file-utils, wrapGAppsHook, curl, gnome3, gst_all_1
-, json-glib, libnotify, libsecret, sqlite, gumbo, glib, gtk3, libgee, libpeas
-, libsoup, librest, webkitgtk, gsettings-desktop-schemas, gdk_pixbuf, libxml2
-, hicolor-icon-theme
-=======
-{ stdenv, fetchFromGitHub, fetchpatch, meson, ninja, pkgconfig, vala_0_40, gettext, python3
+{ stdenv, fetchFromGitHub, fetchpatch, meson, ninja, pkgconfig, vala, gettext, python3
 , appstream-glib, desktop-file-utils, glibcLocales, wrapGAppsHook
 , gtk3, libgee, libpeas, librest, webkitgtk, gsettings-desktop-schemas
-, curl, glib, gnome3, gst_all_1, json-glib, libnotify, libsecret, sqlite, gumbo
->>>>>>> fc4a8f63
+, curl, glib, gnome3, gst_all_1, json-glib, libnotify, libsecret, sqlite, gumbo, libxml2
 }:
 
 stdenv.mkDerivation rec {
@@ -29,15 +21,9 @@
   ];
 
   buildInputs = [
-<<<<<<< HEAD
     curl glib json-glib libnotify libsecret sqlite gumbo gtk3
-    libgee libpeas libsoup librest webkitgtk gsettings-desktop-schemas
-    gdk_pixbuf gnome3.gnome-online-accounts hicolor-icon-theme
-=======
-    curl glib json-glib libnotify libsecret sqlite gumbo
-    gtk3 libgee libpeas gnome3.libsoup librest webkitgtk gnome3.gnome-online-accounts
-    gsettings-desktop-schemas
->>>>>>> fc4a8f63
+    libgee libpeas gnome3.libsoup librest webkitgtk gsettings-desktop-schemas
+    gnome3.gnome-online-accounts
   ] ++ (with gst_all_1; [
     gstreamer gst-plugins-base gst-plugins-good
   ]);
