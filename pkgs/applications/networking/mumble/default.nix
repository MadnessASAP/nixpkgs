--- conflicted
+++ resolved
@@ -82,11 +82,7 @@
       "CONFIG+=no-server"
     ];
 
-<<<<<<< HEAD
-    env.NIX_CFLAGS_COMPILE = optional speechdSupport "-I${speechd}/include/speech-dispatcher";
-=======
-    NIX_CFLAGS_COMPILE = lib.optional speechdSupport "-I${speechd}/include/speech-dispatcher";
->>>>>>> 6ed55034
+    env.NIX_CFLAGS_COMPILE = lib.optionalString speechdSupport "-I${speechd}/include/speech-dispatcher";
 
     installPhase = ''
       # bin stuff
