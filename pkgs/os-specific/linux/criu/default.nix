{ stdenv, fetchurl, protobuf, protobufc, asciidoc
, xmlto, utillinux, docbook_xsl, libpaper, libnl, libcap, pkgconfig
, python }:

stdenv.mkDerivation rec {
  name    = "criu-${version}";
  version = "2.0";

  src = fetchurl {
    url    = "http://download.openvz.org/criu/${name}.tar.bz2";
    sha256 = "1zqqshslcf503lqip89azp1zz0i8kb7v19b3dyp52izpak62c1z8";
  };

  enableParallelBuilding = true;
  buildInputs = [ protobuf protobufc asciidoc xmlto libpaper libnl libcap pkgconfig python ];

  patchPhase = ''
    chmod +w ./scripts/gen-offsets.sh
    substituteInPlace ./scripts/gen-offsets.sh --replace hexdump ${utillinux}/bin/hexdump
    substituteInPlace ./Documentation/Makefile --replace "2>/dev/null" ""
    substituteInPlace ./Documentation/Makefile --replace "--skip-validation" "--skip-validation -x ${docbook_xsl}/xml/xsl/docbook/manpages/docbook.xsl"
    substituteInPlace ./criu/Makefile --replace "-I/usr/include/libnl3" "-I${libnl}/include/libnl3"
    substituteInPlace ./Makefile --replace "tar-name := $(shell git tag -l v$(CRIU_VERSION))" "tar-name = 2.0" # --replace "-Werror" ""
    ln -sf ${protobuf}/include/google/protobuf/descriptor.proto ./images/google/protobuf/descriptor.proto
  '';

<<<<<<< HEAD
  configurePhase = "make config PREFIX=$out";

  makeFlags = "PREFIX=$(out)";

  hardeningDisable = [ "stackprotector" ];
=======
  buildPhase     = "make PREFIX=$out";
>>>>>>> 0729f606

  installPhase = ''
    mkdir -p $out/etc/logrotate.d
    make install PREFIX=$out LIBDIR=$out/lib ASCIIDOC=${asciidoc}/bin/asciidoc XMLTO=${xmlto}/bin/xmlto
  '';

  meta = with stdenv.lib; {
    description = "Userspace checkpoint/restore for Linux";
    homepage    = https://criu.org;
    license     = licenses.gpl2;
    platforms   = [ "x86_64-linux" ];
    maintainers = [ maintainers.thoughtpolice ];
  };
}<|MERGE_RESOLUTION|>--- conflicted
+++ resolved
@@ -24,15 +24,11 @@
     ln -sf ${protobuf}/include/google/protobuf/descriptor.proto ./images/google/protobuf/descriptor.proto
   '';
 
-<<<<<<< HEAD
   configurePhase = "make config PREFIX=$out";
 
   makeFlags = "PREFIX=$(out)";
 
   hardeningDisable = [ "stackprotector" ];
-=======
-  buildPhase     = "make PREFIX=$out";
->>>>>>> 0729f606
 
   installPhase = ''
     mkdir -p $out/etc/logrotate.d
