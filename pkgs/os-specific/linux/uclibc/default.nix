{stdenv, fetchurl, linuxHeaders, libiconv, cross ? null, gccCross ? null}:

assert stdenv.isLinux;
assert cross != null -> gccCross != null;

let
    enableArmEABI = (cross == null && stdenv.platform.kernelArch == "arm")
      || (cross != null && cross.arch == "arm");

    configArmEABI = if enableArmEABI then
        ''-e 's/.*CONFIG_ARM_OABI.*//' \
        -e 's/.*CONFIG_ARM_EABI.*/CONFIG_ARM_EABI=y/' '' else "";

    enableBigEndian = (cross != null && cross.bigEndian);
    
    configBigEndian = if enableBigEndian then ""
      else
        ''-e 's/.*ARCH_BIG_ENDIAN.*/#ARCH_BIG_ENDIAN=y/' \
        -e 's/.*ARCH_WANTS_BIG_ENDIAN.*/#ARCH_WANTS_BIG_ENDIAN=y/' \
        -e 's/.*ARCH_WANTS_LITTLE_ENDIAN.*/ARCH_WANTS_LITTLE_ENDIAN=y/' '';

    archMakeFlag = if (cross != null) then "ARCH=${cross.arch}" else "";
    crossMakeFlag = if (cross != null) then "CROSS=${cross.config}-" else "";
in
stdenv.mkDerivation {
  name = "uclibc-0.9.30.3" + stdenv.lib.optionalString (cross != null)
    ("-" + cross.config);

  src = fetchurl {
    url = http://www.uclibc.org/downloads/uClibc-0.9.30.3.tar.bz2;
    sha256 = "0f1fpdwampbw7pf79i64ipj0azk4kbc9wl81ynlp19p92k4klz0h";
  };

  # 'ftw' needed to build acl, a coreutils dependency
  configurePhase = ''
    make defconfig ${archMakeFlag}
    sed -e s@/usr/include@${linuxHeaders}/include@ \
      -e 's@^RUNTIME_PREFIX.*@RUNTIME_PREFIX="/"@' \
      -e 's@^DEVEL_PREFIX.*@DEVEL_PREFIX="/"@' \
      -e 's@.*UCLIBC_HAS_WCHAR.*@UCLIBC_HAS_WCHAR=y@' \
<<<<<<< HEAD
      -e 's@.*UCLIBC_HAS_FTW.*@UCLIBC_HAS_FTW=y@' \
=======
      -e 's@.*UCLIBC_HAS_RPC.*@UCLIBC_HAS_RPC=y@' \
>>>>>>> 93d2b4b7
      -e 's@.*DO_C99_MATH.*@DO_C99_MATH=y@' \
      -e 's@.*UCLIBC_HAS_PROGRAM_INVOCATION_NAME.*@UCLIBC_HAS_PROGRAM_INVOCATION_NAME=y@' \
      ${configArmEABI} \
      ${configBigEndian} \
      -i .config
    make oldconfig
  '';

  # Cross stripping hurts.
  dontStrip = if (cross != null) then true else false;

  makeFlags = [ crossMakeFlag "VERBOSE=1" ];

  buildInputs = stdenv.lib.optional (gccCross != null) gccCross;

  installPhase = ''
    mkdir -p $out
    make PREFIX=$out VERBOSE=1 install ${crossMakeFlag}
    (cd $out/include && ln -s $(ls -d ${linuxHeaders}/include/* | grep -v "scsi$") .)
    sed -i s@/lib/@$out/lib/@g $out/lib/libc.so
  '';

  passthru = {
    # Derivations may check for the existance of this attribute, to know what to link to.
    inherit libiconv;
  };
  
  meta = {
    homepage = http://www.uclibc.org/;
    description = "A small implementation of the C library";
    license = "LGPLv2";
  };
}<|MERGE_RESOLUTION|>--- conflicted
+++ resolved
@@ -38,11 +38,8 @@
       -e 's@^RUNTIME_PREFIX.*@RUNTIME_PREFIX="/"@' \
       -e 's@^DEVEL_PREFIX.*@DEVEL_PREFIX="/"@' \
       -e 's@.*UCLIBC_HAS_WCHAR.*@UCLIBC_HAS_WCHAR=y@' \
-<<<<<<< HEAD
       -e 's@.*UCLIBC_HAS_FTW.*@UCLIBC_HAS_FTW=y@' \
-=======
       -e 's@.*UCLIBC_HAS_RPC.*@UCLIBC_HAS_RPC=y@' \
->>>>>>> 93d2b4b7
       -e 's@.*DO_C99_MATH.*@DO_C99_MATH=y@' \
       -e 's@.*UCLIBC_HAS_PROGRAM_INVOCATION_NAME.*@UCLIBC_HAS_PROGRAM_INVOCATION_NAME=y@' \
       ${configArmEABI} \
