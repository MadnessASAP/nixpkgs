--- conflicted
+++ resolved
@@ -1,10 +1,5 @@
-<<<<<<< HEAD
 { lib, stdenv, fetchurl, fetchpatch, pkg-config, zlib, shadow
-, capabilitiesSupport ? stdenv.isLinux
-=======
-{ lib, stdenv, fetchurl, pkg-config, zlib, shadow
 , capabilitiesSupport ? stdenv.hostPlatform.isLinux
->>>>>>> 210a5474
 , libcap_ng
 , libxcrypt
 , ncursesSupport ? true
