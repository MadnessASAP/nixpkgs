--- conflicted
+++ resolved
@@ -55,14 +55,9 @@
 runCommand name
   rec {
     inherit manifest ignoreCollisions checkCollisionContents passthru
-<<<<<<< HEAD
-            meta pathsToLink extraPrefix postBuild buildInputs;
-    pkgs = map (drv: {
-=======
             meta pathsToLink extraPrefix postBuild
             nativeBuildInputs buildInputs;
-    pkgs = builtins.toJSON (map (drv: {
->>>>>>> c51f3696
+    pkgs = map (drv: {
       paths =
         # First add the usual output(s): respect if user has chosen explicitly,
         # and otherwise use `meta.outputsToInstall`. The attribute is guaranteed
@@ -79,11 +74,6 @@
     }) paths;
     preferLocalBuild = true;
     allowSubstitutes = false;
-    # XXX: The size is somewhat arbitrary
-<<<<<<< HEAD
-=======
-    passAsFile = if builtins.stringLength pkgs >= 128*1024 then [ "pkgs" ] else [ ];
->>>>>>> c51f3696
   }
   ''
     source .attrs.sh
