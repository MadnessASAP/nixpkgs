--- conflicted
+++ resolved
@@ -37,7 +37,6 @@
         mkdir -p $out/bin $out/lib $out/libexec
 
         # Copy what we need of Glibc.
-<<<<<<< HEAD
         cp -d ${glibc.out}/lib/ld*.so* $out/lib
         cp -d ${glibc.out}/lib/libc*.so* $out/lib
         cp -d ${glibc.out}/lib/libc_nonshared.a $out/lib
@@ -52,22 +51,6 @@
         cp -d ${glibc.out}/lib/crt?.o $out/lib
 
         cp -rL ${glibc.dev}/include $out
-        chmod -R u+w $out/include
-=======
-        cp -d ${glibc}/lib/ld*.so* $out/lib
-        cp -d ${glibc}/lib/libc*.so* $out/lib
-        cp -d ${glibc}/lib/libc_nonshared.a $out/lib
-        cp -d ${glibc}/lib/libm*.so* $out/lib
-        cp -d ${glibc}/lib/libdl*.so* $out/lib
-        cp -d ${glibc}/lib/librt*.so*  $out/lib
-        cp -d ${glibc}/lib/libpthread*.so* $out/lib
-        cp -d ${glibc}/lib/libnsl*.so* $out/lib
-        cp -d ${glibc}/lib/libutil*.so* $out/lib
-        cp -d ${glibc}/lib/libnss*.so* $out/lib
-        cp -d ${glibc}/lib/libresolv*.so* $out/lib
-        cp -d ${glibc}/lib/crt?.o $out/lib
-
-        cp -rL ${glibc}/include $out
         chmod -R u+w "$out"
 
         # glibc can contain linker scripts: find them, copy their deps,
@@ -77,7 +60,6 @@
         for f in $lScripts; do
           substituteInPlace "$f" --replace '${glibc}/lib/' ""
         done
->>>>>>> 0ee75214
 
         # Hopefully we won't need these.
         rm -rf $out/include/mtd $out/include/rdma $out/include/sound $out/include/video
