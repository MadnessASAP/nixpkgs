{stdenv, fetchpatch, fetchurl, autoreconfHook, pkgconfig, atk, cairo, glib
, gnome-common, gtk, pango
, libxml2Python, perl, intltool, gettext, gtk-mac-integration }:

with stdenv.lib;

stdenv.mkDerivation rec {
  name = "gtksourceview-${version}";
  version = "2.10.5";

  src = fetchurl {
    url = "mirror://gnome/sources/gtksourceview/2.10/${name}.tar.bz2";
    sha256 = "c585773743b1df8a04b1be7f7d90eecdf22681490d6810be54c81a7ae152191e";
  };

  patches = optionals stdenv.isDarwin [
    (fetchpatch {
      name = "change-igemacintegration-to-gtkosxapplication.patch";
      url = "https://git.gnome.org/browse/gtksourceview/patch/?id=e88357c5f210a8796104505c090fb6a04c213902";
      sha256 = "0h5q79q9dqbg46zcyay71xn1pm4aji925gjd5j93v4wqn41wj5m7";
    })
    (fetchpatch {
      name = "update-to-gtk-mac-integration-2.0-api.patch";
      url = "https://git.gnome.org/browse/gtksourceview/patch/?id=ab46e552e1d0dae73f72adac8d578e40bdadaf95";
      sha256 = "0qzrbv4hpa0v8qbmpi2vp575n13lkrvp3cgllwrd2pslw1v9q3aj";
    })
  ];

  nativeBuildInputs = [ pkgconfig ];
  buildInputs = [
    atk cairo glib gtk
    pango libxml2Python perl intltool
    gettext
  ] ++ optionals stdenv.isDarwin [
    autoreconfHook gnome-common gtk-mac-integration
  ];

  preConfigure = optionalString stdenv.isDarwin ''
    intltoolize --force
  '';
<<<<<<< HEAD

  NIX_LDFLAGS = stdenv.lib.optionalString stdenv.isDarwin "-lintl";

  doCheck = false; # requires X11 daemon

=======
>>>>>>> f3fcf1b0
}<|MERGE_RESOLUTION|>--- conflicted
+++ resolved
@@ -38,12 +38,6 @@
   preConfigure = optionalString stdenv.isDarwin ''
     intltoolize --force
   '';
-<<<<<<< HEAD
-
-  NIX_LDFLAGS = stdenv.lib.optionalString stdenv.isDarwin "-lintl";
 
   doCheck = false; # requires X11 daemon
-
-=======
->>>>>>> f3fcf1b0
 }