{ fetchurl
, fetchpatch
, substituteAll
, lib, stdenv
, meson
, ninja
, pkg-config
, gnome3
, json-glib
, gettext
, libsecret
, python3
, polkit
, networkmanager
, gtk-doc
, docbook-xsl-nons
, at-spi2-core
, libstartup_notification
, unzip
, shared-mime-info
, libgweather
, librsvg
, geoclue2
, perl
, docbook_xml_dtd_42
, docbook_xml_dtd_43
, desktop-file-utils
, libpulseaudio
, libical
, gobject-introspection
, wrapGAppsHook
, libxslt
, gcr
, accountsservice
, gdk-pixbuf
, gdm
, upower
, ibus
, libnma
, libgnomekbd
, gnome-desktop
, gsettings-desktop-schemas
, gnome-keyring
, glib
, gjs
, mutter
, evolution-data-server
, gtk3
, sassc
, systemd
, pipewire
, gst_all_1
, adwaita-icon-theme
, gnome-bluetooth
, gnome-clocks
, gnome-settings-daemon
, gnome-autoar
, asciidoc-full
, bash-completion
}:

# http://sources.gentoo.org/cgi-bin/viewvc.cgi/gentoo-x86/gnome-base/gnome-shell/gnome-shell-3.10.2.1.ebuild?revision=1.3&view=markup
let
  pythonEnv = python3.withPackages (ps: with ps; [ pygobject3 ]);
in
stdenv.mkDerivation rec {
  pname = "gnome-shell";
  version = "3.38.2";

  outputs = [ "out" "devdoc" ];

  src = fetchurl {
    url = "mirror://gnome/sources/gnome-shell/${lib.versions.majorMinor version}/${pname}-${version}.tar.xz";
    sha256 = "05fm7kxyvws2lbb156wfa2wf4xmkxr49rrjxg0yaxf68v000yq2k";
  };

  patches = [
    # Hardcode paths to various dependencies so that they can be found at runtime.
    (substituteAll {
      src = ./fix-paths.patch;
      inherit libgnomekbd unzip;
      gsettings = "${glib.bin}/bin/gsettings";
    })

<<<<<<< HEAD
    # Install bash-completions to correct prefix.
    # https://gitlab.gnome.org/GNOME/gnome-shell/merge_requests/1194
    (fetchpatch {
      url = "https://gitlab.gnome.org/GNOME/gnome-shell/commit/9f1ad5d86ddbabaa840eb2860279d53f4e635453.patch";
      sha256 = "f8MDFbfg9D7ORF84Ld9GIvf0xRCYuSszo3QLMji2VaE=";
    })

=======
>>>>>>> 211be6af
    # Use absolute path for libshew installation to make our patched gobject-introspection
    # aware of the location to hardcode in the generated GIR file.
    ./shew-gir-path.patch

    # Make D-Bus services wrappable.
    ./wrap-services.patch

    # Fix greeter logo being too big.
    # https://gitlab.gnome.org/GNOME/gnome-shell/issues/2591
    (fetchpatch {
      url = "https://gitlab.gnome.org/GNOME/gnome-shell/commit/ffb8bd5fa7704ce70ce7d053e03549dd15dce5ae.patch";
      revert = true;
      sha256 = "14h7ahlxgly0n3sskzq9dhxzbyb04fn80pv74vz1526396676dzl";
    })
  ];

  nativeBuildInputs = [
    meson
    ninja
    pkg-config
    gettext
    docbook-xsl-nons
    # Switch to 4.5 in the 40.
    docbook_xml_dtd_42
    docbook_xml_dtd_43
    gtk-doc
    perl
    wrapGAppsHook
    sassc
    desktop-file-utils
    libxslt.bin
    python3
    asciidoc-full
  ];

  buildInputs = [
    systemd
    gsettings-desktop-schemas
    gnome-keyring
    glib
    gcr
    accountsservice
    libsecret
    polkit
    gdk-pixbuf
    librsvg
    networkmanager
    libstartup_notification
    gjs
    mutter
    libpulseaudio
    evolution-data-server
    libical
    gtk3
    gdm
    geoclue2
    adwaita-icon-theme
    gnome-bluetooth
    gnome-clocks # schemas needed
    at-spi2-core
    upower
    ibus
    gnome-desktop
    gnome-settings-daemon
    gobject-introspection

    # recording
    pipewire
    gst_all_1.gstreamer
    gst_all_1.gst-plugins-base
    gst_all_1.gst-plugins-good

    # not declared at build time, but typelib is needed at runtime
    libgweather
    libnma

    # for gnome-extension tool
    bash-completion
    gnome-autoar
    json-glib
  ];

  mesonFlags = [
    "-Dgtk_doc=true"
  ];

  postPatch = ''
    patchShebangs src/data-to-c.pl
    chmod +x meson/postinstall.py
    patchShebangs meson/postinstall.py

    substituteInPlace src/gnome-shell-extension-tool.in --replace "@PYTHON@" "${pythonEnv}/bin/python"
    substituteInPlace src/gnome-shell-perf-tool.in --replace "@PYTHON@" "${pythonEnv}/bin/python"
  '';

  preFixup = ''
    gappsWrapperArgs+=(
      # Until glib’s xdgmime is patched
      # Fixes “Failed to load resource:///org/gnome/shell/theme/noise-texture.png: Unrecognized image file format”
      --prefix XDG_DATA_DIRS : "${shared-mime-info}/share"
    )
  '';

  postFixup = ''
    # The services need typelibs.
    for svc in org.gnome.Shell.Extensions org.gnome.Shell.Notifications org.gnome.Shell.Screencast; do
      wrapGApp $out/share/gnome-shell/$svc
    done
  '';

  passthru = {
    mozillaPlugin = "/lib/mozilla/plugins";
    updateScript = gnome3.updateScript {
      packageName = "gnome-shell";
      attrPath = "gnome3.gnome-shell";
    };
  };

  meta = with lib; {
    description = "Core user interface for the GNOME 3 desktop";
    homepage = "https://wiki.gnome.org/Projects/GnomeShell";
    license = licenses.gpl2Plus;
    maintainers = teams.gnome.members;
    platforms = platforms.linux;
  };

}<|MERGE_RESOLUTION|>--- conflicted
+++ resolved
@@ -82,16 +82,6 @@
       gsettings = "${glib.bin}/bin/gsettings";
     })
 
-<<<<<<< HEAD
-    # Install bash-completions to correct prefix.
-    # https://gitlab.gnome.org/GNOME/gnome-shell/merge_requests/1194
-    (fetchpatch {
-      url = "https://gitlab.gnome.org/GNOME/gnome-shell/commit/9f1ad5d86ddbabaa840eb2860279d53f4e635453.patch";
-      sha256 = "f8MDFbfg9D7ORF84Ld9GIvf0xRCYuSszo3QLMji2VaE=";
-    })
-
-=======
->>>>>>> 211be6af
     # Use absolute path for libshew installation to make our patched gobject-introspection
     # aware of the location to hardcode in the generated GIR file.
     ./shew-gir-path.patch
