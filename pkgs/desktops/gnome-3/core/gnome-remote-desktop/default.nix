--- conflicted
+++ resolved
@@ -1,7 +1,3 @@
-<<<<<<< HEAD
-{ stdenv, fetchFromGitLab, meson, ninja, pkgconfig, python3, wrapGAppsHook
-, glib, pipewire, systemd, libvncserver, libsecret, libnotify, gdk-pixbuf }:
-=======
 { lib, stdenv
 , fetchurl
 , cairo
@@ -19,7 +15,6 @@
 , gdk-pixbuf
 , freerdp
 }:
->>>>>>> 211be6af
 
 stdenv.mkDerivation rec {
   pname = "gnome-remote-desktop";
