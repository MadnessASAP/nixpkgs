--- conflicted
+++ resolved
@@ -6,21 +6,12 @@
 
 stdenv.mkDerivation rec {
 
-<<<<<<< HEAD
   pname = "groonga";
-  version = "9.0.5";
+  version = "9.0.6";
 
   src = fetchurl {
     url    = "https://packages.groonga.org/source/groonga/${pname}-${version}.tar.gz";
-    sha256 = "15y5dddvziw9lbl24z4j5yf1ibv79bn052lmx08rbxh78777csw3";
-=======
-  name    = "groonga-${version}";
-  version = "9.0.6";
-
-  src = fetchurl {
-    url    = "https://packages.groonga.org/source/groonga/${name}.tar.gz";
     sha256 = "0d1p8v7qd97h3znp84a1w40hbg834n3wxp6gaa8mbnff16s18kl7";
->>>>>>> 8943fb5f
   };
 
   buildInputs = with stdenv.lib;
