--- conflicted
+++ resolved
@@ -9,8 +9,8 @@
     sha256 = "0dh0s9bfh95wmmw8nyf2yw95biq7d9zmrbg8k4vzcyz1if228lac";
   };
 
-<<<<<<< HEAD
-  buildInputs = [ unzip apacheAnt jdk ];
+  nativeBuildInputs = [ unzip ];
+  buildInputs = [ apacheAnt jdk ];
 
   installPhase = ''
     mkdir -p $out
@@ -25,11 +25,6 @@
     cd axis2
     unzip ../axis2.war
   '';
-=======
-  nativeBuildInputs = [ unzip ];
-  buildInputs = [ apacheAnt jdk ];
-  builder = ./builder.sh;
->>>>>>> c51f3696
 
   meta = {
     description = "Web Services / SOAP / WSDL engine, the successor to the widely used Apache Axis SOAP stack";
