--- conflicted
+++ resolved
@@ -50,15 +50,8 @@
   #   info. See <gpsd-src>/build.txt for more info.
   preBuild = ''
     patchShebangs .
-<<<<<<< HEAD
-    sed -e "s|systemd_dir = .*|systemd_dir = '$out/lib/systemd/system'|" -i SConstruct
-=======
     sed -e "s|systemd_dir = .*|systemd_dir = '$out/lib/systemd/system'|" -i SConscript
     export TAR=noop
-
-    sconsFlags+=" udevdir=$out/lib/udev"
-    sconsFlags+=" python_libdir=$out/lib/${python3Packages.python.libPrefix}/site-packages"
->>>>>>> 6ed55034
   '';
 
   sconsFlags = [
