--- conflicted
+++ resolved
@@ -11,11 +11,7 @@
     sha256 = "sha256-Srqe6XIF9Fs869Dp25+63ikgO7YlyT0IUJr0qMxunao=";
   };
 
-<<<<<<< HEAD
-  env.NIX_CFLAGS_COMPILE = "-Wno-error=pessimizing-move -Wno-error=redundant-move";
-=======
   nativeBuildInputs = [ cmake pkg-config ];
->>>>>>> 211be6af
 
   buildInputs = [ bzip2 libxml2 libzip boost lua luabind tbb expat ];
 
