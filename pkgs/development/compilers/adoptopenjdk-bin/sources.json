{
  "openjdk11": {
    "linux": {
      "jdk": {
        "hotspot": {
          "aarch64": {
            "build": "10",
            "sha256": "04b77f6754aed68528f39750c5cfd6a439190206aff216aa081d62a0e1a794fa",
            "url": "https://github.com/AdoptOpenJDK/openjdk11-binaries/releases/download/jdk-11.0.6%2B10/OpenJDK11U-jdk_aarch64_linux_hotspot_11.0.6_10.tar.gz",
            "version": "11.0.6"
          },
          "armv6l": {
<<<<<<< HEAD
            "build": "11",
            "sha256": "19f16c4b905055a13457d06ce9a107a54289d3828bf3ae378efc6deb908a5572",
            "url": "https://github.com/AdoptOpenJDK/openjdk11-binaries/releases/download/jdk-11.0.4%2B11/OpenJDK11U-jdk_arm_linux_hotspot_11.0.4_11.tar.gz",
            "version": "11.0.4"
          },
          "armv7l": {
            "build": "11",
            "sha256": "19f16c4b905055a13457d06ce9a107a54289d3828bf3ae378efc6deb908a5572",
            "url": "https://github.com/AdoptOpenJDK/openjdk11-binaries/releases/download/jdk-11.0.4%2B11/OpenJDK11U-jdk_arm_linux_hotspot_11.0.4_11.tar.gz",
            "version": "11.0.4"
=======
            "build": "10",
            "sha256": "ab5b76203e54fe7a5221535f6f407efa43153de029a746f60af3cffb7cb5080b",
            "url": "https://github.com/AdoptOpenJDK/openjdk11-binaries/releases/download/jdk-11.0.6%2B10/OpenJDK11U-jdk_arm_linux_hotspot_11.0.6_10.tar.gz",
            "version": "11.0.6"
          },
          "armv7l": {
            "build": "10",
            "sha256": "ab5b76203e54fe7a5221535f6f407efa43153de029a746f60af3cffb7cb5080b",
            "url": "https://github.com/AdoptOpenJDK/openjdk11-binaries/releases/download/jdk-11.0.6%2B10/OpenJDK11U-jdk_arm_linux_hotspot_11.0.6_10.tar.gz",
            "version": "11.0.6"
>>>>>>> 82b54d49
          },
          "packageType": "jdk",
          "vmType": "hotspot",
          "x86_64": {
            "build": "10",
            "sha256": "330d19a2eaa07ed02757d7a785a77bab49f5ee710ea03b4ee2fa220ddd0feffc",
            "url": "https://github.com/AdoptOpenJDK/openjdk11-binaries/releases/download/jdk-11.0.6%2B10/OpenJDK11U-jdk_x64_linux_hotspot_11.0.6_10.tar.gz",
            "version": "11.0.6"
          }
        },
        "openj9": {
          "packageType": "jdk",
          "vmType": "openj9",
          "x86_64": {
            "build": "10",
            "sha256": "1530172ee98edd129954fcdca1bf725f7b30c8bfc3cdc381c88de96b7d19e690",
            "url": "https://github.com/AdoptOpenJDK/openjdk11-binaries/releases/download/jdk-11.0.6%2B10_openj9-0.18.1/OpenJDK11U-jdk_x64_linux_openj9_11.0.6_10_openj9-0.18.1.tar.gz",
            "version": "11.0.6"
          }
        }
      },
      "jre": {
        "hotspot": {
          "aarch64": {
            "build": "10",
            "sha256": "7ed04ed9ed7271528e7f03490f1fd7dfbbc2d391414bd6fe4dd80ec3bad76d30",
            "url": "https://github.com/AdoptOpenJDK/openjdk11-binaries/releases/download/jdk-11.0.6%2B10/OpenJDK11U-jre_aarch64_linux_hotspot_11.0.6_10.tar.gz",
            "version": "11.0.6"
          },
          "packageType": "jre",
          "vmType": "hotspot",
          "x86_64": {
            "build": "10",
            "sha256": "c5a4e69e2be0e3e5f5bb7c759960b20650967d0f571baad4a7f15b2c03bda352",
            "url": "https://github.com/AdoptOpenJDK/openjdk11-binaries/releases/download/jdk-11.0.6%2B10/OpenJDK11U-jre_x64_linux_hotspot_11.0.6_10.tar.gz",
            "version": "11.0.6"
          }
        },
        "openj9": {
          "packageType": "jre",
          "vmType": "openj9",
          "x86_64": {
            "build": "10",
            "sha256": "056e4b5f7166f5daa44f36b06c735913bda52831d2e77fa2ac371505c66d10c1",
            "url": "https://github.com/AdoptOpenJDK/openjdk11-binaries/releases/download/jdk-11.0.6%2B10_openj9-0.18.1/OpenJDK11U-jre_x64_linux_openj9_11.0.6_10_openj9-0.18.1.tar.gz",
            "version": "11.0.6"
          }
        }
      }
    },
    "mac": {
      "jdk": {
        "hotspot": {
          "packageType": "jdk",
          "vmType": "hotspot",
          "x86_64": {
<<<<<<< HEAD
            "build": "11",
            "sha256": "0bf5a0572877ca628fb37c54c17ce5f3aad18d64bb999eff93e11875a603b1e3",
            "url": "https://github.com/AdoptOpenJDK/openjdk11-binaries/releases/download/jdk-11.0.4%2B11.4/OpenJDK11U-jdk_x64_mac_hotspot_11.0.4_11.tar.gz",
            "version": "11.0.4"
=======
            "build": "10",
            "sha256": "b87102274d983bf6bb0aa6c2c623301d0ff5eb7f61043ffd04abb00f962c2dcd",
            "url": "https://github.com/AdoptOpenJDK/openjdk11-binaries/releases/download/jdk-11.0.6%2B10/OpenJDK11U-jdk_x64_mac_hotspot_11.0.6_10.tar.gz",
            "version": "11.0.6"
>>>>>>> 82b54d49
          }
        },
        "openj9": {
          "packageType": "jdk",
          "vmType": "openj9",
          "x86_64": {
<<<<<<< HEAD
            "build": "11",
            "sha256": "6c0c0f364b9eaf285d7ee9236135648ca9fc6889cb0486ce99f827bcdc21f941",
            "url": "https://github.com/AdoptOpenJDK/openjdk11-binaries/releases/download/jdk-11.0.4%2B11.4_openj9-0.15.1/OpenJDK11U-jdk_x64_mac_openj9_11.0.4_11_openj9-0.15.1.tar.gz",
            "version": "11.0.4"
=======
            "build": "10",
            "sha256": "9a5c5b3bb51a82e666c46b2d1bbafa8c2bbc3aae50194858c8f96c5d43a96f64",
            "url": "https://github.com/AdoptOpenJDK/openjdk11-binaries/releases/download/jdk-11.0.6%2B10_openj9-0.18.1/OpenJDK11U-jdk_x64_mac_openj9_11.0.6_10_openj9-0.18.1.tar.gz",
            "version": "11.0.6"
>>>>>>> 82b54d49
          }
        }
      },
      "jre": {
        "hotspot": {
          "packageType": "jre",
          "vmType": "hotspot",
          "x86_64": {
<<<<<<< HEAD
            "build": "11",
            "sha256": "800c421391e399518f6787a0b7a407c3b8efdfb73238dbd31c87bca5d899efec",
            "url": "https://github.com/AdoptOpenJDK/openjdk11-binaries/releases/download/jdk-11.0.4%2B11.4/OpenJDK11U-jre_x64_mac_hotspot_11.0.4_11.tar.gz",
            "version": "11.0.4"
=======
            "build": "10",
            "sha256": "ab3c2038a32c62843500109d2efb8f5dacdfa1de3cbb713c8226f26dc603cc33",
            "url": "https://github.com/AdoptOpenJDK/openjdk11-binaries/releases/download/jdk-11.0.6%2B10/OpenJDK11U-jre_x64_mac_hotspot_11.0.6_10.tar.gz",
            "version": "11.0.6"
>>>>>>> 82b54d49
          }
        },
        "openj9": {
          "packageType": "jre",
          "vmType": "openj9",
          "x86_64": {
<<<<<<< HEAD
            "build": "11",
            "sha256": "d554d407f14d40056caf6474901eebfbe940296dd943afd05e6719b1bd15624f",
            "url": "https://github.com/AdoptOpenJDK/openjdk11-binaries/releases/download/jdk-11.0.4%2B11.4_openj9-0.15.1/OpenJDK11U-jre_x64_mac_openj9_11.0.4_11_openj9-0.15.1.tar.gz",
            "version": "11.0.4"
=======
            "build": "10",
            "sha256": "130850133d9701393352c2ce13ab541b4f900ff1f5ddf8257cda624968aada9f",
            "url": "https://github.com/AdoptOpenJDK/openjdk11-binaries/releases/download/jdk-11.0.6%2B10_openj9-0.18.1/OpenJDK11U-jre_x64_mac_openj9_11.0.6_10_openj9-0.18.1.tar.gz",
            "version": "11.0.6"
>>>>>>> 82b54d49
          }
        }
      }
    }
  },
  "openjdk13": {
    "linux": {
      "jdk": {
        "hotspot": {
          "aarch64": {
            "build": "33",
            "sha256": "74f4110333ac4239564ed864b1d7d69b7af32af39efcfbde9816e1486cb5ae07",
            "url": "https://github.com/AdoptOpenJDK/openjdk13-binaries/releases/download/jdk-13%2B33/OpenJDK13U-jdk_aarch64_linux_hotspot_13_33.tar.gz",
            "version": "13.0.0"
          },
          "armv6l": {
            "build": "33",
            "sha256": "477e1b8d26a220d6d570765e9e0a4a34dbb489fab63a420d0859d173efc59adb",
            "url": "https://github.com/AdoptOpenJDK/openjdk13-binaries/releases/download/jdk-13%2B33/OpenJDK13U-jdk_arm_linux_hotspot_13_33.tar.gz",
            "version": "13.0.0"
          },
          "armv7l": {
            "build": "33",
            "sha256": "477e1b8d26a220d6d570765e9e0a4a34dbb489fab63a420d0859d173efc59adb",
            "url": "https://github.com/AdoptOpenJDK/openjdk13-binaries/releases/download/jdk-13%2B33/OpenJDK13U-jdk_arm_linux_hotspot_13_33.tar.gz",
            "version": "13.0.0"
          },
          "packageType": "jdk",
          "vmType": "hotspot",
          "x86_64": {
            "build": "33",
            "sha256": "e562caeffa89c834a69a44242d802eae3523875e427f07c05b1902c152638368",
            "url": "https://github.com/AdoptOpenJDK/openjdk13-binaries/releases/download/jdk-13%2B33/OpenJDK13U-jdk_x64_linux_hotspot_13_33.tar.gz",
            "version": "13.0.0"
          }
        },
        "openj9": {
          "packageType": "jdk",
          "vmType": "openj9",
          "x86_64": {
            "build": "33",
            "sha256": "68ebab0021c719694be8fc868478725a69c5c515cdb62e2933eefe87ba6437df",
            "url": "https://github.com/AdoptOpenJDK/openjdk13-binaries/releases/download/jdk-13%2B33_openj9-0.16.0/OpenJDK13U-jdk_x64_linux_openj9_13_33_openj9-0.16.0.tar.gz",
            "version": "13.0.0"
          }
        }
      },
      "jre": {
        "hotspot": {
          "aarch64": {
            "build": "33",
            "sha256": "2365b7fbba8d9125fb091933aad9f38f8cc1fbb0217cdec9ec75d2000f6d451a",
            "url": "https://github.com/AdoptOpenJDK/openjdk13-binaries/releases/download/jdk-13%2B33/OpenJDK13U-jre_aarch64_linux_hotspot_13_33.tar.gz",
            "version": "13.0.0"
          },
          "packageType": "jre",
          "vmType": "hotspot",
          "x86_64": {
            "build": "33",
            "sha256": "73800a0d7c4e81df408a8518d282aa2c001ce4ee15541574c639dfc3564f708f",
            "url": "https://github.com/AdoptOpenJDK/openjdk13-binaries/releases/download/jdk-13%2B33/OpenJDK13U-jre_x64_linux_hotspot_13_33.tar.gz",
            "version": "13.0.0"
          }
        },
        "openj9": {
          "packageType": "jre",
          "vmType": "openj9",
          "x86_64": {
            "build": "33",
            "sha256": "2ee59be5062a81daa7be85be161cab6b245f9a2e2cbd4769ae9edefaac41e31d",
            "url": "https://github.com/AdoptOpenJDK/openjdk13-binaries/releases/download/jdk-13%2B33_openj9-0.16.0/OpenJDK13U-jre_x64_linux_openj9_13_33_openj9-0.16.0.tar.gz",
            "version": "13.0.0"
          }
        }
      }
    },
    "mac": {
      "jdk": {
        "hotspot": {
          "packageType": "jdk",
          "vmType": "hotspot",
          "x86_64": {
            "build": "33",
            "sha256": "f948be96daba250b6695e22cb51372d2ba3060e4d778dd09c89548889783099f",
            "url": "https://github.com/AdoptOpenJDK/openjdk13-binaries/releases/download/jdk-13%2B33/OpenJDK13U-jdk_x64_mac_hotspot_13_33.tar.gz",
            "version": "13.0.0"
          }
        },
        "openj9": {
          "packageType": "jdk",
          "vmType": "openj9",
          "x86_64": {
            "build": "33",
            "sha256": "583e0defd5c062550896ead7cac383be16f1a81d9b6492dfec26da9af5dcc1c0",
            "url": "https://github.com/AdoptOpenJDK/openjdk13-binaries/releases/download/jdk-13%2B33_openj9-0.16.0/OpenJDK13U-jdk_x64_mac_openj9_13_33_openj9-0.16.0.tar.gz",
            "version": "13.0.0"
          }
        }
      },
      "jre": {
        "hotspot": {
          "packageType": "jre",
          "vmType": "hotspot",
          "x86_64": {
            "build": "33",
            "sha256": "1c23efba7908de9a611a98e755602f45381a8f7c957adb3fc4012ab1369a352c",
            "url": "https://github.com/AdoptOpenJDK/openjdk13-binaries/releases/download/jdk-13%2B33/OpenJDK13U-jre_x64_mac_hotspot_13_33.tar.gz",
            "version": "13.0.0"
          }
        },
        "openj9": {
          "packageType": "jre",
          "vmType": "openj9",
          "x86_64": {
            "build": "33",
            "sha256": "33a60b78138d50cb02325156c7d1fcf588697749a4401f6c11a3cbefa3033127",
            "url": "https://github.com/AdoptOpenJDK/openjdk13-binaries/releases/download/jdk-13%2B33_openj9-0.16.0/OpenJDK13U-jre_x64_mac_openj9_13_33_openj9-0.16.0.tar.gz",
            "version": "13.0.0"
          }
        }
      }
    }
  },
  "openjdk8": {
    "linux": {
      "jdk": {
        "hotspot": {
          "aarch64": {
            "build": "9",
            "sha256": "35799a2fd4b467115aff1bc3a54853b5131ba9068e53e1ab0fbe5521a3f2ba83",
            "url": "https://github.com/AdoptOpenJDK/openjdk8-binaries/releases/download/jdk8u232-b09/OpenJDK8U-jdk_aarch64_linux_hotspot_8u232b09.tar.gz",
            "version": "8.0.232"
          },
          "armv6l": {
            "build": "9",
            "sha256": "fdd9f61f1b2df74242da54ee3b3231b0123782a917e9673351276da439c7cab1",
            "url": "https://github.com/AdoptOpenJDK/openjdk8-binaries/releases/download/jdk8u232-b09/OpenJDK8U-jdk_arm_linux_hotspot_8u232b09.tar.gz",
            "version": "8.0.232"
          },
          "armv7l": {
            "build": "9",
            "sha256": "fdd9f61f1b2df74242da54ee3b3231b0123782a917e9673351276da439c7cab1",
            "url": "https://github.com/AdoptOpenJDK/openjdk8-binaries/releases/download/jdk8u232-b09/OpenJDK8U-jdk_arm_linux_hotspot_8u232b09.tar.gz",
            "version": "8.0.232"
          },
          "armv6l": {
            "build": "10",
            "sha256": "7b3d6ade8c25adca01095ba66642132d8c87a1a8caf3883850e34778453afcec",
            "url": "https://github.com/AdoptOpenJDK/openjdk8-binaries/releases/download/jdk8u222-b10/OpenJDK8U-jdk_arm_linux_hotspot_8u222b10.tar.gz",
            "version": "8.0.222"
          },
          "armv7l": {
            "build": "10",
            "sha256": "7b3d6ade8c25adca01095ba66642132d8c87a1a8caf3883850e34778453afcec",
            "url": "https://github.com/AdoptOpenJDK/openjdk8-binaries/releases/download/jdk8u222-b10/OpenJDK8U-jdk_arm_linux_hotspot_8u222b10.tar.gz",
            "version": "8.0.222"
          },
          "packageType": "jdk",
          "vmType": "hotspot",
          "x86_64": {
            "build": "8",
            "sha256": "f39b523c724d0e0047d238eb2bb17a9565a60574cf651206c867ee5fc000ab43",
            "url": "https://github.com/AdoptOpenJDK/openjdk8-binaries/releases/download/jdk8u242-b08/OpenJDK8U-jdk_x64_linux_hotspot_8u242b08.tar.gz",
            "version": "8.0.242"
          }
        },
        "openj9": {
          "packageType": "jdk",
          "vmType": "openj9",
          "x86_64": {
            "build": "8",
            "sha256": "ca785af638b24f9d4df896f5a9f557cc9f1e5fa5e2b1174d6b906e3fd5474c2e",
            "url": "https://github.com/AdoptOpenJDK/openjdk8-binaries/releases/download/jdk8u242-b08_openj9-0.18.1/OpenJDK8U-jdk_x64_linux_openj9_8u242b08_openj9-0.18.1.tar.gz",
            "version": "8.0.242"
          }
        }
      },
      "jre": {
        "hotspot": {
          "aarch64": {
            "build": "9",
            "sha256": "4540db665260fdc84ae2f191e21beec9168a70a4227718bee5edd317707e2fda",
            "url": "https://github.com/AdoptOpenJDK/openjdk8-binaries/releases/download/jdk8u232-b09/OpenJDK8U-jre_aarch64_linux_hotspot_8u232b09.tar.gz",
            "version": "8.0.232"
          },
          "armv6l": {
            "build": "9",
            "sha256": "8ab786fc2fa0a282f5cf57f6040f1976c32c3c5e480e900ce5925de6543f6688",
            "url": "https://github.com/AdoptOpenJDK/openjdk8-binaries/releases/download/jdk8u232-b09/OpenJDK8U-jre_arm_linux_hotspot_8u232b09.tar.gz",
            "version": "8.0.232"
          },
          "armv7l": {
            "build": "9",
            "sha256": "8ab786fc2fa0a282f5cf57f6040f1976c32c3c5e480e900ce5925de6543f6688",
            "url": "https://github.com/AdoptOpenJDK/openjdk8-binaries/releases/download/jdk8u232-b09/OpenJDK8U-jre_arm_linux_hotspot_8u232b09.tar.gz",
            "version": "8.0.232"
          },
          "armv6l": {
            "build": "10",
            "sha256": "19de77b74812b90851816bdb991d6473488a10d3ac293c6accf46ae9b1f714a0",
            "url": "https://github.com/AdoptOpenJDK/openjdk8-binaries/releases/download/jdk8u222-b10/OpenJDK8U-jre_arm_linux_hotspot_8u222b10.tar.gz",
            "version": "8.0.222"
          },
          "armv7l": {
            "build": "10",
            "sha256": "19de77b74812b90851816bdb991d6473488a10d3ac293c6accf46ae9b1f714a0",
            "url": "https://github.com/AdoptOpenJDK/openjdk8-binaries/releases/download/jdk8u222-b10/OpenJDK8U-jre_arm_linux_hotspot_8u222b10.tar.gz",
            "version": "8.0.222"
          },
          "packageType": "jre",
          "vmType": "hotspot",
          "x86_64": {
            "build": "8",
            "sha256": "5edfaefdbb0469d8b24d61c8aef80c076611053b1738029c0232b9a632fe2708",
            "url": "https://github.com/AdoptOpenJDK/openjdk8-binaries/releases/download/jdk8u242-b08/OpenJDK8U-jre_x64_linux_hotspot_8u242b08.tar.gz",
            "version": "8.0.242"
          }
        },
        "openj9": {
          "packageType": "jre",
          "vmType": "openj9",
          "x86_64": {
            "build": "8",
            "sha256": "985d3134b64c6196d4c9ddbc87af0c62b0e643cef71b29f3d25a8c7811811745",
            "url": "https://github.com/AdoptOpenJDK/openjdk8-binaries/releases/download/jdk8u242-b08_openj9-0.18.1/OpenJDK8U-jre_x64_linux_openj9_8u242b08_openj9-0.18.1.tar.gz",
            "version": "8.0.242"
          }
        }
      }
    },
    "mac": {
      "jdk": {
        "hotspot": {
          "packageType": "jdk",
          "vmType": "hotspot",
          "x86_64": {
            "build": "8",
            "sha256": "06675b7d65bce0313ee1f2e888dd44267e8afeced75e0b39b5ad1f5fdff54e0b",
            "url": "https://github.com/AdoptOpenJDK/openjdk8-binaries/releases/download/jdk8u242-b08/OpenJDK8U-jdk_x64_mac_hotspot_8u242b08.tar.gz",
            "version": "8.0.242"
          }
        },
        "openj9": {
          "packageType": "jdk",
          "vmType": "openj9",
          "x86_64": {
            "build": "8",
            "sha256": "665dc9c8239b7270b007ab9dd7522570e2686e327d89caf57a6aa6e5c6450078",
            "url": "https://github.com/AdoptOpenJDK/openjdk8-binaries/releases/download/jdk8u242-b08_openj9-0.18.1/OpenJDK8U-jdk_x64_mac_openj9_8u242b08_openj9-0.18.1.tar.gz",
            "version": "8.0.242"
          }
        }
      },
      "jre": {
        "hotspot": {
          "packageType": "jre",
          "vmType": "hotspot",
          "x86_64": {
            "build": "8",
            "sha256": "fae3777e3441dc7384c339a9054aa7efc40cd2c501625a535c2d4648367ccca3",
            "url": "https://github.com/AdoptOpenJDK/openjdk8-binaries/releases/download/jdk8u242-b08/OpenJDK8U-jre_x64_mac_hotspot_8u242b08.tar.gz",
            "version": "8.0.242"
          }
        },
        "openj9": {
          "packageType": "jre",
          "vmType": "openj9",
          "x86_64": {
            "build": "8",
            "sha256": "d4a924558ddda0aed671a67f71714b71c25871a7659fd4c505851cf5ee866de5",
            "url": "https://github.com/AdoptOpenJDK/openjdk8-binaries/releases/download/jdk8u242-b08_openj9-0.18.1/OpenJDK8U-jre_x64_mac_openj9_8u242b08_openj9-0.18.1.tar.gz",
            "version": "8.0.242"
          }
        }
      }
    }
  }
}<|MERGE_RESOLUTION|>--- conflicted
+++ resolved
@@ -10,18 +10,6 @@
             "version": "11.0.6"
           },
           "armv6l": {
-<<<<<<< HEAD
-            "build": "11",
-            "sha256": "19f16c4b905055a13457d06ce9a107a54289d3828bf3ae378efc6deb908a5572",
-            "url": "https://github.com/AdoptOpenJDK/openjdk11-binaries/releases/download/jdk-11.0.4%2B11/OpenJDK11U-jdk_arm_linux_hotspot_11.0.4_11.tar.gz",
-            "version": "11.0.4"
-          },
-          "armv7l": {
-            "build": "11",
-            "sha256": "19f16c4b905055a13457d06ce9a107a54289d3828bf3ae378efc6deb908a5572",
-            "url": "https://github.com/AdoptOpenJDK/openjdk11-binaries/releases/download/jdk-11.0.4%2B11/OpenJDK11U-jdk_arm_linux_hotspot_11.0.4_11.tar.gz",
-            "version": "11.0.4"
-=======
             "build": "10",
             "sha256": "ab5b76203e54fe7a5221535f6f407efa43153de029a746f60af3cffb7cb5080b",
             "url": "https://github.com/AdoptOpenJDK/openjdk11-binaries/releases/download/jdk-11.0.6%2B10/OpenJDK11U-jdk_arm_linux_hotspot_11.0.6_10.tar.gz",
@@ -32,7 +20,6 @@
             "sha256": "ab5b76203e54fe7a5221535f6f407efa43153de029a746f60af3cffb7cb5080b",
             "url": "https://github.com/AdoptOpenJDK/openjdk11-binaries/releases/download/jdk-11.0.6%2B10/OpenJDK11U-jdk_arm_linux_hotspot_11.0.6_10.tar.gz",
             "version": "11.0.6"
->>>>>>> 82b54d49
           },
           "packageType": "jdk",
           "vmType": "hotspot",
@@ -89,70 +76,42 @@
           "packageType": "jdk",
           "vmType": "hotspot",
           "x86_64": {
-<<<<<<< HEAD
-            "build": "11",
-            "sha256": "0bf5a0572877ca628fb37c54c17ce5f3aad18d64bb999eff93e11875a603b1e3",
-            "url": "https://github.com/AdoptOpenJDK/openjdk11-binaries/releases/download/jdk-11.0.4%2B11.4/OpenJDK11U-jdk_x64_mac_hotspot_11.0.4_11.tar.gz",
-            "version": "11.0.4"
-=======
             "build": "10",
             "sha256": "b87102274d983bf6bb0aa6c2c623301d0ff5eb7f61043ffd04abb00f962c2dcd",
             "url": "https://github.com/AdoptOpenJDK/openjdk11-binaries/releases/download/jdk-11.0.6%2B10/OpenJDK11U-jdk_x64_mac_hotspot_11.0.6_10.tar.gz",
             "version": "11.0.6"
->>>>>>> 82b54d49
-          }
-        },
-        "openj9": {
-          "packageType": "jdk",
-          "vmType": "openj9",
-          "x86_64": {
-<<<<<<< HEAD
-            "build": "11",
-            "sha256": "6c0c0f364b9eaf285d7ee9236135648ca9fc6889cb0486ce99f827bcdc21f941",
-            "url": "https://github.com/AdoptOpenJDK/openjdk11-binaries/releases/download/jdk-11.0.4%2B11.4_openj9-0.15.1/OpenJDK11U-jdk_x64_mac_openj9_11.0.4_11_openj9-0.15.1.tar.gz",
-            "version": "11.0.4"
-=======
+          }
+        },
+        "openj9": {
+          "packageType": "jdk",
+          "vmType": "openj9",
+          "x86_64": {
             "build": "10",
             "sha256": "9a5c5b3bb51a82e666c46b2d1bbafa8c2bbc3aae50194858c8f96c5d43a96f64",
             "url": "https://github.com/AdoptOpenJDK/openjdk11-binaries/releases/download/jdk-11.0.6%2B10_openj9-0.18.1/OpenJDK11U-jdk_x64_mac_openj9_11.0.6_10_openj9-0.18.1.tar.gz",
             "version": "11.0.6"
->>>>>>> 82b54d49
-          }
-        }
-      },
-      "jre": {
-        "hotspot": {
-          "packageType": "jre",
-          "vmType": "hotspot",
-          "x86_64": {
-<<<<<<< HEAD
-            "build": "11",
-            "sha256": "800c421391e399518f6787a0b7a407c3b8efdfb73238dbd31c87bca5d899efec",
-            "url": "https://github.com/AdoptOpenJDK/openjdk11-binaries/releases/download/jdk-11.0.4%2B11.4/OpenJDK11U-jre_x64_mac_hotspot_11.0.4_11.tar.gz",
-            "version": "11.0.4"
-=======
+          }
+        }
+      },
+      "jre": {
+        "hotspot": {
+          "packageType": "jre",
+          "vmType": "hotspot",
+          "x86_64": {
             "build": "10",
             "sha256": "ab3c2038a32c62843500109d2efb8f5dacdfa1de3cbb713c8226f26dc603cc33",
             "url": "https://github.com/AdoptOpenJDK/openjdk11-binaries/releases/download/jdk-11.0.6%2B10/OpenJDK11U-jre_x64_mac_hotspot_11.0.6_10.tar.gz",
             "version": "11.0.6"
->>>>>>> 82b54d49
-          }
-        },
-        "openj9": {
-          "packageType": "jre",
-          "vmType": "openj9",
-          "x86_64": {
-<<<<<<< HEAD
-            "build": "11",
-            "sha256": "d554d407f14d40056caf6474901eebfbe940296dd943afd05e6719b1bd15624f",
-            "url": "https://github.com/AdoptOpenJDK/openjdk11-binaries/releases/download/jdk-11.0.4%2B11.4_openj9-0.15.1/OpenJDK11U-jre_x64_mac_openj9_11.0.4_11_openj9-0.15.1.tar.gz",
-            "version": "11.0.4"
-=======
+          }
+        },
+        "openj9": {
+          "packageType": "jre",
+          "vmType": "openj9",
+          "x86_64": {
             "build": "10",
             "sha256": "130850133d9701393352c2ce13ab541b4f900ff1f5ddf8257cda624968aada9f",
             "url": "https://github.com/AdoptOpenJDK/openjdk11-binaries/releases/download/jdk-11.0.6%2B10_openj9-0.18.1/OpenJDK11U-jre_x64_mac_openj9_11.0.6_10_openj9-0.18.1.tar.gz",
             "version": "11.0.6"
->>>>>>> 82b54d49
           }
         }
       }
