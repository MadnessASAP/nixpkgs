--- conflicted
+++ resolved
@@ -81,10 +81,6 @@
 assert stdenv.buildPlatform == stdenv.hostPlatform || stdenv.hostPlatform == stdenv.targetPlatform;
 
 let
-<<<<<<< HEAD
-=======
-  libffi_name = if stdenv.hostPlatform.isDarwin && stdenv.hostPlatform.isAarch64 then "libffi" else "libffi_3_3";
->>>>>>> fdadb5f0
   inherit (stdenv) buildPlatform hostPlatform targetPlatform;
 
   # TODO(@Ericson2314) Make unconditional
@@ -206,7 +202,10 @@
     (lib.optionalString enableIntegerSimple "-integer-simple")
   ];
 
-  libffi_name = if stdenv.isDarwin && stdenv.isAarch64 then "libffi" else "libffi_3_3";
+  libffi_name =
+    if stdenv.hostPlatform.isDarwin && stdenv.hostPlatform.isAarch64
+    then "libffi"
+    else "libffi_3_3";
 
   # These libraries are library dependencies of the standard libraries bundled
   # by GHC (core libs) users will link their compiled artifacts again. Thus,
@@ -433,14 +432,9 @@
 
   nativeBuildInputs = [
     perl autoreconfHook autoconf automake m4 python3
-<<<<<<< HEAD
     bootPkgs.alex bootPkgs.happy bootPkgs.hscolour
     bootPkgs.ghc-settings-edit
-  ] ++ lib.optionals (stdenv.isDarwin && stdenv.isAarch64) [
-=======
-    ghc bootPkgs.alex bootPkgs.happy bootPkgs.hscolour
   ] ++ lib.optionals (stdenv.hostPlatform.isDarwin && stdenv.hostPlatform.isAarch64) [
->>>>>>> fdadb5f0
     autoSignDarwinBinariesHook
   ] ++ lib.optionals enableDocs [
     sphinx
