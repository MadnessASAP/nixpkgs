--- conflicted
+++ resolved
@@ -82,11 +82,7 @@
   '';
 
   # Splicer will pull out correct variations
-<<<<<<< HEAD
-  libDeps = platform: stdenv.lib.optional enableTerminfo ncurses
-=======
   libDeps = platform: lib.optional enableTerminfo ncurses
->>>>>>> 211be6af
     ++ [libffi]
     ++ lib.optional (!enableIntegerSimple) gmp
     ++ lib.optional (platform.libc != "glibc" && !targetPlatform.isWindows) libiconv;
@@ -183,17 +179,10 @@
     "--with-system-libffi"
     "--with-ffi-includes=${targetPackages.libffi.dev}/include"
     "--with-ffi-libraries=${targetPackages.libffi.out}/lib"
-<<<<<<< HEAD
-  ] ++ stdenv.lib.optionals (targetPlatform == hostPlatform && !enableIntegerSimple) [
-    "--with-gmp-includes=${targetPackages.gmp.dev}/include"
-    "--with-gmp-libraries=${targetPackages.gmp.out}/lib"
-  ] ++ stdenv.lib.optionals (targetPlatform == hostPlatform && hostPlatform.libc != "glibc" && !targetPlatform.isWindows) [
-=======
   ] ++ lib.optionals (targetPlatform == hostPlatform && !enableIntegerSimple) [
     "--with-gmp-includes=${targetPackages.gmp.dev}/include"
     "--with-gmp-libraries=${targetPackages.gmp.out}/lib"
   ] ++ lib.optionals (targetPlatform == hostPlatform && hostPlatform.libc != "glibc" && !targetPlatform.isWindows) [
->>>>>>> 211be6af
     "--with-iconv-includes=${libiconv}/include"
     "--with-iconv-libraries=${libiconv}/lib"
   ] ++ lib.optionals (targetPlatform != hostPlatform) [
