{ lib, stdenv, fetchurl, perl }:

stdenv.mkDerivation rec {
  pname = "nasm";
  version = "2.15.05";

  src = fetchurl {
    url = "https://www.nasm.us/pub/nasm/releasebuilds/${version}/${pname}-${version}.tar.xz";
    sha256 = "0gqand86b0r86k3h46dh560lykxmxqqywz5m55kgjfq7q4lngbrw";
  };

  nativeBuildInputs = [ perl ];

  enableParallelBuilding = true;

  doCheck = true;

  checkPhase = ''
    make golden
    make test
  '';

<<<<<<< HEAD
  env.NIX_CFLAGS_COMPILE = "-Wno-error=attributes";

  meta = with stdenv.lib; {
=======
  meta = with lib; {
>>>>>>> 211be6af
    homepage = "https://www.nasm.us/";
    description = "An 80x86 and x86-64 assembler designed for portability and modularity";
    platforms = platforms.unix;
    maintainers = with maintainers; [ pSub willibutz ];
    license = licenses.bsd2;
  };
}<|MERGE_RESOLUTION|>--- conflicted
+++ resolved
@@ -20,13 +20,7 @@
     make test
   '';
 
-<<<<<<< HEAD
-  env.NIX_CFLAGS_COMPILE = "-Wno-error=attributes";
-
-  meta = with stdenv.lib; {
-=======
   meta = with lib; {
->>>>>>> 211be6af
     homepage = "https://www.nasm.us/";
     description = "An 80x86 and x86-64 assembler designed for portability and modularity";
     platforms = platforms.unix;
