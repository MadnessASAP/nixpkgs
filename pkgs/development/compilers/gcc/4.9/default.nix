{ lib, stdenv, targetPackages, fetchurl, fetchpatch, noSysDirs
, langC ? true, langCC ? true, langFortran ? false
, langObjC ? stdenv.targetPlatform.isDarwin
, langObjCpp ? stdenv.targetPlatform.isDarwin
, langJava ? false
, langGo ? false
, profiledCompiler ? false
, langJit ? false
, staticCompiler ? false
, # N.B. the defult is intentionally not from an `isStatic`. See
  # https://gcc.gnu.org/install/configure.html - this is about target
  # platform libraries not host platform ones unlike normal. But since
  # we can't rebuild those without also rebuilding the compiler itself,
  # we opt to always build everything unlike our usual policy.
  enableShared ? true
, enableLTO ? true
, texinfo ? null
, perl ? null # optional, for texi2pod (then pod2man); required for Java
, gmp, mpfr, libmpc, gettext, which, patchelf
, libelf                      # optional, for link-time optimizations (LTO)
, cloog ? null, isl ? null # optional, for the Graphite optimization framework.
, zlib ? null, boehmgc ? null
, zip ? null, unzip ? null, pkg-config ? null
, gtk2 ? null, libart_lgpl ? null
, libX11 ? null, libXt ? null, libSM ? null, libICE ? null, libXtst ? null
, libXrender ? null, xorgproto ? null
, libXrandr ? null, libXi ? null
, x11Support ? langJava
, enableMultilib ? false
, enablePlugin ? stdenv.hostPlatform == stdenv.buildPlatform # Whether to support user-supplied plug-ins
, name ? "gcc"
, libcCross ? null
, threadsCross ? null # for MinGW
, crossStageStatic ? false
, # Strip kills static libs of other archs (hence no cross)
  stripped ? stdenv.hostPlatform == stdenv.buildPlatform
          && stdenv.targetPlatform == stdenv.hostPlatform
, gnused ? null
, buildPackages
}:

assert langJava     -> zip != null && unzip != null
                       && zlib != null && boehmgc != null
                       && perl != null;  # for `--enable-java-home'

# We enable the isl cloog backend.
assert cloog != null -> isl != null;

# LTO needs libelf and zlib.
assert libelf != null -> zlib != null;

# Make sure we get GNU sed.
assert stdenv.hostPlatform.isDarwin -> gnused != null;

# The go frontend is written in c++
assert langGo -> langCC;

# threadsCross is just for MinGW
assert threadsCross != null -> stdenv.targetPlatform.isWindows;

with lib;
with builtins;

let majorVersion = "4";
    version = "${majorVersion}.9.4";

    inherit (stdenv) buildPlatform hostPlatform targetPlatform;

    patches =
      [ ../use-source-date-epoch.patch ../parallel-bconfig.patch ./parallel-strsignal.patch
        ./libsanitizer.patch
        (fetchpatch {
          name = "avoid-ustat-glibc-2.28.patch";
          url = "https://gitweb.gentoo.org/proj/gcc-patches.git/plain/4.9.4/gentoo/100_all_avoid-ustat-glibc-2.28.patch?id=55fcb515620a8f7d3bb77eba938aa0fcf0d67c96";
          sha256 = "0b32sb4psv5lq0ij9fwhi1b4pjbwdjnv24nqprsk14dsc6xmi1g0";
        })
      ]
      ++ optional (targetPlatform != hostPlatform) ../libstdc++-target.patch
      ++ optional noSysDirs ../no-sys-dirs.patch
      ++ optional langFortran ../gfortran-driving.patch
      ++ [ ../struct-ucontext.patch ../struct-sigaltstack-4.9.patch ] # glibc-2.26
      # Retpoline patches pulled from the branch hjl/indirect/gcc-4_9-branch (by H.J. Lu, the author of GCC upstream retpoline commits)
      ++ builtins.map ({commit, sha256}: fetchpatch {url = "https://github.com/hjl-tools/gcc/commit/${commit}.patch"; inherit sha256;})
         [{ commit = "e623d21608e96ecd6b65f0d06312117d20488a38"; sha256 = "1ix8i4d2r3ygbv7npmsdj790rhxqrnfwcqzv48b090r9c3ij8ay3"; }
          { commit = "2015a09e332309f12de1dadfe179afa6a29368b8"; sha256 = "0xcfs0cbb63llj2gbcdrvxim79ax4k4aswn0a3yjavxsj71s1n91"; }
          { commit = "6b11591f4494f705e8746e7d58b7f423191f4e92"; sha256 = "0aydyhsm2ig0khgbp27am7vq7liyqrq6kfhfi2ki0ij0ab1hfbga"; }
          { commit = "203c7d9c3e9cb0f88816b481ef8e7e87b3ecc373"; sha256 = "0wqn16y7wy5kg8ngfcni5qdwfphl01axczibbk49bxclwnzvldqa"; }
          { commit = "f039c6f284b2c9ce97c8353d6034978795c4872e"; sha256 = "13fkgdb17lpyxfksz1zanxhgpsm0jrss9w61nbl7an4im22hz7ci"; }
          { commit = "ed42606bdab1c5d9e5ad828cd6fe1a0557f193b7"; sha256 = "0gdnn8v3p03imj3qga2mzdhpgbmjcklkxdl97jvz5xia2ikzknxm"; }
          { commit = "5278e062ef292fd2fbf987d25389785f4c5c0f99"; sha256 = "0j81x758wf8v7j4rx5wc1cy7yhkvhlhv3wmnarwakxiwsspq0vrs"; }
          { commit = "76f1ffbbb6cd9f6ecde6c82cd16e20a27242e890"; sha256 = "1py56y6gp7fjf4f8bbsfwh5bs1gnmlqda1ycsmnwlzfm0cshdp0c"; }
          { commit = "4ca48b2b688b135c0390f54ea9077ef10aedd52c"; sha256 = "15r019pzr3k0lpgyvdc92c8fayw8b5lrzncna4bqmamcsdz7vsaw"; }
          { commit = "98c7bf9ddc80db965d69d61521b1c7a1cec32d9a"; sha256 = "1d7pfdv1q23nf0wadw7jbp6d6r7pnzjpbyxgbdfv7j1vr9l1bp60"; }
          { commit = "3dc76b53ad896494ca62550a7a752fecbca3f7a2"; sha256 = "0jvdzfpvfdmklfcjwqblwq1i22iqis7ljpvm7adra5d7zf2xk7xz"; }
          { commit = "1e961ed49b18e176c7457f53df2433421387c23b"; sha256 = "04dnqqs4qsvz4g8cq6db5id41kzys7hzhcaycwmc9rpqygs2ajwz"; }
          { commit = "e137c72d099f9b3b47f4cc718aa11eab14df1a9c"; sha256 = "1ms0dmz74yf6kwgjfs4d2fhj8y6mcp2n184r3jk44wx2xc24vgb2"; }];

    javaEcj = fetchurl {
      # The `$(top_srcdir)/ecj.jar' file is automatically picked up at
      # `configure' time.

      # XXX: Eventually we might want to take it from upstream.
      url = "ftp://sourceware.org/pub/java/ecj-4.3.jar";
      sha256 = "0jz7hvc0s6iydmhgh5h2m15yza7p2rlss2vkif30vm9y77m97qcx";
    };

    # Antlr (optional) allows the Java `gjdoc' tool to be built.  We want a
    # binary distribution here to allow the whole chain to be bootstrapped.
    javaAntlr = fetchurl {
      url = "https://www.antlr.org/download/antlr-4.4-complete.jar";
      sha256 = "02lda2imivsvsis8rnzmbrbp8rh1kb8vmq4i67pqhkwz7lf8y6dz";
    };

    xlibs = [
      libX11 libXt libSM libICE libXtst libXrender libXrandr libXi
      xorgproto
    ];

    javaAwtGtk = langJava && x11Support;

    /* Cross-gcc settings (build == host != target) */
    crossMingw = targetPlatform != hostPlatform && targetPlatform.libc == "msvcrt";
    stageNameAddon = if crossStageStatic then "stage-static" else "stage-final";
    crossNameAddon = optionalString (targetPlatform != hostPlatform) "${targetPlatform.config}-${stageNameAddon}-";

in

# We need all these X libraries when building AWT with GTK.
assert x11Support -> (filter (x: x == null) ([ gtk2 libart_lgpl ] ++ xlibs)) == [];

stdenv.mkDerivation ({
  pname = "${crossNameAddon}${name}${if stripped then "" else "-debug"}";
  inherit version;

  builder = ../builder.sh;

  src = fetchurl {
    url = "mirror://gnu/gcc/gcc-${version}/gcc-${version}.tar.bz2";
    sha256 = "14l06m7nvcvb0igkbip58x59w3nq6315k6jcz3wr9ch1rn9d44bc";
  };

  inherit patches;

  hardeningDisable = [ "format" "pie" ];

  outputs = if langJava || langGo then ["out" "man" "info"]
    else [ "out" "lib" "man" "info" ];
  setOutputFlags = false;

  libc_dev = stdenv.cc.libc_dev;

  postPatch =
    if targetPlatform != hostPlatform || stdenv.cc.libc != null then
      # On NixOS, use the right path to the dynamic linker instead of
      # `/lib/ld*.so'.
      let
        libc = if libcCross != null then libcCross else stdenv.cc.libc;
      in
        '' echo "fixing the \`GLIBC_DYNAMIC_LINKER' and \`UCLIBC_DYNAMIC_LINKER' macros..."
           for header in "gcc/config/"*-gnu.h "gcc/config/"*"/"*.h
           do
             grep -q LIBC_DYNAMIC_LINKER "$header" || continue
             echo "  fixing \`$header'..."
             sed -i "$header" \
                 -e 's|define[[:blank:]]*\([UCG]\+\)LIBC_DYNAMIC_LINKER\([0-9]*\)[[:blank:]]"\([^\"]\+\)"$|define \1LIBC_DYNAMIC_LINKER\2 "${libc.out}\3"|g'
           done
        ''
    else null;

  inherit noSysDirs staticCompiler langJava crossStageStatic
    libcCross crossMingw;

  depsBuildBuild = [ buildPackages.stdenv.cc ];
  nativeBuildInputs = [ texinfo which gettext ]
    ++ (optional (perl != null) perl)
    ++ (optional javaAwtGtk pkg-config);

  # For building runtime libs
  depsBuildTarget =
    (
      if hostPlatform == buildPlatform then [
        targetPackages.stdenv.cc.bintools # newly-built gcc will be used
      ] else assert targetPlatform == hostPlatform; [ # build != host == target
        stdenv.cc
      ]
    )
    ++ optional targetPlatform.isLinux patchelf;

  buildInputs = [
    gmp mpfr libmpc libelf
    targetPackages.stdenv.cc.bintools # For linking code at run-time
  ] ++ (optional (cloog != null) cloog)
    ++ (optional (isl != null) isl)
    ++ (optional (zlib != null) zlib)
    ++ (optionals langJava [ boehmgc zip unzip ])
    ++ (optionals javaAwtGtk ([ gtk2 libart_lgpl ] ++ xlibs))
    # The builder relies on GNU sed (for instance, Darwin's `sed' fails with
    # "-i may not be used with stdin"), and `stdenvNative' doesn't provide it.
    ++ (optional hostPlatform.isDarwin gnused)
    ;

  depsTargetTarget = optional (!crossStageStatic && threadsCross != null) threadsCross;

  preConfigure = import ../common/pre-configure.nix {
    inherit lib;
    inherit version hostPlatform langJava langGo;
  };

  dontDisableStatic = true;

  # TODO(@Ericson2314): Always pass "--target" and always prefix.
  configurePlatforms = [ "build" "host" ] ++ lib.optional (targetPlatform != hostPlatform) "target";

  configureFlags = import ../common/configure-flags.nix {
    inherit
      lib
      stdenv
      targetPackages
      crossStageStatic libcCross
      version

      gmp mpfr libmpc libelf isl
      cloog

      enableLTO
      enableMultilib
      enablePlugin
      enableShared

      langC
      langCC
      langFortran
      langJava javaAwtGtk javaAntlr javaEcj
      langGo
      langObjC
      langObjCpp
      langJit
      ;
  };

  targetConfig = if targetPlatform != hostPlatform then targetPlatform.config else null;

  buildFlags = optional
    (targetPlatform == hostPlatform && hostPlatform == buildPlatform)
    (if profiledCompiler then "profiledbootstrap" else "bootstrap");

  dontStrip = !stripped;

  doCheck = false; # requires a lot of tools, causes a dependency cycle for stdenv

  installTargets = optional stripped "install-strip";

<<<<<<< HEAD
  env = {
    NIX_NO_SELF_RPATH = true;

    # Setting $CPATH and $LIBRARY_PATH to make sure both `gcc' and `xgcc' find the
    # library headers and binaries, regarless of the language being compiled.
    #
    # Note: When building the Java AWT GTK peer, the build system doesn't honor
    # `--with-gmp' et al., e.g., when building
    # `libjava/classpath/native/jni/java-math/gnu_java_math_GMP.c', so we just add
    # them to $CPATH and $LIBRARY_PATH in this case.
    #
    # Likewise, the LTO code doesn't find zlib.
    #
    # Cross-compiling, we need gcc not to read ./specs in order to build the g++
    # compiler (after the specs for the cross-gcc are created). Having
    # LIBRARY_PATH= makes gcc read the specs from ., and the build breaks.

    CPATH = toString (makeSearchPathOutput "dev" "include" ([]
      ++ optional (zlib != null) zlib
      ++ optional langJava boehmgc
      ++ optionals javaAwtGtk xlibs
      ++ optionals javaAwtGtk [ gmp mpfr ]
    ));

    # Per https://gcc.gnu.org/onlinedocs/gcc/Environment-Variables.html only
    # affects native buidls, but should be fine for cross.
    LIBRARY_PATH = toString (makeLibraryPath ([]
      ++ optional (zlib != null) zlib
      ++ optional langJava boehmgc
      ++ optionals javaAwtGtk xlibs
      ++ optionals javaAwtGtk [ gmp mpfr ]
    ));

    inherit
      (import ../common/extra-target-flags.nix {
        inherit stdenv crossStageStatic libcCross threadsCross;
      })
      EXTRA_TARGET_FLAGS
      EXTRA_TARGET_LDFLAGS
      ;
    NIX_LDFLAGS = stdenv.lib.optionalString  hostPlatform.isSunOS "-lm -ldl";
  } // optionalAttrs (hostPlatform.system == "x86_64-solaris") {
    # https://gcc.gnu.org/install/specific.html#x86-64-x-solaris210
    CC = "gcc -m64";
  };
=======
  # https://gcc.gnu.org/install/specific.html#x86-64-x-solaris210
  ${if hostPlatform.system == "x86_64-solaris" then "CC" else null} = "gcc -m64";

  # Setting $CPATH and $LIBRARY_PATH to make sure both `gcc' and `xgcc' find the
  # library headers and binaries, regarless of the language being compiled.
  #
  # Note: When building the Java AWT GTK peer, the build system doesn't honor
  # `--with-gmp' et al., e.g., when building
  # `libjava/classpath/native/jni/java-math/gnu_java_math_GMP.c', so we just add
  # them to $CPATH and $LIBRARY_PATH in this case.
  #
  # Likewise, the LTO code doesn't find zlib.
  #
  # Cross-compiling, we need gcc not to read ./specs in order to build the g++
  # compiler (after the specs for the cross-gcc are created). Having
  # LIBRARY_PATH= makes gcc read the specs from ., and the build breaks.

  CPATH = optionals (targetPlatform == hostPlatform) (makeSearchPathOutput "dev" "include" ([]
    ++ optional (zlib != null) zlib
    ++ optional langJava boehmgc
    ++ optionals javaAwtGtk xlibs
    ++ optionals javaAwtGtk [ gmp mpfr ]
  ));

  LIBRARY_PATH = optionals (targetPlatform == hostPlatform) (makeLibraryPath ([]
    ++ optional (zlib != null) zlib
    ++ optional langJava boehmgc
    ++ optionals javaAwtGtk xlibs
    ++ optionals javaAwtGtk [ gmp mpfr ]
  ));

  inherit
    (import ../common/extra-target-flags.nix {
      inherit lib stdenv crossStageStatic libcCross threadsCross;
    })
    EXTRA_FLAGS_FOR_TARGET
    EXTRA_LDFLAGS_FOR_TARGET
    ;
>>>>>>> 211be6af

  passthru = {
    inherit langC langCC langObjC langObjCpp langFortran langGo version;
    isGNU = true;
  };

  enableParallelBuilding = true;
  inherit enableMultilib;

  inherit (stdenv) is64bit;

  meta = {
    homepage = "https://gcc.gnu.org/";
    license = lib.licenses.gpl3Plus;  # runtime support libraries are typically LGPLv3+
    description = "GNU Compiler Collection, version ${version}"
      + (if stripped then "" else " (with debugging info)");

    longDescription = ''
      The GNU Compiler Collection includes compiler front ends for C, C++,
      Objective-C, Fortran, OpenMP for C/C++/Fortran, Java, and Ada, as well
      as libraries for these languages (libstdc++, libgcj, libgomp,...).

      GCC development is a part of the GNU Project, aiming to improve the
      compiler used in the GNU system including the GNU/Linux variant.
    '';

    maintainers = with lib.maintainers; [ peti veprbl ];

    platforms =
      lib.platforms.linux ++
      lib.platforms.freebsd ++
      lib.platforms.illumos ++
      lib.platforms.darwin;
    badPlatforms = [ "x86_64-darwin" ];
  };
}

// optionalAttrs (targetPlatform != hostPlatform && targetPlatform.libc == "msvcrt" && crossStageStatic) {
  makeFlags = [ "all-gcc" "all-target-libgcc" ];
  installTargets = "install-gcc install-target-libgcc";
}

// optionalAttrs (enableMultilib) { dontMoveLib64 = true; }

// optionalAttrs (langJava) {
     postFixup = ''
       target="$(echo "$out/libexec/gcc"/*/*/ecj*)"
       patchelf --set-rpath "$(patchelf --print-rpath "$target"):$out/lib" "$target"
     '';}
)<|MERGE_RESOLUTION|>--- conflicted
+++ resolved
@@ -250,7 +250,6 @@
 
   installTargets = optional stripped "install-strip";
 
-<<<<<<< HEAD
   env = {
     NIX_NO_SELF_RPATH = true;
 
@@ -286,56 +285,16 @@
 
     inherit
       (import ../common/extra-target-flags.nix {
-        inherit stdenv crossStageStatic libcCross threadsCross;
+        inherit lib stdenv crossStageStatic libcCross threadsCross;
       })
-      EXTRA_TARGET_FLAGS
-      EXTRA_TARGET_LDFLAGS
+      EXTRA_FLAGS_FOR_TARGET
+      EXTRA_LDFLAGS_FOR_TARGET
       ;
     NIX_LDFLAGS = stdenv.lib.optionalString  hostPlatform.isSunOS "-lm -ldl";
   } // optionalAttrs (hostPlatform.system == "x86_64-solaris") {
     # https://gcc.gnu.org/install/specific.html#x86-64-x-solaris210
     CC = "gcc -m64";
   };
-=======
-  # https://gcc.gnu.org/install/specific.html#x86-64-x-solaris210
-  ${if hostPlatform.system == "x86_64-solaris" then "CC" else null} = "gcc -m64";
-
-  # Setting $CPATH and $LIBRARY_PATH to make sure both `gcc' and `xgcc' find the
-  # library headers and binaries, regarless of the language being compiled.
-  #
-  # Note: When building the Java AWT GTK peer, the build system doesn't honor
-  # `--with-gmp' et al., e.g., when building
-  # `libjava/classpath/native/jni/java-math/gnu_java_math_GMP.c', so we just add
-  # them to $CPATH and $LIBRARY_PATH in this case.
-  #
-  # Likewise, the LTO code doesn't find zlib.
-  #
-  # Cross-compiling, we need gcc not to read ./specs in order to build the g++
-  # compiler (after the specs for the cross-gcc are created). Having
-  # LIBRARY_PATH= makes gcc read the specs from ., and the build breaks.
-
-  CPATH = optionals (targetPlatform == hostPlatform) (makeSearchPathOutput "dev" "include" ([]
-    ++ optional (zlib != null) zlib
-    ++ optional langJava boehmgc
-    ++ optionals javaAwtGtk xlibs
-    ++ optionals javaAwtGtk [ gmp mpfr ]
-  ));
-
-  LIBRARY_PATH = optionals (targetPlatform == hostPlatform) (makeLibraryPath ([]
-    ++ optional (zlib != null) zlib
-    ++ optional langJava boehmgc
-    ++ optionals javaAwtGtk xlibs
-    ++ optionals javaAwtGtk [ gmp mpfr ]
-  ));
-
-  inherit
-    (import ../common/extra-target-flags.nix {
-      inherit lib stdenv crossStageStatic libcCross threadsCross;
-    })
-    EXTRA_FLAGS_FOR_TARGET
-    EXTRA_LDFLAGS_FOR_TARGET
-    ;
->>>>>>> 211be6af
 
   passthru = {
     inherit langC langCC langObjC langObjCpp langFortran langGo version;
