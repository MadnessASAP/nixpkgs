--- conflicted
+++ resolved
@@ -214,17 +214,6 @@
 
 
 postInstall() {
-<<<<<<< HEAD
-    # Move runtime libraries to $lib.
-    moveToOutput "${targetConfig+$targetConfig/}lib/lib*.so*" "$lib"
-    moveToOutput "${targetConfig+$targetConfig/}lib/lib*.la"  "$lib"
-    moveToOutput "${targetConfig+$targetConfig/}lib/lib*.dylib" "$lib"
-    moveToOutput "${targetConfig+$targetConfig/}lib/lib*.dll.a" "$lib"
-    moveToOutput "share/gcc-*/python" "$lib"
-
-    for i in "$lib/${targetConfig}"/lib/*.{la,py}; do
-        substituteInPlace "$i" --replace "$out" "$lib"
-=======
     # Move runtime libraries to lib output.
     moveToOutput "${targetConfig+$targetConfig/}lib/lib*.so*" "${!outputLib}"
     moveToOutput "${targetConfig+$targetConfig/}lib/lib*.la"  "${!outputLib}"
@@ -234,7 +223,6 @@
 
     for i in "${!outputLib}/${targetConfig}"/lib/*.{la,py}; do
         substituteInPlace "$i" --replace "$out" "${!outputLib}"
->>>>>>> 211be6af
     done
 
     if [ -n "$enableMultilib" ]; then
