--- conflicted
+++ resolved
@@ -71,11 +71,7 @@
 
   meta = with stdenv.lib; {
     description = "A next-generation high-performance debugger";
-<<<<<<< HEAD
-    homepage = https://lldb.llvm.org;
-=======
     homepage = "http://lldb.llvm.org";
->>>>>>> a584339f
     license = licenses.ncsa;
     platforms = platforms.all;
   };
