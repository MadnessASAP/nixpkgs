--- conflicted
+++ resolved
@@ -34,13 +34,9 @@
 
   cmakeFlags = [ "-DFLATBUFFERS_BUILD_TESTS=${if doCheck then "ON" else "OFF"}" ];
 
-<<<<<<< HEAD
-  doCheck = stdenv.hostPlatform == stdenv.buildPlatform;
-=======
   # tests fail to compile
   doCheck = false;
   # doCheck = stdenv.hostPlatform == stdenv.buildPlatform;
->>>>>>> 211be6af
   checkTarget = "test";
 
   meta = with lib; {
