{ lib, stdenv, fetchurl, gfortran, blas, lapack
, enableCuda ? false, cudatoolkit
}:

let
  version = "4.4.4";
  name = "suitesparse-${version}";

  int_t = if blas.isILP64 then "int64_t" else "int32_t";
  SHLIB_EXT = stdenv.hostPlatform.extensions.sharedLibrary;
in
stdenv.mkDerivation {
  inherit name;

  src = fetchurl {
    url = "http://faculty.cse.tamu.edu/davis/SuiteSparse/SuiteSparse-${version}.tar.gz";
    sha256 = "1zdn1y0ij6amj7smmcslkqgbqv9yy5cwmbyzqc9v6drzdzllgbpj";
  };

  preConfigure = ''
    mkdir -p $out/lib
    mkdir -p $out/include

    sed -i "SuiteSparse_config/SuiteSparse_config.mk" \
        -e 's/METIS .*$/METIS =/' \
        -e 's/METIS_PATH .*$/METIS_PATH =/' \
        -e '/CHOLMOD_CONFIG/ s/$/-DNPARTITION -DLONGBLAS=${int_t}/' \
        -e '/UMFPACK_CONFIG/ s/$/-DLONGBLAS=${int_t}/'
  ''
  + lib.optionalString stdenv.isDarwin ''
    sed -i "SuiteSparse_config/SuiteSparse_config.mk" \
        -e 's/^[[:space:]]*\(LIB = -lm\) -lrt/\1/'
  ''
  + lib.optionalString enableCuda ''
    sed -i "SuiteSparse_config/SuiteSparse_config.mk" \
        -e 's|^[[:space:]]*\(CUDA_ROOT     =\)|CUDA_ROOT = ${cudatoolkit}|' \
        -e 's|^[[:space:]]*\(GPU_BLAS_PATH =\)|GPU_BLAS_PATH = $(CUDA_ROOT)|' \
        -e 's|^[[:space:]]*\(GPU_CONFIG    =\)|GPU_CONFIG = -I$(CUDA_ROOT)/include -DGPU_BLAS -DCHOLMOD_OMP_NUM_THREADS=$(NIX_BUILD_CORES) |' \
        -e 's|^[[:space:]]*\(CUDA_PATH     =\)|CUDA_PATH = $(CUDA_ROOT)|' \
        -e 's|^[[:space:]]*\(CUDART_LIB    =\)|CUDART_LIB = $(CUDA_ROOT)/lib64/libcudart.so|' \
        -e 's|^[[:space:]]*\(CUBLAS_LIB    =\)|CUBLAS_LIB = $(CUDA_ROOT)/lib64/libcublas.so|' \
        -e 's|^[[:space:]]*\(CUDA_INC_PATH =\)|CUDA_INC_PATH = $(CUDA_ROOT)/include/|' \
        -e 's|^[[:space:]]*\(NV20          =\)|NV20 = -arch=sm_20 -Xcompiler -fPIC|' \
        -e 's|^[[:space:]]*\(NV30          =\)|NV30 = -arch=sm_30 -Xcompiler -fPIC|' \
        -e 's|^[[:space:]]*\(NV35          =\)|NV35 = -arch=sm_35 -Xcompiler -fPIC|' \
        -e 's|^[[:space:]]*\(NVCC          =\) echo|NVCC = $(CUDA_ROOT)/bin/nvcc|' \
        -e 's|^[[:space:]]*\(NVCCFLAGS     =\)|NVCCFLAGS = $(NV20) -O3 -gencode=arch=compute_20,code=sm_20 -gencode=arch=compute_30,code=sm_30 -gencode=arch=compute_35,code=sm_35 -gencode=arch=compute_60,code=sm_60|'
  '';

  makeFlags = [
    "PREFIX=\"$(out)\""
    "INSTALL_LIB=$(out)/lib"
    "INSTALL_INCLUDE=$(out)/include"
    "BLAS=-lblas"
    "LAPACK=-llapack"
  ];

<<<<<<< HEAD
  env.NIX_CFLAGS_COMPILE = stdenv.lib.optionalString stdenv.isDarwin " -DNTIMER";
=======
  NIX_CFLAGS_COMPILE = lib.optionalString stdenv.isDarwin " -DNTIMER";
>>>>>>> 211be6af

  postInstall = ''
    # Build and install shared library
    (
        cd "$(mktemp -d)"
        for i in "$out"/lib/lib*.a; do
          ar -x $i
        done
        ${if enableCuda then cudatoolkit else stdenv.cc.outPath}/bin/${if enableCuda then "nvcc" else "cc"} *.o ${if stdenv.isDarwin then "-dynamiclib" else "--shared"} -o "$out/lib/libsuitesparse${SHLIB_EXT}" -lblas ${lib.optionalString enableCuda "-lcublas"}
    )
    for i in umfpack cholmod amd camd colamd spqr; do
      ln -s libsuitesparse${SHLIB_EXT} "$out"/lib/lib$i${SHLIB_EXT}
    done

    # Install documentation
    outdoc=$out/share/doc/${name}
    mkdir -p $outdoc
    cp -r AMD/Doc $outdoc/amd
    cp -r BTF/Doc $outdoc/bft
    cp -r CAMD/Doc $outdoc/camd
    cp -r CCOLAMD/Doc $outdoc/ccolamd
    cp -r CHOLMOD/Doc $outdoc/cholmod
    cp -r COLAMD/Doc $outdoc/colamd
    cp -r CXSparse/Doc $outdoc/cxsparse
    cp -r KLU/Doc $outdoc/klu
    cp -r LDL/Doc $outdoc/ldl
    cp -r RBio/Doc $outdoc/rbio
    cp -r SPQR/Doc $outdoc/spqr
    cp -r UMFPACK/Doc $outdoc/umfpack
  '';

  nativeBuildInputs = [ gfortran ];
  buildInputs = [ blas lapack ];

  meta = with lib; {
    homepage = "http://faculty.cse.tamu.edu/davis/suitesparse.html";
    description = "A suite of sparse matrix algorithms";
    license = with licenses; [ bsd2 gpl2Plus lgpl21Plus ];
    maintainers = with maintainers; [ ttuegel ];
    platforms = with platforms; unix;
  };
}<|MERGE_RESOLUTION|>--- conflicted
+++ resolved
@@ -55,11 +55,7 @@
     "LAPACK=-llapack"
   ];
 
-<<<<<<< HEAD
-  env.NIX_CFLAGS_COMPILE = stdenv.lib.optionalString stdenv.isDarwin " -DNTIMER";
-=======
-  NIX_CFLAGS_COMPILE = lib.optionalString stdenv.isDarwin " -DNTIMER";
->>>>>>> 211be6af
+  env.NIX_CFLAGS_COMPILE = lib.optionalString stdenv.isDarwin " -DNTIMER";
 
   postInstall = ''
     # Build and install shared library
