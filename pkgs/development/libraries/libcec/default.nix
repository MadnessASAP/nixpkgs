--- conflicted
+++ resolved
@@ -11,15 +11,9 @@
     sha256 = "0nii8qh3qrn92g8x3canj4glb2bjn6gc1p3f6hfp59ckd4vjrndw";
   };
 
-<<<<<<< HEAD
-  nativeBuildInputs = [ pkgconfig cmake ];
-  buildInputs = [ udev libcec_platform ] ++
-    stdenv.lib.optional (libraspberrypi != null) libraspberrypi;
-=======
   nativeBuildInputs = [ pkg-config cmake ];
   buildInputs = [ udev libcec_platform ] ++
     lib.optional (libraspberrypi != null) libraspberrypi;
->>>>>>> 211be6af
 
   cmakeFlags = [ "-DBUILD_SHARED_LIBS=1" ];
 
