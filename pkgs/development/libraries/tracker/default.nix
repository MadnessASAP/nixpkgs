{ lib, stdenv
, fetchurl
, fetchpatch
, gettext
, meson
, ninja
, pkg-config
, asciidoc
, gobject-introspection
, python3
, gtk-doc
, docbook-xsl-nons
, docbook_xml_dtd_45
, libxml2
, glib
, wrapGAppsNoGuiHook
, vala
, sqlite
, libxslt
, libstemmer
, gnome3
, icu
, libuuid
, libsoup
, json-glib
, systemd
, dbus
, substituteAll
}:

stdenv.mkDerivation rec {
  pname = "tracker";
  version = "3.0.1";

  outputs = [ "out" "dev" "devdoc" ];

  src = fetchurl {
    url = "mirror://gnome/sources/${pname}/${lib.versions.majorMinor version}/${pname}-${version}.tar.xz";
    sha256 = "1rhcs75axga7p7hl37h6jzb2az89jddlcwc7ykrnb2khyhka78rr";
  };

  patches = [
    (substituteAll {
      src = ./fix-paths.patch;
      inherit asciidoc;
    })

    # Fix consistency error with sqlite 3.34
    # https://gitlab.gnome.org/GNOME/tracker/merge_requests/353
    (fetchpatch {
      url = "https://gitlab.gnome.org/GNOME/tracker/commit/040e22d005985a19a0dc435a7631f91700804ce4.patch";
      sha256 = "5OZj17XY8ZnXfMMim25HvGfFKUlsVlVHOUjZKfBKHcs=";
    })
  ];

  nativeBuildInputs = [
    meson
    ninja
    vala
    pkg-config
    asciidoc
    gettext
    libxslt
    wrapGAppsNoGuiHook
    gobject-introspection
    gtk-doc
    docbook-xsl-nons
    docbook_xml_dtd_45
    python3 # for data-generators
    systemd # used for checks to install systemd user service
    dbus # used for checks and pkg-config to install dbus service/s
  ];

  buildInputs = [
    glib
    libxml2
    sqlite
    icu
    libsoup
    libuuid
    json-glib
    libstemmer
  ];

  checkInputs = [
    python3.pkgs.pygobject3
  ];

  mesonFlags = [
    "-Ddocs=true"
  ];

  doCheck = true;

  postPatch = ''
    patchShebangs utils/g-ir-merge/g-ir-merge
    patchShebangs utils/data-generators/cc/generate
    patchShebangs tests/functional-tests/test-runner.sh.in
    patchShebangs tests/functional-tests/*.py
  '';

  preCheck = ''
    # (tracker-store:6194): Tracker-CRITICAL **: 09:34:07.722: Cannot initialize database: Could not open sqlite3 database:'/homeless-shelter/.cache/tracker/meta.db': unable to open database file
    export HOME=$(mktemp -d)

    # Our gobject-introspection patches make the shared library paths absolute
    # in the GIR files. When running functional tests, the library is not yet installed,
    # though, so we need to replace the absolute path with a local one during build.
    # We are using a symlink that will be overridden during installation.
    mkdir -p $out/lib
    ln -s $PWD/src/libtracker-sparql/libtracker-sparql-3.0.so $out/lib/libtracker-sparql-3.0.so.0
  '';

  checkPhase = ''
    runHook preCheck

    dbus-run-session \
      --config-file=${dbus.daemon}/share/dbus-1/session.conf \
      meson test --print-errorlogs

    runHook postCheck
  '';

  postCheck = ''
    # Clean up out symlinks
    rm -r $out/lib
  '';

  passthru = {
    updateScript = gnome3.updateScript {
      packageName = pname;
      versionPolicy = "none";
    };
  };

  meta = with lib; {
    homepage = "https://wiki.gnome.org/Projects/Tracker";
    description = "Desktop-neutral user information store, search tool and indexer";
    maintainers = teams.gnome.members;
<<<<<<< HEAD
    license = licenses.gpl2;
=======
    license = licenses.gpl2Plus;
>>>>>>> 211be6af
    platforms = platforms.linux;
  };
}<|MERGE_RESOLUTION|>--- conflicted
+++ resolved
@@ -137,11 +137,7 @@
     homepage = "https://wiki.gnome.org/Projects/Tracker";
     description = "Desktop-neutral user information store, search tool and indexer";
     maintainers = teams.gnome.members;
-<<<<<<< HEAD
-    license = licenses.gpl2;
-=======
     license = licenses.gpl2Plus;
->>>>>>> 211be6af
     platforms = platforms.linux;
   };
 }