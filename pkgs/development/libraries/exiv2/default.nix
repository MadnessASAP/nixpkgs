--- conflicted
+++ resolved
@@ -49,12 +49,7 @@
   meta = with stdenv.lib; {
     homepage = http://www.exiv2.org/;
     description = "A library and command-line utility to manage image metadata";
-<<<<<<< HEAD
-    platforms = stdenv.lib.platforms.all;
-    license = stdenv.lib.licenses.gpl2Plus;
-=======
     platforms = platforms.all;
-    license = licenses.gpl2;
->>>>>>> 6820e2f0
+    license = licenses.gpl2Plus;
   };
 }