{ stdenv
, fetchurl
, fetchpatch
, pkgconfig
, gettext
, meson
, ninja
, python3
, makeWrapper
, shared-mime-info
, isocodes
, expat
, glib
, cairo
, pango
<<<<<<< HEAD
, gdk-pixbuf
=======
, gdk_pixbuf
>>>>>>> c9793b81
, atk
, at-spi2-atk
, gobject-introspection
, fribidi
, xorg
, epoxy
, json-glib
, libxkbcommon
, gmp
, gnome3
, hicolor-icon-theme
, gsettings-desktop-schemas
, sassc
, x11Support ? stdenv.isLinux
, waylandSupport ? stdenv.isLinux
, mesa
, wayland
, wayland-protocols
, xineramaSupport ? stdenv.isLinux
, cupsSupport ? stdenv.isLinux
, cups ? null
, AppKit
, Cocoa
}:

assert cupsSupport -> cups != null;

with stdenv.lib;

stdenv.mkDerivation rec {
  pname = "gtk+3";
  version = "3.24.10";

  outputs = [ "out" "dev" ];
  outputBin = "dev";

  setupHook = ./gtk3-setup-hook.sh;

  src = fetchurl {
    url = "mirror://gnome/sources/gtk+/${stdenv.lib.versions.majorMinor version}/gtk+-${version}.tar.xz";
    sha256 = "00qvq1r96ikdalv7xzgng1kad9i0rcahqk01gwhxl3xrw83z3a1m";
  };

  patches = [
    ./3.0-immodules.cache.patch
    (fetchpatch {
      name = "Xft-setting-fallback-compute-DPI-properly.patch";
      url = "https://bug757142.bugzilla-attachments.gnome.org/attachment.cgi?id=344123";
      sha256 = "0g6fhqcv8spfy3mfmxpyji93k8d4p4q4fz1v9a1c1cgcwkz41d7p";
    })
    # https://gitlab.gnome.org/GNOME/gtk/merge_requests/1002
    ./01-build-Fix-path-handling-in-pkgconfig.patch
  ] ++ optionals stdenv.isDarwin [
    # X11 module requires <gio/gdesktopappinfo.h> which is not installed on Darwin
    # let’s drop that dependency in similar way to how other parts of the library do it
    # e.g. https://gitlab.gnome.org/GNOME/gtk/blob/3.24.4/gtk/gtk-launch.c#L31-33
    ./3.0-darwin-x11.patch
  ];

  mesonFlags = [
    "-Dtests=false"
  ];

  postPatch = ''
    files=(
      build-aux/meson/post-install.py
      demos/gtk-demo/geninclude.py
      gdk/broadway/gen-c-array.py
      gdk/gen-gdk-gresources-xml.py
      gtk/cursor/dnd-copy.png
      gtk/gen-gtk-gresources-xml.py
      gtk/gen-rc.py
      gtk/gentypefuncs.py
    )

    chmod +x ''${files[@]}
    patchShebangs ''${files[@]}
  '';

  nativeBuildInputs = [
    gettext
    gobject-introspection
    hicolor-icon-theme # setup-hook
    makeWrapper
    meson
    ninja
    pkgconfig
    python3
    sassc
    setupHook
  ];

  buildInputs = [
    libxkbcommon
    epoxy
    json-glib
    isocodes
  ]
  ++ optional stdenv.isDarwin AppKit
  ;

  propagatedBuildInputs = with xorg; [
    at-spi2-atk
    atk
    cairo
    expat
    fribidi
<<<<<<< HEAD
    gdk-pixbuf
=======
    gdk_pixbuf
>>>>>>> c9793b81
    glib
    gsettings-desktop-schemas
    libICE
    libSM
    libXcomposite
    libXcursor
    libXi
    libXrandr
    libXrender
    pango
  ]
  ++ optional stdenv.isDarwin Cocoa  # explicitly propagated, always needed
  ++ optionals waylandSupport [ mesa wayland wayland-protocols ]
  ++ optional xineramaSupport libXinerama
  ++ optional cupsSupport cups
  ;
  #TODO: colord?

  doCheck = false; # needs X11

  postInstall = optionalString (!stdenv.isDarwin) ''
    # The updater is needed for nixos env and it's tiny.
    moveToOutput bin/gtk-update-icon-cache "$out"
    # Launcher
    moveToOutput bin/gtk-launch "$out"

    # TODO: patch glib directly
    for f in $dev/bin/gtk-encode-symbolic-svg; do
      wrapProgram $f --prefix XDG_DATA_DIRS : "${shared-mime-info}/share"
    done
  '';

<<<<<<< HEAD
  # Make all demo related things in dev
  postFixup =  ''
    moveToOutput share/icons/hicolor "$dev"
    moveToOutput share/applications "$dev"
    moveToOutput share/gsettings-schemas "$dev"

=======
  # Wrap demos
  postFixup =  optionalString (!stdenv.isDarwin) ''
>>>>>>> c9793b81
    demos=(gtk3-demo gtk3-demo-application gtk3-icon-browser gtk3-widget-factory)

    for program in ''${demos[@]}; do
      wrapProgram $dev/bin/$program \
<<<<<<< HEAD
        --prefix XDG_DATA_DIRS : "$GSETTINGS_SCHEMAS_PATH:$dev/share/gsettings-schemas/${pname}-${version}"
=======
        --prefix XDG_DATA_DIRS : "$GSETTINGS_SCHEMAS_PATH:$out/share/gsettings-schemas/${pname}-${version}"
>>>>>>> c9793b81
    done
  '';

  passthru = {
    updateScript = gnome3.updateScript {
      packageName = "gtk+";
      attrPath = "gtk3";
    };
  };

  meta = {
    description = "A multi-platform toolkit for creating graphical user interfaces";
    longDescription = ''
      GTK+ is a highly usable, feature rich toolkit for creating
      graphical user interfaces which boasts cross platform
      compatibility and an easy to use API.  GTK+ it is written in C,
      but has bindings to many other popular programming languages
      such as C++, Python and C# among others.  GTK+ is licensed
      under the GNU LGPL 2.1 allowing development of both free and
      proprietary software with GTK+ without any license fees or
      royalties.
    '';
    homepage = https://www.gtk.org/;
    license = licenses.lgpl2Plus;
    maintainers = with maintainers; [ raskin vcunat lethalman ];
    platforms = platforms.all;
  };
}<|MERGE_RESOLUTION|>--- conflicted
+++ resolved
@@ -13,11 +13,7 @@
 , glib
 , cairo
 , pango
-<<<<<<< HEAD
 , gdk-pixbuf
-=======
-, gdk_pixbuf
->>>>>>> c9793b81
 , atk
 , at-spi2-atk
 , gobject-introspection
@@ -125,11 +121,7 @@
     cairo
     expat
     fribidi
-<<<<<<< HEAD
     gdk-pixbuf
-=======
-    gdk_pixbuf
->>>>>>> c9793b81
     glib
     gsettings-desktop-schemas
     libICE
@@ -162,26 +154,13 @@
     done
   '';
 
-<<<<<<< HEAD
-  # Make all demo related things in dev
-  postFixup =  ''
-    moveToOutput share/icons/hicolor "$dev"
-    moveToOutput share/applications "$dev"
-    moveToOutput share/gsettings-schemas "$dev"
-
-=======
   # Wrap demos
   postFixup =  optionalString (!stdenv.isDarwin) ''
->>>>>>> c9793b81
     demos=(gtk3-demo gtk3-demo-application gtk3-icon-browser gtk3-widget-factory)
 
     for program in ''${demos[@]}; do
       wrapProgram $dev/bin/$program \
-<<<<<<< HEAD
-        --prefix XDG_DATA_DIRS : "$GSETTINGS_SCHEMAS_PATH:$dev/share/gsettings-schemas/${pname}-${version}"
-=======
         --prefix XDG_DATA_DIRS : "$GSETTINGS_SCHEMAS_PATH:$out/share/gsettings-schemas/${pname}-${version}"
->>>>>>> c9793b81
     done
   '';
 
