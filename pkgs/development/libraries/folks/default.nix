{ fetchurl
, lib, stdenv
, pkg-config
, meson
, ninja
, glib
, gnome3
, nspr
, gettext
, gobject-introspection
, vala
, sqlite
, libxml2
, dbus-glib
, libsoup
, nss
, dbus
, libgee
, evolution-data-server
, libsecret
, db
, python3
, readline
, gtk3
, gtk-doc
, docbook-xsl-nons
, docbook_xml_dtd_43
, telepathy-glib
, telepathySupport ? false
}:

# TODO: enable more folks backends

stdenv.mkDerivation rec {
  pname = "folks";
  version = "0.14.0";

  outputs = [ "out" "dev" "devdoc" ];

  src = fetchurl {
    url = "mirror://gnome/sources/${pname}/${lib.versions.majorMinor version}/${pname}-${version}.tar.xz";
    sha256 = "1f9b52vmwnq7s51vj26w2618dn2ph5g12ibbkbyk6fvxcgd7iryn";
  };

  mesonFlags = [
    "-Ddocs=true"
    "-Dtelepathy_backend=${lib.boolToString telepathySupport}"
  ];

  nativeBuildInputs = [
    gettext
    gobject-introspection
    gtk3
    gtk-doc
    docbook-xsl-nons
    docbook_xml_dtd_43
    meson
    ninja
    pkg-config
    python3
    vala
  ];

  buildInputs = [
    db
    dbus-glib
    evolution-data-server
    libsecret
    libsoup
    libxml2
    nspr
    nss
    readline
  ] ++ lib.optional telepathySupport telepathy-glib;

  propagatedBuildInputs = [
    glib
    libgee
    sqlite
  ];

  checkInputs = [
    dbus
    (python3.withPackages (pp: with pp; [
      python-dbusmock
      # The following possibly need to be propagated by dbusmock
      # if they are not optional
      dbus-python
      pygobject3
    ]))
  ];

  doCheck = true;

  postPatch = ''
    chmod +x meson_post_install.py
    patchShebangs meson_post_install.py
    patchShebangs tests/tools/manager-file.py
  '';

  passthru = {
    updateScript = gnome3.updateScript {
      packageName = pname;
      versionPolicy = "none";
    };
  };

  meta = with lib; {
    description = "A library that aggregates people from multiple sources to create metacontacts";
    homepage = "https://wiki.gnome.org/Projects/Folks";
    license = licenses.lgpl2Plus;
    maintainers = teams.gnome.members;
<<<<<<< HEAD
    platforms = platforms.gnu ++ platforms.linux;  # arbitrary choice
=======
    platforms = platforms.gnu ++ platforms.linux; # arbitrary choice
>>>>>>> 211be6af
  };
}<|MERGE_RESOLUTION|>--- conflicted
+++ resolved
@@ -110,10 +110,6 @@
     homepage = "https://wiki.gnome.org/Projects/Folks";
     license = licenses.lgpl2Plus;
     maintainers = teams.gnome.members;
-<<<<<<< HEAD
-    platforms = platforms.gnu ++ platforms.linux;  # arbitrary choice
-=======
     platforms = platforms.gnu ++ platforms.linux; # arbitrary choice
->>>>>>> 211be6af
   };
 }