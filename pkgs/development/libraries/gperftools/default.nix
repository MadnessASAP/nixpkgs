--- conflicted
+++ resolved
@@ -40,13 +40,8 @@
     substituteInPlace Makefile.am --replace stdc++ c++
   '';
 
-<<<<<<< HEAD
-  env.NIX_CFLAGS_COMPILE = stdenv.lib.optionalString stdenv.isDarwin
-    "-D_XOPEN_SOURCE -Wno-aligned-allocation-unavailable";
-=======
-  NIX_CFLAGS_COMPILE = lib.optionalString stdenv.isDarwin
+  env.NIX_CFLAGS_COMPILE = lib.optionalString stdenv.isDarwin
     "-D_XOPEN_SOURCE";
->>>>>>> 211be6af
 
   # some packages want to link to the static tcmalloc_minimal
   # to drop the runtime dependency on gperftools
