--- conflicted
+++ resolved
@@ -111,11 +111,7 @@
         -exec sed '1i#line 1 "{}"' -i '{}' \;
     )
   '' + optionalString (stdenv.cross.libc or null == "msvcrt") ''
-<<<<<<< HEAD
-    ${stdenv.cross.config}-ranlib "$out"/lib/*.a
-=======
-    ${stdenv.cross.config}-ranlib "$lib/lib/"*.a
->>>>>>> af364c0f
+    ${stdenv.cross.config}-ranlib "$out/lib/"*.a
   '';
 
 in
