{ stdenv, fetchurl, openssl, cyrus_sasl, db, groff }:

stdenv.mkDerivation rec {
  name = "openldap-2.4.44";

  src = fetchurl {
    url = "http://www.openldap.org/software/download/OpenLDAP/openldap-release/${name}.tgz";
    sha256 = "0044p20hx07fwgw2mbwj1fkx04615hhs1qyx4mawj2bhqvrnppnp";
  };

<<<<<<< HEAD
  # Should be removed with >=2.4.43
  patches = [
    ./CVE-2015-6908.patch
    (
      fetchurl {
        sha256 = "5bcb3f9fb7186b380efa0a1c2d31ad755e190134b5c4dac07c65bbf7c0b6b3b3";
        url = "https://github.com/LMDB/lmdb/commit/3360cbad668f678fb23c064ca4efcc5c9ae95d10.patch";
        name = "openldap-clang-compilation.patch";
      }
    )
  ];

  # TODO: separate "out" and "bin"
  outputs = [ "dev" "out" "man" "docdev" ];
=======
  outputs = [ "out" "man" ];
>>>>>>> 2463e091

  buildInputs = [ openssl cyrus_sasl db groff ];

  configureFlags =
    [ "--enable-overlays"
      "--disable-dependency-tracking"   # speeds up one-time build
    ] ++ stdenv.lib.optional (openssl == null) "--without-tls"
      ++ stdenv.lib.optional (cyrus_sasl == null) "--without-cyrus-sasl"
      ++ stdenv.lib.optional stdenv.isFreeBSD "--with-pic";

  # Fixup broken libtool
  preFixup = ''
    sed -e 's,-lsasl2,-L${cyrus_sasl.out}/lib -lsasl2,' \
        -e 's,-lssl,-L${openssl.out}/lib -lssl,' \
        -i $out/lib/libldap.la -i $out/lib/libldap_r.la
  '';

  meta = with stdenv.lib; {
    homepage    = http://www.openldap.org/;
    description = "An open source implementation of the Lightweight Directory Access Protocol";
    maintainers = with maintainers; [ lovek323 mornfall ];
    platforms   = platforms.unix;
  };
}<|MERGE_RESOLUTION|>--- conflicted
+++ resolved
@@ -8,24 +8,8 @@
     sha256 = "0044p20hx07fwgw2mbwj1fkx04615hhs1qyx4mawj2bhqvrnppnp";
   };
 
-<<<<<<< HEAD
-  # Should be removed with >=2.4.43
-  patches = [
-    ./CVE-2015-6908.patch
-    (
-      fetchurl {
-        sha256 = "5bcb3f9fb7186b380efa0a1c2d31ad755e190134b5c4dac07c65bbf7c0b6b3b3";
-        url = "https://github.com/LMDB/lmdb/commit/3360cbad668f678fb23c064ca4efcc5c9ae95d10.patch";
-        name = "openldap-clang-compilation.patch";
-      }
-    )
-  ];
-
   # TODO: separate "out" and "bin"
   outputs = [ "dev" "out" "man" "docdev" ];
-=======
-  outputs = [ "out" "man" ];
->>>>>>> 2463e091
 
   buildInputs = [ openssl cyrus_sasl db groff ];
 
