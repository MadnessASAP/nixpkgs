--- conflicted
+++ resolved
@@ -200,15 +200,9 @@
     withDocs = true;
   };
 
-<<<<<<< HEAD
-  openssl_3_0 = common {
+  openssl_3 = common {
     version = "3.0.4";
     sha256 = "sha256-KDGEPppmigq0eOcCCtY9LWXlH3KXdHLcc+/O+6/AwA8=";
-=======
-  openssl_3 = common {
-    version = "3.0.3";
-    sha256 = "sha256-7gB4rc7x3l8APGLIDMllJ3IWCcbzu0K3eV3zH4tVjAs=";
->>>>>>> c2b34901
     patches = [
       ./3.0/nix-ssl-cert-file.patch
 
