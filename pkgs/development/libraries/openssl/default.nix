--- conflicted
+++ resolved
@@ -17,12 +17,8 @@
     };
 
     patches =
-<<<<<<< HEAD
       args.patches
-      ++ [ ./use-etc-ssl-certs.patch ]
-=======
-      optional (versionOlder version "1.1.0") ./use-etc-ssl-certs.patch
->>>>>>> df27c35e
+      ++ optional (versionOlder version "1.1.0") ./use-etc-ssl-certs.patch
       ++ optional stdenv.isCygwin ./1.0.1-cygwin64.patch
       ++ optional
            (versionOlder version "1.0.2" && (stdenv.isDarwin || (stdenv ? cross && stdenv.cross.libc == "libSystem")))
