--- conflicted
+++ resolved
@@ -8,11 +8,7 @@
 in
 stdenv.mkDerivation rec {
   pname = "trellis";
-<<<<<<< HEAD
-  version = "2019.04.22";
-=======
   version = "2019.08.09";
->>>>>>> ffbb4d26
 
   srcs = [
     (fetchFromGitHub {
