{ lib, stdenv, fetchurl, transfig, tex, ghostscript, colm
, build-manual ? false
}:

let
  generic = { version, sha256, license }:
    stdenv.mkDerivation rec {
      pname = "ragel";
      inherit version;

      src = fetchurl {
        url = "https://www.colm.net/files/ragel/${pname}-${version}.tar.gz";
        inherit sha256;
      };

      buildInputs = lib.optional build-manual [ transfig ghostscript tex ];

      preConfigure = lib.optional build-manual ''
        sed -i "s/build_manual=no/build_manual=yes/g" DIST
      '';

      configureFlags = [ "--with-colm=${colm}" ];

<<<<<<< HEAD
      env.NIX_CFLAGS_COMPILE = stdenv.lib.optionalString stdenv.cc.isGNU "-std=gnu++98";
=======
      NIX_CFLAGS_COMPILE = lib.optionalString stdenv.cc.isGNU "-std=gnu++98";
>>>>>>> 211be6af

      doCheck = true;

      meta = with lib; {
        homepage = "https://www.colm.net/open-source/ragel/";
        description = "State machine compiler";
        inherit license;
        platforms = platforms.unix;
        maintainers = with maintainers; [ pSub ];
      };
    };

in

{
  ragelStable = generic {
    version = "6.10";
    sha256 = "0gvcsl62gh6sg73nwaxav4a5ja23zcnyxncdcdnqa2yjcpdnw5az";
    license = lib.licenses.gpl2;
  };

  ragelDev = generic {
    version = "7.0.0.12";
    sha256 = "0x3si355lv6q051lgpg8bpclpiq5brpri5lv3p8kk2qhzfbyz69r";
    license = lib.licenses.mit;
  };
}<|MERGE_RESOLUTION|>--- conflicted
+++ resolved
@@ -21,11 +21,7 @@
 
       configureFlags = [ "--with-colm=${colm}" ];
 
-<<<<<<< HEAD
-      env.NIX_CFLAGS_COMPILE = stdenv.lib.optionalString stdenv.cc.isGNU "-std=gnu++98";
-=======
-      NIX_CFLAGS_COMPILE = lib.optionalString stdenv.cc.isGNU "-std=gnu++98";
->>>>>>> 211be6af
+      env.NIX_CFLAGS_COMPILE = lib.optionalString stdenv.cc.isGNU "-std=gnu++98";
 
       doCheck = true;
 
