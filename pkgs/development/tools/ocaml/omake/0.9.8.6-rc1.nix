--- conflicted
+++ resolved
@@ -28,14 +28,11 @@
     make PREFIX=$out all
     make PREFIX=$out install
   '';
-<<<<<<< HEAD
-=======
 #  prefixKey = "-prefix ";
 #
 #  configureFlags = if transitional then "--transitional" else "--strict";
 #
 #  buildFlags = [ "world.opt" ];
->>>>>>> 211be6af
 
   meta = {
     description = "Omake build system";
