{ mkDerivation, lib, fetchFromGitHub, cmake, antlr
, qtbase, qttools, sqlite }:

mkDerivation rec {
  pname = "sqlitebrowser";
  version = "3.12.1";

  src = fetchFromGitHub {
    owner = pname;
    repo = pname;
    rev = "v${version}";
    sha256 = "0ray6cscx2qil1dfi7hmpijmq3kba49wn430ih1q4fkz9psjvrz1";
  };

  # We should be using qscintilla from nixpkgs instead of the vendored version,
  # but qscintilla is currently in a bit of a mess as some consumers expect a
  # -qt4 or -qt5 prefix while others do not.
  # We *really* should get that cleaned up.
  buildInputs = [ antlr qtbase sqlite ];

  nativeBuildInputs = [ cmake qttools ];

<<<<<<< HEAD
  env.NIX_LDFLAGS = "-lQt5PrintSupport";

  enableParallelBuilding = true;

=======
>>>>>>> 211be6af
  meta = with lib; {
    description = "DB Browser for SQLite";
    homepage = "https://sqlitebrowser.org/";
    license = licenses.gpl3;
    maintainers = with maintainers; [ peterhoeg ];
    platforms = platforms.unix;
  };
}<|MERGE_RESOLUTION|>--- conflicted
+++ resolved
@@ -20,13 +20,6 @@
 
   nativeBuildInputs = [ cmake qttools ];
 
-<<<<<<< HEAD
-  env.NIX_LDFLAGS = "-lQt5PrintSupport";
-
-  enableParallelBuilding = true;
-
-=======
->>>>>>> 211be6af
   meta = with lib; {
     description = "DB Browser for SQLite";
     homepage = "https://sqlitebrowser.org/";
