addCMakeParams() {
    addToSearchPath CMAKE_PREFIX_PATH $1
}

fixCmakeFiles() {
    # Replace occurences of /usr and /opt by /var/empty.
    echo "fixing cmake files..."
    find "$1" \( -type f -name "*.cmake" -o -name "*.cmake.in" -o -name CMakeLists.txt \) -print |
        while read fn; do
            sed -e 's^/usr\([ /]\|$\)^/var/empty\1^g' -e 's^/opt\([ /]\|$\)^/var/empty\1^g' < "$fn" > "$fn.tmp"
            mv "$fn.tmp" "$fn"
        done
}

cmakeConfigurePhase() {
    runHook preConfigure

    export CTEST_OUTPUT_ON_FAILURE=1
    if [ -n "${enableParallelChecking-1}" ]; then
        export CTEST_PARALLEL_LEVEL=$NIX_BUILD_CORES
    fi

    if [ -z "${dontFixCmake-}" ]; then
        fixCmakeFiles .
    fi

    if [ -z "${dontUseCmakeBuildDir-}" ]; then
        mkdir -p build
        cd build
        cmakeDir=${cmakeDir:-..}
    fi

    if [ -z "${dontAddPrefix-}" ]; then
        cmakeFlags=("-DCMAKE_INSTALL_PREFIX=$prefix" ${cmakeFlags[@]+"${cmakeFlags[@]}"})
    fi

    # We should set the proper `CMAKE_SYSTEM_NAME`.
    # http://www.cmake.org/Wiki/CMake_Cross_Compiling
    #
    # Unfortunately cmake seems to expect absolute paths for ar, ranlib, and
    # strip. Otherwise they are taken to be relative to the source root of the
    # package being built.
<<<<<<< HEAD
    cmakeFlags=(
        "-DCMAKE_CXX_COMPILER=$CXX"
        "-DCMAKE_C_COMPILER=$CC"
        "-DCMAKE_AR=$(command -v $AR)"
        "-DCMAKE_RANLIB=$(command -v $RANLIB)"
        "-DCMAKE_STRIP=$(command -v $STRIP)"

        # on macOS we want to prefer Unix-style headers to Frameworks
        # because we usually do not package the framework
        "-DCMAKE_FIND_FRAMEWORK=last"

        # we never want to use the global macOS SDK
        "-DCMAKE_OSX_SYSROOT="

        # disable OSX deployment target
        # we don't want our binaries to have a "minimum" OSX version
        "-DCMAKE_OSX_DEPLOYMENT_TARGET="

        # correctly detect our clang compiler
        "-DCMAKE_POLICY_DEFAULT_CMP0025=NEW"

        # This installs shared libraries with a fully-specified install
        # name. By default, cmake installs shared libraries with just the
        # basename as the install name, which means that, on Darwin, they
        # can only be found by an executable at runtime if the shared
        # libraries are in a system path or in the same directory as the
        # executable. This flag makes the shared library accessible from its
        # nix/store directory.
        "-DCMAKE_INSTALL_NAME_DIR=${!outputLib}/lib"

        # This ensures correct paths with multiple output derivations
        # It requires the project to use variables from GNUInstallDirs module
        # https://cmake.org/cmake/help/latest/module/GNUInstallDirs.html
        "-DCMAKE_INSTALL_BINDIR=${!outputBin}/bin"
        "-DCMAKE_INSTALL_SBINDIR=${!outputBin}/sbin"
        "-DCMAKE_INSTALL_INCLUDEDIR=${!outputInclude}/include"
        "-DCMAKE_INSTALL_OLDINCLUDEDIR=${!outputInclude}/include"
        "-DCMAKE_INSTALL_MANDIR=${!outputMan}/share/man"
        "-DCMAKE_INSTALL_INFODIR=${!outputInfo}/share/info"
        "-DCMAKE_INSTALL_DOCDIR=${!outputDoc}/share/doc/${shareDocName}"
        "-DCMAKE_INSTALL_LIBDIR=${!outputLib}/lib"
        "-DCMAKE_INSTALL_LIBEXECDIR=${!outputLib}/libexec"
        "-DCMAKE_INSTALL_LOCALEDIR=${!outputLib}/share/locale"

        # Avoid cmake resetting the rpath of binaries, on make install
        # And build always Release, to ensure optimisation flags
        "-DCMAKE_BUILD_TYPE=${cmakeBuildType:-Release}" "-DCMAKE_SKIP_BUILD_RPATH=ON"

        # Disable user package registry to avoid potential side effects
        # and unecessary attempts to access non-existent home folder
        # https://cmake.org/cmake/help/latest/manual/cmake-packages.7.html#disabling-the-package-registry
        "-DCMAKE_EXPORT_NO_PACKAGE_REGISTRY=ON"
        "-DCMAKE_FIND_USE_PACKAGE_REGISTRY=OFF"
        "-DCMAKE_FIND_USE_SYSTEM_PACKAGE_REGISTRY=OFF"

        ${cmakeFlags[@]+"${cmakeFlags[@]}"}
        ${cmakeFlagsArray[@]+"${cmakeFlagsArray[@]}"}
    )
=======
    cmakeFlags="-DCMAKE_CXX_COMPILER=$CXX $cmakeFlags"
    cmakeFlags="-DCMAKE_C_COMPILER=$CC $cmakeFlags"
    cmakeFlags="-DCMAKE_AR=$(command -v $AR) $cmakeFlags"
    cmakeFlags="-DCMAKE_RANLIB=$(command -v $RANLIB) $cmakeFlags"
    cmakeFlags="-DCMAKE_STRIP=$(command -v $STRIP) $cmakeFlags"

    # on macOS we want to prefer Unix-style headers to Frameworks
    # because we usually do not package the framework
    cmakeFlags="-DCMAKE_FIND_FRAMEWORK=last $cmakeFlags"

    # on macOS i686 was only relevant for 10.5 or earlier.
    cmakeFlags="-DCMAKE_OSX_ARCHITECTURES=x86_64 $cmakeFlags"

    # we never want to use the global macOS SDK
    cmakeFlags="-DCMAKE_OSX_SYSROOT= $cmakeFlags"

    # correctly detect our clang compiler
    cmakeFlags="-DCMAKE_POLICY_DEFAULT_CMP0025=NEW $cmakeFlags"

    # This installs shared libraries with a fully-specified install
    # name. By default, cmake installs shared libraries with just the
    # basename as the install name, which means that, on Darwin, they
    # can only be found by an executable at runtime if the shared
    # libraries are in a system path or in the same directory as the
    # executable. This flag makes the shared library accessible from its
    # nix/store directory.
    cmakeFlags="-DCMAKE_INSTALL_NAME_DIR=${!outputLib}/lib $cmakeFlags"

    # This ensures correct paths with multiple output derivations
    # It requires the project to use variables from GNUInstallDirs module
    # https://cmake.org/cmake/help/latest/module/GNUInstallDirs.html
    cmakeFlags="-DCMAKE_INSTALL_BINDIR=${!outputBin}/bin $cmakeFlags"
    cmakeFlags="-DCMAKE_INSTALL_SBINDIR=${!outputBin}/sbin $cmakeFlags"
    cmakeFlags="-DCMAKE_INSTALL_INCLUDEDIR=${!outputInclude}/include $cmakeFlags"
    cmakeFlags="-DCMAKE_INSTALL_OLDINCLUDEDIR=${!outputInclude}/include $cmakeFlags"
    cmakeFlags="-DCMAKE_INSTALL_MANDIR=${!outputMan}/share/man $cmakeFlags"
    cmakeFlags="-DCMAKE_INSTALL_INFODIR=${!outputInfo}/share/info $cmakeFlags"
    cmakeFlags="-DCMAKE_INSTALL_DOCDIR=${!outputDoc}/share/doc/${shareDocName} $cmakeFlags"
    cmakeFlags="-DCMAKE_INSTALL_LIBDIR=${!outputLib}/lib $cmakeFlags"
    cmakeFlags="-DCMAKE_INSTALL_LIBEXECDIR=${!outputLib}/libexec $cmakeFlags"
    cmakeFlags="-DCMAKE_INSTALL_LOCALEDIR=${!outputLib}/share/locale $cmakeFlags"
>>>>>>> 3aa6dcf2

    # Don’t build tests when doCheck = false
    if [ -z "${doCheck-}" ]; then
        cmakeFlags=("-DBUILD_TESTING=OFF" "${cmakeFlags[@]}")
    fi
    if [ "${buildPhase-}" = ninjaBuildPhase ]; then
        cmakeFlags=("-GNinja" "${cmakeFlags[@]}")
    fi

    echo "cmake flags: ${cmakeFlags[@]}"

    cmake ${cmakeDir:-.} "${cmakeFlags[@]}"

    if ! [[ -v enableParallelBuilding ]]; then
        enableParallelBuilding=1
        echo "cmake: enabled parallel building"
    fi

    runHook postConfigure
}

if [ -z "${dontUseCmakeConfigure-}" -a -z "${configurePhase-}" ]; then
    setOutputFlags=
    configurePhase=cmakeConfigurePhase
fi

addEnvHooks "$targetOffset" addCMakeParams

makeCmakeFindLibs(){
  isystem_seen=
  iframework_seen=
  for flag in ${NIX_CFLAGS_COMPILE-} ${NIX_LDFLAGS-}; do
    if test -n "$isystem_seen" && test -d "$flag"; then
      isystem_seen=
      export CMAKE_INCLUDE_PATH="${CMAKE_INCLUDE_PATH-}${CMAKE_INCLUDE_PATH:+:}${flag}"
    elif test -n "$iframework_seen" && test -d "$flag"; then
      iframework_seen=
      export CMAKE_FRAMEWORK_PATH="${CMAKE_FRAMEWORK_PATH-}${CMAKE_FRAMEWORK_PATH:+:}${flag}"
    else
      isystem_seen=
      iframework_seen=
      case $flag in
        -I*)
          export CMAKE_INCLUDE_PATH="${CMAKE_INCLUDE_PATH-}${CMAKE_INCLUDE_PATH:+:}${flag:2}"
          ;;
        -L*)
          export CMAKE_LIBRARY_PATH="${CMAKE_LIBRARY_PATH-}${CMAKE_LIBRARY_PATH:+:}${flag:2}"
          ;;
        -F*)
          export CMAKE_FRAMEWORK_PATH="${CMAKE_FRAMEWORK_PATH-}${CMAKE_FRAMEWORK_PATH:+:}${flag:2}"
          ;;
        -isystem)
          isystem_seen=1
          ;;
        -iframework)
          iframework_seen=1
          ;;
      esac
    fi
  done
}

# not using setupHook, because it could be a setupHook adding additional
# include flags to NIX_CFLAGS_COMPILE
postHooks+=(makeCmakeFindLibs)<|MERGE_RESOLUTION|>--- conflicted
+++ resolved
@@ -40,7 +40,6 @@
     # Unfortunately cmake seems to expect absolute paths for ar, ranlib, and
     # strip. Otherwise they are taken to be relative to the source root of the
     # package being built.
-<<<<<<< HEAD
     cmakeFlags=(
         "-DCMAKE_CXX_COMPILER=$CXX"
         "-DCMAKE_C_COMPILER=$CC"
@@ -52,12 +51,11 @@
         # because we usually do not package the framework
         "-DCMAKE_FIND_FRAMEWORK=last"
 
+        # on macOS i686 was only relevant for 10.5 or earlier.
+        "-DCMAKE_OSX_ARCHITECTURES=x86_64"
+
         # we never want to use the global macOS SDK
         "-DCMAKE_OSX_SYSROOT="
-
-        # disable OSX deployment target
-        # we don't want our binaries to have a "minimum" OSX version
-        "-DCMAKE_OSX_DEPLOYMENT_TARGET="
 
         # correctly detect our clang compiler
         "-DCMAKE_POLICY_DEFAULT_CMP0025=NEW"
@@ -99,49 +97,6 @@
         ${cmakeFlags[@]+"${cmakeFlags[@]}"}
         ${cmakeFlagsArray[@]+"${cmakeFlagsArray[@]}"}
     )
-=======
-    cmakeFlags="-DCMAKE_CXX_COMPILER=$CXX $cmakeFlags"
-    cmakeFlags="-DCMAKE_C_COMPILER=$CC $cmakeFlags"
-    cmakeFlags="-DCMAKE_AR=$(command -v $AR) $cmakeFlags"
-    cmakeFlags="-DCMAKE_RANLIB=$(command -v $RANLIB) $cmakeFlags"
-    cmakeFlags="-DCMAKE_STRIP=$(command -v $STRIP) $cmakeFlags"
-
-    # on macOS we want to prefer Unix-style headers to Frameworks
-    # because we usually do not package the framework
-    cmakeFlags="-DCMAKE_FIND_FRAMEWORK=last $cmakeFlags"
-
-    # on macOS i686 was only relevant for 10.5 or earlier.
-    cmakeFlags="-DCMAKE_OSX_ARCHITECTURES=x86_64 $cmakeFlags"
-
-    # we never want to use the global macOS SDK
-    cmakeFlags="-DCMAKE_OSX_SYSROOT= $cmakeFlags"
-
-    # correctly detect our clang compiler
-    cmakeFlags="-DCMAKE_POLICY_DEFAULT_CMP0025=NEW $cmakeFlags"
-
-    # This installs shared libraries with a fully-specified install
-    # name. By default, cmake installs shared libraries with just the
-    # basename as the install name, which means that, on Darwin, they
-    # can only be found by an executable at runtime if the shared
-    # libraries are in a system path or in the same directory as the
-    # executable. This flag makes the shared library accessible from its
-    # nix/store directory.
-    cmakeFlags="-DCMAKE_INSTALL_NAME_DIR=${!outputLib}/lib $cmakeFlags"
-
-    # This ensures correct paths with multiple output derivations
-    # It requires the project to use variables from GNUInstallDirs module
-    # https://cmake.org/cmake/help/latest/module/GNUInstallDirs.html
-    cmakeFlags="-DCMAKE_INSTALL_BINDIR=${!outputBin}/bin $cmakeFlags"
-    cmakeFlags="-DCMAKE_INSTALL_SBINDIR=${!outputBin}/sbin $cmakeFlags"
-    cmakeFlags="-DCMAKE_INSTALL_INCLUDEDIR=${!outputInclude}/include $cmakeFlags"
-    cmakeFlags="-DCMAKE_INSTALL_OLDINCLUDEDIR=${!outputInclude}/include $cmakeFlags"
-    cmakeFlags="-DCMAKE_INSTALL_MANDIR=${!outputMan}/share/man $cmakeFlags"
-    cmakeFlags="-DCMAKE_INSTALL_INFODIR=${!outputInfo}/share/info $cmakeFlags"
-    cmakeFlags="-DCMAKE_INSTALL_DOCDIR=${!outputDoc}/share/doc/${shareDocName} $cmakeFlags"
-    cmakeFlags="-DCMAKE_INSTALL_LIBDIR=${!outputLib}/lib $cmakeFlags"
-    cmakeFlags="-DCMAKE_INSTALL_LIBEXECDIR=${!outputLib}/libexec $cmakeFlags"
-    cmakeFlags="-DCMAKE_INSTALL_LOCALEDIR=${!outputLib}/share/locale $cmakeFlags"
->>>>>>> 3aa6dcf2
 
     # Don’t build tests when doCheck = false
     if [ -z "${doCheck-}" ]; then
