{ lib
, stdenv
, pythonAtLeast
, pythonOlder
, fetchPypi
, python
, buildPythonPackage
, numpy
, llvmlite
, setuptools
, libcxx
}:

buildPythonPackage rec {
  version = "0.53.0";
  pname = "numba";
  # uses f-strings, python 3.9 is not yet supported
  disabled = pythonOlder "3.6" || pythonAtLeast "3.9";

  src = fetchPypi {
    inherit pname version;
    sha256 = "55c11d7edbba2ba715f2b56f5294cad55cfd87bff98e2627c3047c2d5cc52d16";
  };

<<<<<<< HEAD
  env.NIX_CFLAGS_COMPILE = lib.optionalString stdenv.isDarwin "-I${libcxx}/include/c++/v1";
=======
  NIX_CFLAGS_COMPILE = lib.optionalString stdenv.isDarwin "-I${lib.getDev libcxx}/include/c++/v1";
>>>>>>> 2b5910ac

  propagatedBuildInputs = [ numpy llvmlite setuptools ];
  pythonImportsCheck = [ "numba" ];
  # Copy test script into $out and run the test suite.
  checkPhase = ''
    ${python.interpreter} -m numba.runtests
  '';
  # ImportError: cannot import name '_typeconv'
  doCheck = false;

  meta =  with lib; {
    homepage = "http://numba.pydata.org/";
    license = licenses.bsd2;
    description = "Compiling Python code using LLVM";
    maintainers = with maintainers; [ fridh ];
  };
}<|MERGE_RESOLUTION|>--- conflicted
+++ resolved
@@ -22,11 +22,7 @@
     sha256 = "55c11d7edbba2ba715f2b56f5294cad55cfd87bff98e2627c3047c2d5cc52d16";
   };
 
-<<<<<<< HEAD
-  env.NIX_CFLAGS_COMPILE = lib.optionalString stdenv.isDarwin "-I${libcxx}/include/c++/v1";
-=======
-  NIX_CFLAGS_COMPILE = lib.optionalString stdenv.isDarwin "-I${lib.getDev libcxx}/include/c++/v1";
->>>>>>> 2b5910ac
+  env.NIX_CFLAGS_COMPILE = lib.optionalString stdenv.isDarwin "-I${lib.getDev libcxx}/include/c++/v1";
 
   propagatedBuildInputs = [ numpy llvmlite setuptools ];
   pythonImportsCheck = [ "numba" ];
