{ lib
, boto3
, botocore
, buildPythonPackage
, click
, configparser
, fetchFromGitHub
, fido2
, lxml
, poetry-core
, pyopenssl
, pytestCheckHook
, pythonOlder
, requests
, requests-kerberos
, toml
}:

buildPythonPackage rec {
  pname = "aws-adfs";
<<<<<<< HEAD
  version = "2.8.2";
  format = "pyproject";
=======
  version = "2.8.1";
  pyproject = true;
>>>>>>> 5bf82c5a

  disabled = pythonOlder "3.7";

  src = fetchFromGitHub {
    owner = "venth";
    repo = pname;
    rev = "refs/tags/v${version}";
<<<<<<< HEAD
    hash = "sha256-hMM7Z0s9t5vetgskiy7nb1W/kKCKHe0Q3kT2ngUVADA=";
=======
    hash = "sha256-tpCDP924lNSaPJggj3A94U2Ur+TgxTXtV660OyQJEeY=";
>>>>>>> 5bf82c5a
  };

  nativeBuildInputs = [
    poetry-core
  ];

  propagatedBuildInputs = [
    boto3
    botocore
    click
    configparser
    fido2
    lxml
    pyopenssl
    requests
    requests-kerberos
  ];

  nativeCheckInputs = [
    pytestCheckHook
    toml
  ];

  preCheck = ''
    export HOME=$(mktemp -d);
  '';

  pythonImportsCheck = [
    "aws_adfs"
  ];

  meta = with lib; {
    description = "Command line tool to ease AWS CLI authentication against ADFS";
    homepage = "https://github.com/venth/aws-adfs";
    changelog = "https://github.com/venth/aws-adfs/releases/tag/v${version}";
    license = licenses.psfl;
    maintainers = with maintainers; [ bhipple ];
  };
}<|MERGE_RESOLUTION|>--- conflicted
+++ resolved
@@ -18,13 +18,8 @@
 
 buildPythonPackage rec {
   pname = "aws-adfs";
-<<<<<<< HEAD
   version = "2.8.2";
-  format = "pyproject";
-=======
-  version = "2.8.1";
   pyproject = true;
->>>>>>> 5bf82c5a
 
   disabled = pythonOlder "3.7";
 
@@ -32,11 +27,7 @@
     owner = "venth";
     repo = pname;
     rev = "refs/tags/v${version}";
-<<<<<<< HEAD
     hash = "sha256-hMM7Z0s9t5vetgskiy7nb1W/kKCKHe0Q3kT2ngUVADA=";
-=======
-    hash = "sha256-tpCDP924lNSaPJggj3A94U2Ur+TgxTXtV660OyQJEeY=";
->>>>>>> 5bf82c5a
   };
 
   nativeBuildInputs = [
