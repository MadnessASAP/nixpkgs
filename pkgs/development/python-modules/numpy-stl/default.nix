{ lib, buildPythonPackage, fetchPypi, cython, numpy, nine, pytest, pytestrunner, python-utils, enum34 }:

buildPythonPackage rec {
  pname = "numpy-stl";
<<<<<<< HEAD
  version = "2.11.3";

  src = fetchPypi {
    inherit pname version;
    sha256 = "a0e019e575c61f2817526a20f96f10509834c696b67a54b2f1d267f7154b1ae7";
=======
  version = "2.12.0";

  src = fetchPypi {
    inherit pname version;
    sha256 = "10912d7749ab02b0ee2ee61fc04c38fa211fc9d00a9b73a7d1c2465c53c1abf5";
>>>>>>> 20f001c0
  };

  checkInputs = [ pytest pytestrunner ];

  checkPhase = "py.test";

  propagatedBuildInputs = [ cython numpy nine python-utils enum34 ];

  meta = with lib; {
    description = "Library to make reading, writing and modifying both binary and ascii STL files easy";
    homepage = "https://github.com/WoLpH/numpy-stl/";
    license = licenses.bsd3;
  };
}<|MERGE_RESOLUTION|>--- conflicted
+++ resolved
@@ -2,19 +2,11 @@
 
 buildPythonPackage rec {
   pname = "numpy-stl";
-<<<<<<< HEAD
-  version = "2.11.3";
-
-  src = fetchPypi {
-    inherit pname version;
-    sha256 = "a0e019e575c61f2817526a20f96f10509834c696b67a54b2f1d267f7154b1ae7";
-=======
   version = "2.12.0";
 
   src = fetchPypi {
     inherit pname version;
     sha256 = "10912d7749ab02b0ee2ee61fc04c38fa211fc9d00a9b73a7d1c2465c53c1abf5";
->>>>>>> 20f001c0
   };
 
   checkInputs = [ pytest pytestrunner ];
