--- conflicted
+++ resolved
@@ -2,13 +2,9 @@
   lib,
   buildPythonPackage,
   pythonOlder,
-<<<<<<< HEAD
-=======
   fetchFromGitHub,
-  pythonRelaxDepsHook,
 
   # build-system
->>>>>>> 574887d1
   poetry-core,
 
   # dependencies
