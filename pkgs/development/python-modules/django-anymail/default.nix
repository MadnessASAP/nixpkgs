{ lib
, buildPythonPackage
, fetchFromGitHub
, six
, requests
, django
, boto3
<<<<<<< HEAD
, mock
, pytestCheckHook
, pytest-django
, setuptools
=======
, hatchling
, python
, mock
, responses
>>>>>>> ed50512e
}:

buildPythonPackage rec {
  pname = "django-anymail";
<<<<<<< HEAD
  version = "10.2";
=======
  version = "10.1";

>>>>>>> ed50512e
  pyproject = true;

  src = fetchFromGitHub {
    owner = "anymail";
    repo = pname;
    rev = "refs/tags/v${version}";
    hash = "sha256-k4C82OYm2SdjxeLScrkkitumjYgWkMNFlNeGW+C1Z8o=";
  };

  nativeBuildInputs = [
<<<<<<< HEAD
    setuptools
=======
    hatchling
>>>>>>> ed50512e
  ];

  propagatedBuildInputs = [
    requests
    django
  ];

  nativeCheckInputs = [
    mock
    responses
  ] ++ passthru.optional-dependencies.amazon-ses;

  passthru.optional-dependencies = {
    amazon-ses = [ boto3 ];
  };

  checkPhase = ''
    runHook preCheck
    CONTINUOUS_INTEGRATION=1 python runtests.py
    runHook postCheck
  '';

  pythonImportsCheck = [ "anymail" ];

  meta = with lib; {
    description = "Django email backends and webhooks for Mailgun";
    homepage = "https://github.com/anymail/django-anymail";
    license = licenses.bsd3;
    maintainers = with maintainers; [ onny ];
  };
}<|MERGE_RESOLUTION|>--- conflicted
+++ resolved
@@ -1,31 +1,18 @@
 { lib
 , buildPythonPackage
 , fetchFromGitHub
-, six
 , requests
 , django
 , boto3
-<<<<<<< HEAD
-, mock
-, pytestCheckHook
-, pytest-django
-, setuptools
-=======
 , hatchling
 , python
 , mock
 , responses
->>>>>>> ed50512e
 }:
 
 buildPythonPackage rec {
   pname = "django-anymail";
-<<<<<<< HEAD
   version = "10.2";
-=======
-  version = "10.1";
-
->>>>>>> ed50512e
   pyproject = true;
 
   src = fetchFromGitHub {
@@ -36,11 +23,7 @@
   };
 
   nativeBuildInputs = [
-<<<<<<< HEAD
-    setuptools
-=======
     hatchling
->>>>>>> ed50512e
   ];
 
   propagatedBuildInputs = [
@@ -59,7 +42,7 @@
 
   checkPhase = ''
     runHook preCheck
-    CONTINUOUS_INTEGRATION=1 python runtests.py
+    CONTINUOUS_INTEGRATION=1 ${python.interpreter} runtests.py
     runHook postCheck
   '';
 
