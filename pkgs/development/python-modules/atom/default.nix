{ lib, buildPythonPackage, fetchPypi, future }:

buildPythonPackage rec {
  pname = "atom";
<<<<<<< HEAD
  version = "0.4.2";

  src = fetchPypi {
    inherit pname version;
    sha256 = "5b1c15599681398e343fcfcf2c00d26071964f5305a403fc590c45388bacdf16";
=======
  version = "0.4.3";

  src = fetchPypi {
    inherit pname version;
    sha256 = "ce96fb50326a3bfa084463dbde1cf2e02c92735e5bc324d836355c25af87e0ae";
>>>>>>> 0dbfd0e7
  };

  propagatedBuildInputs = [ future ];

  # Tests not released to pypi
  doCheck = true;

  meta = with lib; {
    description = "Memory efficient Python objects";
    maintainers = [ maintainers.bhipple ];
    homepage = https://github.com/nucleic/atom;
    license = licenses.bsd3;
  };
}<|MERGE_RESOLUTION|>--- conflicted
+++ resolved
@@ -2,19 +2,11 @@
 
 buildPythonPackage rec {
   pname = "atom";
-<<<<<<< HEAD
-  version = "0.4.2";
-
-  src = fetchPypi {
-    inherit pname version;
-    sha256 = "5b1c15599681398e343fcfcf2c00d26071964f5305a403fc590c45388bacdf16";
-=======
   version = "0.4.3";
 
   src = fetchPypi {
     inherit pname version;
     sha256 = "ce96fb50326a3bfa084463dbde1cf2e02c92735e5bc324d836355c25af87e0ae";
->>>>>>> 0dbfd0e7
   };
 
   propagatedBuildInputs = [ future ];
