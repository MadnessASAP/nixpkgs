--- conflicted
+++ resolved
@@ -3,19 +3,11 @@
 
 buildPythonPackage rec {
   pname = "google-cloud-speech";
-<<<<<<< HEAD
-  version = "0.36.2";
-
-  src = fetchPypi {
-    inherit pname version;
-    sha256 = "afe0d69e5db64bd58bc5fd9d16aad90c1507556bf317fdeadcfc8ccbdaa1659a";
-=======
   version = "0.36.3";
 
   src = fetchPypi {
     inherit pname version;
     sha256 = "3d77da6086c01375908c8b800808ff83748a34b98313f885bd86df95448304fc";
->>>>>>> 74558896
   };
 
   propagatedBuildInputs = [ google_api_core ];
