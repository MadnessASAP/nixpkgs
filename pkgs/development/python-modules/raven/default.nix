--- conflicted
+++ resolved
@@ -3,18 +3,10 @@
 buildPythonPackage rec {
   pname = "raven";
   version = "6.5.0";
-<<<<<<< HEAD
-  name = pname + "-" + version;
-
-  src = fetchurl {
-    url = "mirror://pypi/r/raven/${name}.tar.gz";
-    sha256 = "0fsgdq1dcjh33rqg5fkzg9b86zhpsvzrdwl84ggin69r8w8pbnl4";
-=======
 
   src = fetchPypi {
     inherit pname version;
     sha256 = "84da75114739191bdf2388f296ffd6177e83567a7fbaf2701e034ad6026e4f3b";
->>>>>>> a0f8e3a3
   };
 
   # way too many dependencies to run tests
