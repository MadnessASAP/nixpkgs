--- conflicted
+++ resolved
@@ -5,19 +5,11 @@
 
 buildPythonPackage rec {
   pname = "flake8";
-<<<<<<< HEAD
-  version = "3.7.5";
-
-  src = fetchPypi {
-    inherit pname version;
-    sha256 = "fd9ddf503110bf3d8b1d270e8c673aab29ccb3dd6abf29bae1f54e5116ab4a91";
-=======
   version = "3.7.6";
 
   src = fetchPypi {
     inherit pname version;
     sha256 = "6d8c66a65635d46d54de59b027a1dda40abbe2275b3164b634835ac9c13fd048";
->>>>>>> 0dbfd0e7
   };
 
   checkInputs = [ pytest mock pytestrunner ];
