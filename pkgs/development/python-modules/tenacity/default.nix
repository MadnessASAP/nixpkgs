--- conflicted
+++ resolved
@@ -12,23 +12,14 @@
 
 buildPythonPackage rec {
   pname = "tenacity";
-<<<<<<< HEAD
-  version = "8.5.0";
-  format = "pyproject";
-=======
   version = "9.0.0";
   pyproject = true;
->>>>>>> c9816fa0
 
   disabled = pythonOlder "3.6";
 
   src = fetchPypi {
     inherit pname version;
-<<<<<<< HEAD
-    hash = "sha256-i8bAyKCbMebK0TxHr77RpWdRglCpoXFBhYLtjZwgyng=";
-=======
     hash = "sha256-gH83ypfWKqNhJk1Jew4x6SuAJwRJQr+nVhYNkIMg1zs=";
->>>>>>> c9816fa0
   };
 
   build-system = [ setuptools-scm ];
