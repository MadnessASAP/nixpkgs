{ lib
, buildPythonPackage
, pythonOlder
, fetchFromGitHub
, pytestCheckHook
, arviz
, blackjax
, formulae
, graphviz
, numpy
, numpyro
, pandas
, pymc
, scipy
, setuptools
}:

buildPythonPackage rec {
  pname = "bambi";
  version = "0.12.0";
<<<<<<< HEAD
  format = "pyproject";
=======
  pyproject = true;
>>>>>>> df4a0780

  disabled = pythonOlder "3.9";

  src = fetchFromGitHub {
    owner = "bambinos";
    repo = "bambi";
    rev = "refs/tags/${version}";
    hash = "sha256-36D8u813v2vWQdNqBWfM8YVnAJuLGvn5vqdHs94odmU=";
  };

  nativeBuildInputs = [
    setuptools
  ];

  propagatedBuildInputs = [
    arviz
    formulae
    numpy
    pandas
    pymc
    scipy
  ];

  preCheck = ''
    export HOME=$(mktemp -d)
  '';

  nativeCheckInputs = [
    blackjax
    graphviz
    numpyro
    pytestCheckHook
  ];

  disabledTests = [
    # Tests require network access
    "test_alias_equal_to_name"
    "test_custom_prior"
    "test_data_is_copied"
    "test_distributional_model"
    "test_extra_namespace"
    "test_gamma_with_splines"
    "test_non_distributional_model"
    "test_normal_with_splines"
    "test_predict_offset"
    "test_predict_new_groups"
    "test_predict_new_groups_fail"
    "test_set_alias_warnings"
  ];

  pythonImportsCheck = [
    "bambi"
  ];

  meta = with lib; {
    homepage = "https://bambinos.github.io/bambi";
    description = "High-level Bayesian model-building interface";
    changelog = "https://github.com/bambinos/bambi/releases/tag/${version}";
    license = licenses.mit;
    maintainers = with maintainers; [ bcdarwin ];
  };
}<|MERGE_RESOLUTION|>--- conflicted
+++ resolved
@@ -18,11 +18,7 @@
 buildPythonPackage rec {
   pname = "bambi";
   version = "0.12.0";
-<<<<<<< HEAD
-  format = "pyproject";
-=======
   pyproject = true;
->>>>>>> df4a0780
 
   disabled = pythonOlder "3.9";
 
