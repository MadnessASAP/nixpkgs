--- conflicted
+++ resolved
@@ -7,11 +7,7 @@
 
   src = fetchPypi {
     inherit pname version;
-<<<<<<< HEAD
-    sha256 = "1h7dcgwrjxqk1bzkangbvlhhlgyqd7cfi894dv1cd5m2sp7csblc";
-=======
     sha256 = "192wix3sr678x21brav5hgc6j93l7ab1kh69p2scr3fsblq9qy03";
->>>>>>> 211be6af
   };
 
   # No tests included
