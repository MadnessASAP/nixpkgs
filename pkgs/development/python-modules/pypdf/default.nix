{ lib
, buildPythonPackage
, fetchFromGitHub
, pythonOlder

# build-system
, flit-core

# docs
, sphinxHook
, sphinx-rtd-theme
, myst-parser

# propagates
, typing-extensions

# optionals
, cryptography
, pillow

# tests
, fpdf2
, pytestCheckHook
, pytest-timeout
}:

buildPythonPackage rec {
  pname = "pypdf";
<<<<<<< HEAD
  version = "3.17.1";
=======
  version = "3.17.4";
>>>>>>> 6786065e
  format = "pyproject";

  src = fetchFromGitHub {
    owner = "py-pdf";
    repo = "pypdf";
    rev = "refs/tags/${version}";
    # fetch sample files used in tests
    fetchSubmodules = true;
<<<<<<< HEAD
    hash = "sha256-KQPCPs5Rbs11J4LYuksQchwqqulQlmsA/KPvNcXFLxQ=";
=======
    hash = "sha256-2FKTBN1VZX0LGiDEghix4DBt1gO9NRNB/lAUefu5EUA=";
>>>>>>> 6786065e
  };

  outputs = [
    "out"
    "doc"
  ];

  nativeBuildInputs = [
    flit-core

    # docs
    sphinxHook
    sphinx-rtd-theme
    myst-parser
  ];

  postPatch = ''
    substituteInPlace pyproject.toml \
      --replace "--disable-socket" ""
  '';

  propagatedBuildInputs = lib.optionals (pythonOlder "3.10") [
    typing-extensions
  ];

  passthru.optional-dependencies = rec {
    full = crypto ++ image;
    crypto = [
      cryptography
    ];
    image = [
      pillow
    ];
  };

  pythonImportsCheck = [
    "pypdf"
  ];

  nativeCheckInputs = [
    (fpdf2.overridePythonAttrs { doCheck = false; })  # avoid reference loop
    pytestCheckHook
    pytest-timeout
  ] ++ passthru.optional-dependencies.full;

  pytestFlagsArray = [
    # don't access the network
    "-m" "'not enable_socket'"
  ];

  disabledTests = [
    # requires fpdf2 which we don't package yet
    "test_compression"
    # infinite recursion when including fpdf2
    "test_merging_many_temporary_files"
  ];

  meta = with lib; {
    description = "A pure-python PDF library capable of splitting, merging, cropping, and transforming the pages of PDF files";
    homepage = "https://github.com/py-pdf/pypdf";
    changelog = "https://github.com/py-pdf/pypdf/blob/${src.rev}/CHANGELOG.md";
    license = licenses.bsd3;
    maintainers = with maintainers; [ hexa ];
  };
}<|MERGE_RESOLUTION|>--- conflicted
+++ resolved
@@ -26,11 +26,7 @@
 
 buildPythonPackage rec {
   pname = "pypdf";
-<<<<<<< HEAD
-  version = "3.17.1";
-=======
   version = "3.17.4";
->>>>>>> 6786065e
   format = "pyproject";
 
   src = fetchFromGitHub {
@@ -39,11 +35,7 @@
     rev = "refs/tags/${version}";
     # fetch sample files used in tests
     fetchSubmodules = true;
-<<<<<<< HEAD
-    hash = "sha256-KQPCPs5Rbs11J4LYuksQchwqqulQlmsA/KPvNcXFLxQ=";
-=======
     hash = "sha256-2FKTBN1VZX0LGiDEghix4DBt1gO9NRNB/lAUefu5EUA=";
->>>>>>> 6786065e
   };
 
   outputs = [
