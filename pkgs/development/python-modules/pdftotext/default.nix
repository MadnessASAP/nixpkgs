{ lib, buildPythonPackage, fetchPypi, poppler }:

buildPythonPackage rec {
  pname = "pdftotext";
  version = "2.2.2";

  src = fetchPypi {
    inherit pname version;
<<<<<<< HEAD
    sha256 = "2a9aa89bc62022408781b39d188fabf5a3ad1103b6630f32c4e27e395f7966ee";
=======
    sha256 = "sha256-Kpqom8YgIkCHgbOdGI+r9aOtEQO2Yw8yxOJ+OV95Zu4=";
>>>>>>> 7acf7834
  };

  buildInputs = [ poppler ];

  meta = with lib; {
    description = "Simple PDF text extraction";
    homepage = "https://github.com/jalan/pdftotext";
    license = licenses.mit;
    maintainers = with maintainers; [ earvstedt ];
  };
}<|MERGE_RESOLUTION|>--- conflicted
+++ resolved
@@ -6,11 +6,7 @@
 
   src = fetchPypi {
     inherit pname version;
-<<<<<<< HEAD
     sha256 = "2a9aa89bc62022408781b39d188fabf5a3ad1103b6630f32c4e27e395f7966ee";
-=======
-    sha256 = "sha256-Kpqom8YgIkCHgbOdGI+r9aOtEQO2Yw8yxOJ+OV95Zu4=";
->>>>>>> 7acf7834
   };
 
   buildInputs = [ poppler ];
