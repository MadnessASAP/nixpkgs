{
  lib,
  buildPythonPackage,
  fetchPypi,
  pythonOlder,
  pytestCheckHook,
  nix-update-script,
  hatchling,
  langcodes,
}:

buildPythonPackage rec {
  pname = "unidata-blocks";
<<<<<<< HEAD
  version = "0.0.12";
=======
  version = "0.0.10";
  pyproject = true;
>>>>>>> 6acfb07b

  disabled = pythonOlder "3.10";

  src = fetchPypi {
    pname = "unidata_blocks";
    inherit version;
    hash = "sha256-V8xmw8CDq0Y89pidcMF+f0A40PfAmkRwcduTFkUguU4=";
  };

  build-system = [ hatchling ];

  dependencies = [
    langcodes
  ];

  nativeCheckInputs = [ pytestCheckHook ];

  pythonImportsCheck = [ "unidata_blocks" ];

  passthru.updateScript = nix-update-script { };

  meta = {
    homepage = "https://github.com/TakWolf/unidata-blocks";
    description = "Library that helps query unicode blocks by Blocks.txt";
    platforms = lib.platforms.all;
    license = lib.licenses.mit;
    maintainers = with lib.maintainers; [
      TakWolf
      h7x4
    ];
  };
}<|MERGE_RESOLUTION|>--- conflicted
+++ resolved
@@ -11,12 +11,8 @@
 
 buildPythonPackage rec {
   pname = "unidata-blocks";
-<<<<<<< HEAD
   version = "0.0.12";
-=======
-  version = "0.0.10";
   pyproject = true;
->>>>>>> 6acfb07b
 
   disabled = pythonOlder "3.10";
 
