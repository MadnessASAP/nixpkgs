--- conflicted
+++ resolved
@@ -29,11 +29,7 @@
   '';
 
   # The tests use -Werror but with python3.6 clang detects some unreachable code.
-<<<<<<< HEAD
-  env.NIX_CFLAGS_COMPILE = stdenv.lib.optionalString stdenv.cc.isClang
-=======
-  NIX_CFLAGS_COMPILE = lib.optionalString stdenv.cc.isClang
->>>>>>> 211be6af
+  env.NIX_CFLAGS_COMPILE = lib.optionalString stdenv.cc.isClang
     "-Wno-unused-command-line-argument -Wno-unreachable-code";
 
   doCheck = !stdenv.hostPlatform.isMusl && !stdenv.isDarwin; # TODO: Investigate
