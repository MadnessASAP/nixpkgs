--- conflicted
+++ resolved
@@ -3,11 +3,7 @@
 
 buildPythonPackage rec {
   pname = "stripe";
-<<<<<<< HEAD
-  version = "2.18.0";
-=======
   version = "2.21.0";
->>>>>>> fc4a8f63
 
   # Tests require network connectivity and there's no easy way to disable
   # them. ~ C.
@@ -15,11 +11,7 @@
 
   src = fetchPypi {
     inherit pname version;
-<<<<<<< HEAD
-    sha256 = "0riqzxvhlbxw62ax89r18qj9nnz7kpbfspyblc8jrbj2jx9xaabr";
-=======
     sha256 = "170f76f2502888debf02da580138c840497b9359876ca3838f4692f2f02c9110";
->>>>>>> fc4a8f63
   };
 
   checkInputs = [ unittest2 mock ];
