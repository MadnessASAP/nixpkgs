{ pyqt4, openssl_1_0_2
, stdenv, callPackage, fetchurl, cmake, automoc4, sip }:

let
<<<<<<< HEAD
  kdelibs = callPackage ./kdelibs.nix {};
  sip4_19_3 = sip.overrideAttrs (oldAttrs: {
=======
  kdelibs = callPackage ./kdelibs.nix {
    openssl = openssl_1_0_2;
  };
  sip4_19_3 = sip.overrideAttrs (oldAttrs: rec {
>>>>>>> fc74ba82
    src = fetchurl {
      url = "mirror://sourceforge/pyqt/sip/sip-4.19.3/sip-4.19.3.tar.gz";
      sha256 = "0x2bghbprwl3az1ni3p87i0bq8r99694la93kg65vi0cz12gh3bl";
    };
  });
  pyqt4_fixed = pyqt4.overrideAttrs (oldAttrs: {
    propagatedBuildInputs = [ sip4_19_3 ];
  });
in stdenv.mkDerivation rec {
  version = "4.14.3";
  pname = "pykde4";

  src = fetchurl {
    url = "mirror://kde/stable/${version}/src/${pname}-${version}-${version}.tar.xz";
    sha256 = "1z40gnkyjlv6ds3cmpzvv99394rhmydr6rxx7qj33m83xnsxgfbz";
  };

  patches = [ ./dlfcn.patch ];

  buildInputs = [
    kdelibs
  ];

  nativeBuildInputs = [ cmake automoc4 ];

  propagatedBuildInputs = [ pyqt4_fixed ];

  enableParallelBuilding = true;

  meta = with stdenv.lib; {
    platforms = platforms.linux;
    description = "Python bindings for KDE";
    license = with licenses; [ gpl2 lgpl2 ];
    homepage = https://api.kde.org/pykde-4.3-api/;
    maintainers = with maintainers; [ gnidorah ];
  };
}<|MERGE_RESOLUTION|>--- conflicted
+++ resolved
@@ -2,15 +2,10 @@
 , stdenv, callPackage, fetchurl, cmake, automoc4, sip }:
 
 let
-<<<<<<< HEAD
-  kdelibs = callPackage ./kdelibs.nix {};
-  sip4_19_3 = sip.overrideAttrs (oldAttrs: {
-=======
   kdelibs = callPackage ./kdelibs.nix {
     openssl = openssl_1_0_2;
   };
   sip4_19_3 = sip.overrideAttrs (oldAttrs: rec {
->>>>>>> fc74ba82
     src = fetchurl {
       url = "mirror://sourceforge/pyqt/sip/sip-4.19.3/sip-4.19.3.tar.gz";
       sha256 = "0x2bghbprwl3az1ni3p87i0bq8r99694la93kg65vi0cz12gh3bl";
