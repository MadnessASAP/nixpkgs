{ lib
, buildPythonPackage
, pythonOlder
, fetchFromGitHub
, poetry-core
, fetchpatch
, pytestCheckHook
, pycodestyle
, pyyaml
}:

buildPythonPackage rec {
  pname = "tinydb";
  version = "4.4.0";
  disabled = pythonOlder "3.5";
  format = "pyproject";

  src = fetchFromGitHub {
    owner = "msiemens";
    repo = pname;
    rev = "v${version}";
<<<<<<< HEAD
    sha256 = "1z5gnffizgbyhh20jy63bkkjh20ih8d62kcfhiaqa6rvnnffqmnw";
=======
    sha256 = "sha256-3FbsnLU7G4VVhI5NYRqCEQgo51zDeAkEhH69H52zr/w=";
>>>>>>> 294d1925
  };

  nativeBuildInputs = [
    poetry-core
  ];

  patches = [
    # Switch to poetry-core, https://github.com/msiemens/tinydb/pull/391
    (fetchpatch {
      name = "switch-to-peotry-core.patch";
      url = "https://github.com/msiemens/tinydb/commit/5b547c18e7ce9f5925d5943dfa47d408435a0da5.patch";
      sha256 = "19ma9ib020b82sn1mcr7sfysqbj8h6nbb365bih1x1wn3ym8xlbc";
    })
  ];

  postPatch = ''
    substituteInPlace pytest.ini \
      --replace "--cov-append --cov-report term --cov tinydb" ""
  '';

  checkInputs = [
    pytestCheckHook
    pycodestyle
    pyyaml
  ];

  pythonImportsCheck = [ "tinydb" ];

  meta = with lib; {
    description = "Lightweight document oriented database written in Python";
    homepage = "https://tinydb.readthedocs.org/";
    changelog = "https://tinydb.readthedocs.io/en/latest/changelog.html";
    license = licenses.mit;
    maintainers = with maintainers; [ marcus7070 ];
  };
}<|MERGE_RESOLUTION|>--- conflicted
+++ resolved
@@ -19,11 +19,7 @@
     owner = "msiemens";
     repo = pname;
     rev = "v${version}";
-<<<<<<< HEAD
-    sha256 = "1z5gnffizgbyhh20jy63bkkjh20ih8d62kcfhiaqa6rvnnffqmnw";
-=======
     sha256 = "sha256-3FbsnLU7G4VVhI5NYRqCEQgo51zDeAkEhH69H52zr/w=";
->>>>>>> 294d1925
   };
 
   nativeBuildInputs = [
