{ lib, stdenv, pkgsBuildBuild, buildPackages
, fetchpatch, fetchurl, makeWrapper, gawk, pkg-config
, libffi, libtool, readline, gmp, boehmgc, libunistring
, coverageAnalysis ? null
}:

# Do either a coverage analysis build or a standard build.
(if coverageAnalysis != null
 then coverageAnalysis
 else stdenv.mkDerivation)

(rec {
  name = "guile-2.0.13";

  src = fetchurl {
    url = "mirror://gnu/guile/${name}.tar.xz";
    sha256 = "12yqkr974y91ylgw6jnmci2v90i90s7h9vxa4zk0sai8vjnz4i1p";
  };

  outputs = [ "out" "dev" "info" ];
  setOutputFlags = false; # $dev gets into the library otherwise

  depsBuildBuild = [ buildPackages.stdenv.cc ]
    ++ lib.optional (stdenv.hostPlatform != stdenv.buildPlatform)
                           pkgsBuildBuild.guile_2_0;
  nativeBuildInputs = [ makeWrapper gawk pkg-config ];
  buildInputs = [ readline libtool libunistring libffi ];

  propagatedBuildInputs = [
    gmp boehmgc

    # XXX: These ones aren't normally needed here, but `libguile*.la' has '-l'
    # flags for them without corresponding '-L' flags. Adding them here will add
    # the needed `-L' flags.  As for why the `.la' file lacks the `-L' flags,
    # see below.
    libtool libunistring
  ];

  enableParallelBuilding = true;

  patches = [ ./disable-gc-sensitive-tests.patch ./eai_system.patch ./clang.patch
    (fetchpatch {
      # Fixes stability issues with 00-repl-server.test
      url = "https://git.savannah.gnu.org/cgit/guile.git/patch/?id=2fbde7f02adb8c6585e9baf6e293ee49cd23d4c4";
      sha256 = "0p6c1lmw1iniq03z7x5m65kg3lq543kgvdb4nrxsaxjqf3zhl77v";
    })
    ./riscv.patch
  ] ++
    (lib.optional (coverageAnalysis != null) ./gcov-file-name.patch)
    ++ lib.optionals stdenv.isDarwin [
      (fetchpatch {
        url = "https://gitlab.gnome.org/GNOME/gtk-osx/raw/52898977f165777ad9ef169f7d4818f2d4c9b731/patches/guile-clocktime.patch";
        sha256 = "12wvwdna9j8795x59ldryv9d84c1j3qdk2iskw09306idfsis207";
      })
      ./filter-mkostemp-darwin.patch
    ];

  # Explicitly link against libgcc_s, to work around the infamous
  # "libgcc_s.so.1 must be installed for pthread_cancel to work".

  # don't have "libgcc_s.so.1" on darwin
<<<<<<< HEAD
  env.LDFLAGS = stdenv.lib.optionalString (!stdenv.isDarwin) "-lgcc_s";
=======
  LDFLAGS = lib.optionalString (!stdenv.isDarwin && !stdenv.hostPlatform.isMusl) "-lgcc_s";
>>>>>>> 211be6af

  configureFlags = [ "--with-libreadline-prefix" ]
    ++ lib.optionals stdenv.isSunOS [
      # Make sure the right <gmp.h> is found, and not the incompatible
      # /usr/include/mp.h from OpenSolaris.  See
      # <https://lists.gnu.org/archive/html/hydra-users/2012-08/msg00000.html>
      # for details.
      "--with-libgmp-prefix=${gmp.dev}"

      # Same for these (?).
      "--with-libreadline-prefix=${readline.dev}"
      "--with-libunistring-prefix=${libunistring}"

      # See below.
      "--without-threads"
    ];

  postInstall = ''
    wrapProgram $out/bin/guile-snarf --prefix PATH : "${gawk}/bin"
  ''
    # XXX: See http://thread.gmane.org/gmane.comp.lib.gnulib.bugs/18903 for
    # why `--with-libunistring-prefix' and similar options coming from
    # `AC_LIB_LINKFLAGS_BODY' don't work on NixOS/x86_64.
  + ''
    sed -i "$out/lib/pkgconfig/guile"-*.pc    \
        -e "s|-lunistring|-L${libunistring}/lib -lunistring|g ;
            s|^Cflags:\(.*\)$|Cflags: -I${libunistring}/include \1|g ;
            s|-lltdl|-L${libtool.lib}/lib -lltdl|g ;
            s|includedir=$out|includedir=$dev|g
            "
  '';

  # make check doesn't work on darwin
  # On Linuxes+Hydra the tests are flaky; feel free to investigate deeper.
  doCheck = false;
  doInstallCheck = doCheck;

  setupHook = ./setup-hook-2.0.sh;

  meta = {
    description = "Embeddable Scheme implementation";
    homepage    = "https://www.gnu.org/software/guile/";
    license     = lib.licenses.lgpl3Plus;
    maintainers = with lib.maintainers; [ ludo lovek323 ];
    platforms   = lib.platforms.all;

    longDescription = ''
      GNU Guile is an implementation of the Scheme programming language, with
      support for many SRFIs, packaged for use in a wide variety of
      environments.  In addition to implementing the R5RS Scheme standard
      and a large subset of R6RS, Guile includes a module system, full access
      to POSIX system calls, networking support, multiple threads, dynamic
      linking, a foreign function call interface, and powerful string
      processing.
    '';
  };
})

//

(lib.optionalAttrs (!stdenv.isLinux) {
  # Work around <https://bugs.gnu.org/14201>.
  SHELL = stdenv.shell;
  CONFIG_SHELL = stdenv.shell;
})<|MERGE_RESOLUTION|>--- conflicted
+++ resolved
@@ -59,11 +59,7 @@
   # "libgcc_s.so.1 must be installed for pthread_cancel to work".
 
   # don't have "libgcc_s.so.1" on darwin
-<<<<<<< HEAD
-  env.LDFLAGS = stdenv.lib.optionalString (!stdenv.isDarwin) "-lgcc_s";
-=======
-  LDFLAGS = lib.optionalString (!stdenv.isDarwin && !stdenv.hostPlatform.isMusl) "-lgcc_s";
->>>>>>> 211be6af
+  env.LDFLAGS = lib.optionalString (!stdenv.isDarwin && !stdenv.hostPlatform.isMusl) "-lgcc_s";
 
   configureFlags = [ "--with-libreadline-prefix" ]
     ++ lib.optionals stdenv.isSunOS [
