--- conflicted
+++ resolved
@@ -110,81 +110,6 @@
     "disabled" "checkPhase" "checkInputs" "doCheck" "doInstallCheck" "dontWrapPythonPrograms" "catchConflicts" "format"
   ]) // {
 
-<<<<<<< HEAD
-  name = namePrefix + name;
-
-  nativeBuildInputs = [
-    python
-    wrapPython
-    ensureNewerSourcesForZipFilesHook  # move to wheel installer (pip) or builder (setuptools, flit, ...)?
-    pythonRemoveTestsDirHook
-  ] ++ lib.optionals catchConflicts [
-    setuptools pythonCatchConflictsHook
-  ] ++ lib.optionals removeBinBytecode [
-    pythonRemoveBinBytecodeHook
-  ] ++ lib.optionals (lib.hasSuffix "zip" (attrs.src.name or "")) [
-    unzip
-  ] ++ lib.optionals (format == "setuptools") [
-    setuptoolsBuildHook
-  ] ++ lib.optionals (format == "flit") [
-    flitBuildHook
-  ] ++ lib.optionals (format == "pyproject") [
-    pipBuildHook
-  ] ++ lib.optionals (format == "wheel") [
-    wheelUnpackHook
-  ] ++ lib.optionals (format == "egg") [
-    eggUnpackHook eggBuildHook eggInstallHook
-  ] ++ lib.optionals (!(format == "other") || dontUsePipInstall) [
-    pipInstallHook
-  ] ++ lib.optionals (stdenv.buildPlatform == stdenv.hostPlatform) [
-    # This is a test, however, it should be ran independent of the checkPhase and checkInputs
-    pythonImportsCheckHook
-  ] ++ lib.optionals (python.pythonAtLeast "3.3") [
-    # Optionally enforce PEP420 for python3
-    pythonNamespacesHook
-  ] ++ nativeBuildInputs;
-
-  buildInputs = buildInputs ++ pythonPath;
-
-  propagatedBuildInputs = propagatedBuildInputs ++ [ python ];
-
-  inherit strictDeps;
-
-  env = { LANG = "${if python.stdenv.isDarwin then "en_US" else "C"}.UTF-8"; } // env;
-
-  # Python packages don't have a checkPhase, only an installCheckPhase
-  doCheck = false;
-  doInstallCheck = attrs.doCheck or true;
-  installCheckInputs = [
-  ] ++ lib.optionals (format == "setuptools") [
-    # Longer-term we should get rid of this and require
-    # users of this function to set the `installCheckPhase` or
-    # pass in a hook that sets it.
-    setuptoolsCheckHook
-  ] ++ checkInputs;
-
-  postFixup = lib.optionalString (!dontWrapPythonPrograms) ''
-    wrapPythonPrograms
-  '' + attrs.postFixup or '''';
-
-  # Python packages built through cross-compilation are always for the host platform.
-  disallowedReferences = lib.optionals (python.stdenv.hostPlatform != python.stdenv.buildPlatform) [ python.pythonForBuild ];
-
-  meta = {
-    # default to python's platforms
-    platforms = python.meta.platforms;
-    isBuildPythonPackage = python.meta.platforms;
-  } // meta;
-} // lib.optionalAttrs (attrs?checkPhase) {
-  # If given use the specified checkPhase, otherwise use the setup hook.
-  # Longer-term we should get rid of `checkPhase` and use `installCheckPhase`.
-  installCheckPhase = attrs.checkPhase;
-}));
-
-passthru.updateScript = let
-    filename = builtins.head (lib.splitString ":" self.meta.position);
-  in attrs.passthru.updateScript or [ update-python-libraries filename ];
-=======
     name = namePrefix + name;
 
     nativeBuildInputs = [
@@ -224,7 +149,7 @@
 
     inherit strictDeps;
 
-    LANG = "${if python.stdenv.isDarwin then "en_US" else "C"}.UTF-8";
+    env.LANG = "${if python.stdenv.isDarwin then "en_US" else "C"}.UTF-8";
 
     # Python packages don't have a checkPhase, only an installCheckPhase
     doCheck = false;
@@ -258,5 +183,4 @@
   passthru.updateScript = let
       filename = builtins.head (lib.splitString ":" self.meta.position);
     in attrs.passthru.updateScript or [ update-python-libraries filename ];
->>>>>>> 211be6af
 in lib.extendDerivation true passthru self