--- conflicted
+++ resolved
@@ -45,15 +45,12 @@
 # enableLTO is a subset of the enableOptimizations flag that doesn't harm reproducibility.
 # enabling LTO on 32bit arch causes downstream packages to fail when linking
 # enabling LTO on *-darwin causes python3 to fail when linking.
-<<<<<<< HEAD
 , enableLTO ? stdenv.is64bit && stdenv.isLinux
 , reproducibleBuild ? false
-=======
 # enabling LTO with musl and dynamic linking fails with a linker error although it should
 # be possible as alpine is doing it: https://github.com/alpinelinux/aports/blob/a8ccb04668c7729e0f0db6c6ff5f25d7519e779b/main/python3/APKBUILD#L82
 , enableLTO ? stdenv.is64bit && stdenv.isLinux && !(stdenv.hostPlatform.isMusl && !stdenv.hostPlatform.isStatic)
-, reproducibleBuild ? true
->>>>>>> d874a520
+, reproducibleBuild ? false
 , pythonAttr ? "python${sourceVersion.major}${sourceVersion.minor}"
 }:
 
