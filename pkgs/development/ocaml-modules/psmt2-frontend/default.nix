{ lib, fetchFromGitHub, buildDunePackage, menhir }:

buildDunePackage rec {
  version = "0.3.1";
  pname = "psmt2-frontend";

  src = fetchFromGitHub {
    owner = "ACoquereau";
    repo = pname;
    rev = version;
    sha256 = "038jrfsq09nhnzpjiishg4adk09w3aw1bpczgbj66lqqilkd6gci";
  };

<<<<<<< HEAD
  nativeBuildInputs = [ autoreconfHook ];
  buildInputs = [ ocaml findlib menhir ];
=======
  useDune2 = true;
>>>>>>> 6ed55034

  minimumOCamlVersion = "4.03";

  buildInputs = [ menhir ];

  meta = {
    description = "A simple parser and type-checker for polomorphic extension of the SMT-LIB 2 language";
    license = lib.licenses.asl20;
    maintainers = [ lib.maintainers.vbgl ];
    inherit (src.meta) homepage;
  };

}<|MERGE_RESOLUTION|>--- conflicted
+++ resolved
@@ -11,12 +11,7 @@
     sha256 = "038jrfsq09nhnzpjiishg4adk09w3aw1bpczgbj66lqqilkd6gci";
   };
 
-<<<<<<< HEAD
-  nativeBuildInputs = [ autoreconfHook ];
-  buildInputs = [ ocaml findlib menhir ];
-=======
   useDune2 = true;
->>>>>>> 6ed55034
 
   minimumOCamlVersion = "4.03";
 
