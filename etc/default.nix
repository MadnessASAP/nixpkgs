--- conflicted
+++ resolved
@@ -1,11 +1,5 @@
-<<<<<<< HEAD
 # produce a script to generate /etc
 {config, pkgs, ...}:
-=======
-{ config, pkgs, upstartJobs, systemPath, wrapperDir
-, defaultShell, extraEtc, nixEnvVars, modulesTree, nssModulesPath, binsh
-}:
->>>>>>> d8c1734b
 
 ###### interface
 let
@@ -36,13 +30,12 @@
   nssModulesPath = config.system.nssModules.path;
   wrapperDir = config.system.wrapperDir;
   systemPath = config.system.path;
+  binsh = config.system.build.binsh;
 
   optional = pkgs.lib.optional;
 
 
   # !!! ugh, these files shouldn't be created here.
-
-
   pamConsoleHandlers = pkgs.writeText "console.handlers" ''
     console consoledevs /dev/tty[0-9][0-9]* :[0-9]\.[0-9] :[0-9]
     ${pkgs.pam_console}/sbin/pam_console_apply lock logfail wait -t tty -s -c ${pamConsolePerms}
