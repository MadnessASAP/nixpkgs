--- conflicted
+++ resolved
@@ -99,78 +99,48 @@
       main = mkOption {
         type = types.enum [ "none" "error" "notice" "info" "debug"];
         default = "info";
-<<<<<<< HEAD
-        description = lib.mdDoc ''
-          Only write log for matching AREAs (main|network|bus|update|other|all) below or equal to LEVEL (none|error|notice|info|debug) [all:notice].
-=======
-        description = ''
-          Only write log for matching AREAs (main|network|bus|update|other|all) below or equal to LEVEL (error|notice|info|debug) [all:notice].
->>>>>>> e977cca6
+        description = ''
+          Only write log for matching AREAs (main|network|bus|update|other|all) below or equal to LEVEL (none|error|notice|info|debug) [all:notice].
         '';
       };
 
       network = mkOption {
         type = types.enum [ "none" "error" "notice" "info" "debug"];
         default = "info";
-<<<<<<< HEAD
-        description = lib.mdDoc ''
-          Only write log for matching AREAs (main|network|bus|update|other|all) below or equal to LEVEL (none|error|notice|info|debug) [all:notice].
-=======
-        description = ''
-          Only write log for matching AREAs (main|network|bus|update|other|all) below or equal to LEVEL (error|notice|info|debug) [all:notice].
->>>>>>> e977cca6
+        description = ''
+          Only write log for matching AREAs (main|network|bus|update|other|all) below or equal to LEVEL (none|error|notice|info|debug) [all:notice].
         '';
       };
 
       bus = mkOption {
         type = types.enum [ "none" "error" "notice" "info" "debug"];
         default = "info";
-<<<<<<< HEAD
-        description = lib.mdDoc ''
-          Only write log for matching AREAs (main|network|bus|update|other|all) below or equal to LEVEL (none|error|notice|info|debug) [all:notice].
-=======
-        description = ''
-          Only write log for matching AREAs (main|network|bus|update|other|all) below or equal to LEVEL (error|notice|info|debug) [all:notice].
->>>>>>> e977cca6
+        description = ''
+          Only write log for matching AREAs (main|network|bus|update|other|all) below or equal to LEVEL (none|error|notice|info|debug) [all:notice].
         '';
       };
 
       update = mkOption {
         type = types.enum [ "none" "error" "notice" "info" "debug"];
         default = "info";
-<<<<<<< HEAD
-        description = lib.mdDoc ''
-          Only write log for matching AREAs (main|network|bus|update|other|all) below or equal to LEVEL (none|error|notice|info|debug) [all:notice].
-=======
-        description = ''
-          Only write log for matching AREAs (main|network|bus|update|other|all) below or equal to LEVEL (error|notice|info|debug) [all:notice].
->>>>>>> e977cca6
+        description = ''
+          Only write log for matching AREAs (main|network|bus|update|other|all) below or equal to LEVEL (none|error|notice|info|debug) [all:notice].
         '';
       };
 
       other = mkOption {
         type = types.enum [ "none" "error" "notice" "info" "debug"];
         default = "info";
-<<<<<<< HEAD
-        description = lib.mdDoc ''
-          Only write log for matching AREAs (main|network|bus|update|other|all) below or equal to LEVEL (none|error|notice|info|debug) [all:notice].
-=======
-        description = ''
-          Only write log for matching AREAs (main|network|bus|update|other|all) below or equal to LEVEL (error|notice|info|debug) [all:notice].
->>>>>>> e977cca6
+        description = ''
+          Only write log for matching AREAs (main|network|bus|update|other|all) below or equal to LEVEL (none|error|notice|info|debug) [all:notice].
         '';
       };
 
       all = mkOption {
         type = types.enum [ "none" "error" "notice" "info" "debug"];
         default = "info";
-<<<<<<< HEAD
-        description = lib.mdDoc ''
-          Only write log for matching AREAs (main|network|bus|update|other|all) below or equal to LEVEL (none|error|notice|info|debug) [all:notice].
-=======
-        description = ''
-          Only write log for matching AREAs (main|network|bus|update|other|all) below or equal to LEVEL (error|notice|info|debug) [all:notice].
->>>>>>> e977cca6
+        description = ''
+          Only write log for matching AREAs (main|network|bus|update|other|all) below or equal to LEVEL (none|error|notice|info|debug) [all:notice].
         '';
       };
     };
