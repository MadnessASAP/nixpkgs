--- conflicted
+++ resolved
@@ -129,6 +129,14 @@
         '';
       };
 
+      plugins = lib.mkOption {
+        type = lib.types.listOf lib.types.path;
+        default = [];
+        description = ''
+          Keycloak plugin jar, ear files or derivations with them
+        '';
+      };
+
       database = {
         type = mkOption {
           type = enum [ "mysql" "postgresql" ];
@@ -259,37 +267,6 @@
           can select it by its name in Keycloak administration console.
         '';
       };
-<<<<<<< HEAD
-    };
-
-    package = lib.mkOption {
-      type = lib.types.package;
-      default = pkgs.keycloak;
-      defaultText = lib.literalExpression "pkgs.keycloak";
-      description = ''
-        Keycloak package to use.
-      '';
-    };
-
-    plugins = lib.mkOption {
-      type = lib.types.listOf lib.types.path;
-      default = [];
-      description = ''
-        Keycloak plugin jar, ear files or derivations with them
-      '';
-    };
-
-    initialAdminPassword = lib.mkOption {
-      type = lib.types.str;
-      default = "changeme";
-      description = ''
-        Initial password set for the <literal>admin</literal>
-        user. The password is not stored safely and should be changed
-        immediately in the admin panel.
-      '';
-    };
-=======
->>>>>>> ae1a4700
 
       extraConfig = mkOption {
         type = attrsOf anything;
@@ -791,63 +768,11 @@
               JBOSS_MODULEPATH = "${cfg.package}/modules";
             };
             serviceConfig = {
-<<<<<<< HEAD
-              ExecStartPre = let
-                startPreFullPrivileges = ''
-                  set -o errexit -o pipefail -o nounset -o errtrace
-                  shopt -s inherit_errexit
-
-                  umask u=rwx,g=,o=
-
-                  install_plugin() {
-                    if [ -d "$1" ]; then
-                      find "$1" -type f \( -iname \*.ear -o -iname \*.jar \) -exec install -m 0500 -o keycloak -g keycloak "{}" "/run/keycloak/deployments/" \;
-                    else
-                      install -m 0500 -o keycloak -g keycloak "$1" "/run/keycloak/deployments/"
-                    fi
-                  }
-
-                  install -T -m 0400 -o keycloak -g keycloak '${cfg.database.passwordFile}' /run/keycloak/secrets/db_password
-                '' + lib.optionalString (cfg.plugins != []) (lib.concatStringsSep "\n" (map (pl: "install_plugin ${lib.escapeShellArg pl}") cfg.plugins))
-                + lib.optionalString (cfg.sslCertificate != null && cfg.sslCertificateKey != null) ''
-
-                  install -T -m 0400 -o keycloak -g keycloak '${cfg.sslCertificate}' /run/keycloak/secrets/ssl_cert
-                  install -T -m 0400 -o keycloak -g keycloak '${cfg.sslCertificateKey}' /run/keycloak/secrets/ssl_key
-                '';
-                startPre = ''
-                  set -o errexit -o pipefail -o nounset -o errtrace
-                  shopt -s inherit_errexit
-
-                  umask u=rwx,g=,o=
-
-                  install -m 0600 ${cfg.package}/standalone/configuration/*.properties /run/keycloak/configuration
-                  install -T -m 0600 ${keycloakConfig} /run/keycloak/configuration/standalone.xml
-
-                  replace-secret '@db-password@' '/run/keycloak/secrets/db_password' /run/keycloak/configuration/standalone.xml
-
-                  export JAVA_OPTS=-Djboss.server.config.user.dir=/run/keycloak/configuration
-                  add-user-keycloak.sh -u admin -p '${cfg.initialAdminPassword}'
-                '' + lib.optionalString (cfg.sslCertificate != null && cfg.sslCertificateKey != null) ''
-                  pushd /run/keycloak/ssl/
-                  cat /run/keycloak/secrets/ssl_cert <(echo) \
-                      /run/keycloak/secrets/ssl_key <(echo) \
-                      /etc/ssl/certs/ca-certificates.crt \
-                      > allcerts.pem
-                  openssl pkcs12 -export -in /run/keycloak/secrets/ssl_cert -inkey /run/keycloak/secrets/ssl_key -chain \
-                                 -name "${cfg.frontendUrl}" -out certificate_private_key_bundle.p12 \
-                                 -CAfile allcerts.pem -passout pass:notsosecretpassword
-                  popd
-                '';
-              in [
-                "+${pkgs.writeShellScript "keycloak-start-pre-full-privileges" startPreFullPrivileges}"
-                "${pkgs.writeShellScript "keycloak-start-pre" startPre}"
-=======
               LoadCredential = [
                 "db_password:${cfg.database.passwordFile}"
               ] ++ optionals (cfg.sslCertificate != null && cfg.sslCertificateKey != null) [
                 "ssl_cert:${cfg.sslCertificate}"
                 "ssl_key:${cfg.sslCertificateKey}"
->>>>>>> ae1a4700
               ];
               User = "keycloak";
               Group = "keycloak";
@@ -870,6 +795,14 @@
 
               umask u=rwx,g=,o=
 
+              install_plugin() {
+                if [ -d "$1" ]; then
+                  find "$1" -type f \( -iname \*.ear -o -iname \*.jar \) -exec install -m 0500 -o keycloak -g keycloak "{}" "/run/keycloak/deployments/" \;
+                else
+                  install -m 0500 -o keycloak -g keycloak "$1" "/run/keycloak/deployments/"
+                fi
+              }
+
               install -m 0600 ${cfg.package}/standalone/configuration/*.properties /run/keycloak/configuration
               install -T -m 0600 ${keycloakConfig} /run/keycloak/configuration/standalone.xml
 
@@ -877,7 +810,9 @@
 
               export JAVA_OPTS=-Djboss.server.config.user.dir=/run/keycloak/configuration
               add-user-keycloak.sh -u admin -p '${cfg.initialAdminPassword}'
-            '' + optionalString (cfg.sslCertificate != null && cfg.sslCertificateKey != null) ''
+            ''
+            + lib.optionalString (cfg.plugins != []) (lib.concatStringsSep "\n" (map (pl: "install_plugin ${lib.escapeShellArg pl}") cfg.plugins))
+            + optionalString (cfg.sslCertificate != null && cfg.sslCertificateKey != null) ''
               pushd /run/keycloak/ssl/
               cat "$CREDENTIALS_DIRECTORY/ssl_cert" <(echo) \
                   "$CREDENTIALS_DIRECTORY/ssl_key" <(echo) \
