mkdir -p "$out/etc"

for ((i = 0; i < ${#targets[@]}; i++)); do
    source="${sources[$i]}"
    target="${targets[$i]}"

    if [[ "$source" =~ '*' ]]; then

        # If the source name contains '*', perform globbing.
        mkdir -p "$out/etc/$target"
        for fn in $source; do
            ln -s "$fn" "$out/etc/$target/"
        done

    else

<<<<<<< HEAD
        mkdir -p "$out/etc/$(dirname "$target")"
        if ! [ -e "$out/etc/$target" ]; then
            ln -s "$source" "$out/etc/$target"
=======
        mkdir -p $out/etc/$(dirname $target)
        if ! [ -e $out/etc/$target ]; then
            ln -s $source $out/etc/$target
>>>>>>> 211be6af
        else
            echo "duplicate entry $target -> $source"
            if test "$(readlink $out/etc/$target)" != "$source"; then
                echo "mismatched duplicate entry $(readlink $out/etc/$target) <-> $source"
                exit 1
            fi
        fi

<<<<<<< HEAD
        if test "${modes[$i]}" != symlink; then
            echo "${modes[$i]}"  > "$out/etc/$target.mode"
            echo "${users[$i]}"  > "$out/etc/$target.uid"
            echo "${groups[$i]}" > "$out/etc/$target.gid"
        fi
=======
        if test "${modes_[$i]}" != symlink; then
            echo "${modes_[$i]}"  > $out/etc/$target.mode
            echo "${users_[$i]}"  > $out/etc/$target.uid
            echo "${groups_[$i]}" > $out/etc/$target.gid
        fi

>>>>>>> 211be6af
    fi
done<|MERGE_RESOLUTION|>--- conflicted
+++ resolved
@@ -14,15 +14,9 @@
 
     else
 
-<<<<<<< HEAD
-        mkdir -p "$out/etc/$(dirname "$target")"
-        if ! [ -e "$out/etc/$target" ]; then
-            ln -s "$source" "$out/etc/$target"
-=======
         mkdir -p $out/etc/$(dirname $target)
         if ! [ -e $out/etc/$target ]; then
             ln -s $source $out/etc/$target
->>>>>>> 211be6af
         else
             echo "duplicate entry $target -> $source"
             if test "$(readlink $out/etc/$target)" != "$source"; then
@@ -31,19 +25,11 @@
             fi
         fi
 
-<<<<<<< HEAD
-        if test "${modes[$i]}" != symlink; then
-            echo "${modes[$i]}"  > "$out/etc/$target.mode"
-            echo "${users[$i]}"  > "$out/etc/$target.uid"
-            echo "${groups[$i]}" > "$out/etc/$target.gid"
-        fi
-=======
         if test "${modes_[$i]}" != symlink; then
             echo "${modes_[$i]}"  > $out/etc/$target.mode
             echo "${users_[$i]}"  > $out/etc/$target.uid
             echo "${groups_[$i]}" > $out/etc/$target.gid
         fi
 
->>>>>>> 211be6af
     fi
 done