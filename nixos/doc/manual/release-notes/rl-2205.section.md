--- conflicted
+++ resolved
@@ -567,9 +567,8 @@
   Reason is that the old name has been deprecated upstream.
   Using the old option name will still work, but produce a warning.
 
-<<<<<<< HEAD
 - `services.autorandr` now allows for adding hooks and profiles declaratively.
-=======
+
 - The `pomerium-cli` command has been moved out of the `pomerium` package into
   the `pomerium-cli` package, following upstream's repository split. If you are
   using the `pomerium-cli` command, you should now install the `pomerium-cli`
@@ -595,6 +594,5 @@
   - The `spark3` package is now usable on `aarch64-darwin` as a result of [#158613](https://github.com/NixOS/nixpkgs/pull/158613) and [#158992](https://github.com/NixOS/nixpkgs/pull/158992).
 
 - The `programs.nncp` options were added for generating host-global NNCP configuration.
->>>>>>> 1d5c9053
 
 <!-- To avoid merge conflicts, consider adding your item at an arbitrary place in the list instead. -->