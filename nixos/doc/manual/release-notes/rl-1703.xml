<section xmlns="http://docbook.org/ns/docbook"
         xmlns:xlink="http://www.w3.org/1999/xlink"
         xmlns:xi="http://www.w3.org/2001/XInclude"
         version="5.0"
         xml:id="sec-release-17.03">

<title>Release 17.03 (“XXX”, 2017/03/??)</title>

<para>In addition to numerous new and upgraded packages, this release
has the following highlights: </para>

<itemizedlist>
  <listitem>
    <para>Nixpkgs is now extensible through overlays. See the <link
    xlink:href="https://nixos.org/nixpkgs/manual/#sec-overlays-install">Nixpkgs
    manual</link> for more information.</para>
  </listitem>

  <listitem>
<<<<<<< HEAD

    <para>Setting capabilities on programs is now supported with a
    <literal>setcap-wrapper</literal> functionality. This
    functionality and the <literal>setuid-wrapper</literal> are merged
    into a single "wrappers" module.</para>
=======
    <para>X.org server uses branch 1.19.  Due to ABI incompatibilities,
      <literal>ati_unfree</literal> keeps forcing 1.17
      and <literal>amdgpu-pro</literal> starts forcing 1.18.</para>
  </listitem>

  <listitem>
    <para>PHP now defaults to PHP 7.1</para>
>>>>>>> 486b9be5
  </listitem>
</itemizedlist>

<para>The following new services were added since the last release:</para>

<itemizedlist>
  <listitem>
    <para></para>
  </listitem>
</itemizedlist>


<para>When upgrading from a previous release, please be aware of the
following incompatible changes:</para>

<itemizedlist>
  <listitem>
    <para>
      Cross compilation has been rewritten. See the nixpkgs manual for
      details. The most obvious breaking change is that derivations absent a
      <literal>.nativeDrv</literal> or <literal>.crossDrv</literal> are now
      cross by default, not native.
    </para>
  </listitem>

  <listitem>
    <para>
      <literal>stdenv.overrides</literal> is now expected to take <literal>self</literal>
      and <literal>super</literal> arguments. See <literal>lib.trivial.extends</literal>
      for what those parameters represent.
    </para>
  </listitem>

  <listitem>
    <para>
      <literal>ansible</literal> now defaults to ansible version 2 as version 1
      has been removed due to a serious <link
      xlink:href="https://www.computest.nl/advisories/CT-2017-0109_Ansible.txt">
      vulnerability</link> unpatched by upstream.
    </para>
  </listitem>

  <listitem>
    <para>
      <literal>gnome</literal> alias has been removed along with
      <literal>gtk</literal>, <literal>gtkmm</literal> and several others.
      Now you need to use versioned attributes, like <literal>gnome3</literal>.
    </para>
  </listitem>

  <listitem>
    <para>
      The attribute name of the Radicale daemon has been changed from
      <literal>pythonPackages.radicale</literal> to
      <literal>radicale</literal>.
    </para>
  </listitem>

  <listitem>
    <para>
      The Yama LSM is now enabled by default in the kernel,
      which prevents ptracing non-child processes.
      This means you will not be able to attach gdb to an existing process,
      but will need to start that process from gdb (so it is a child).
    </para>
  </listitem>

  <listitem>
    <para>
      The <literal>stripHash</literal> bash function in <literal>stdenv</literal>
      changed according to its documentation; it now outputs the stripped name to
      <literal>stdout</literal> instead of putting it in the variable
      <literal>strippedName</literal>.
    </para>
  </listitem>

  <listitem>
    <para>PHP now scans for extra configuration .ini files in /etc/php.d
    instead of /etc. This prevents accidentally loading non-PHP .ini files
    that may be in /etc.
    </para>
  </listitem>

  <listitem>
    <para>
      Two lone top-level dict dbs moved into <literal>dictdDBs</literal>. This
      affects: <literal>dictdWordnet</literal> which is now at
      <literal>dictdDBs.wordnet</literal> and <literal>dictdWiktionary</literal>
      which is now at <literal>dictdDBs.wiktionary</literal>
    </para>
  </listitem>

  <listitem>
    <para>
      Parsoid service now uses YAML configuration format.
     <literal>service.parsoid.interwikis</literal> is now called
     <literal>service.parsoid.wikis</literal> and is a list of either API URLs
     or attribute sets as specified in parsoid's documentation.
    </para>
  </listitem>

  <listitem>
    <para>
     <literal>Ntpd</literal> was replaced by
     <literal>systemd-timesyncd</literal> as the default service to synchronize
     system time with a remote NTP server. The old behavior can be restored by
     setting <literal>services.ntp.enable</literal> to <literal>true</literal>.
     Upstream time servers for all NTP implementations are now configured using
     <literal>networking.timeServers</literal>.
   </para>
  </listitem>

  <listitem>
    <para>
      <literal>service.nylon</literal> is now declared using named instances.
      As an example:

<programlisting>
  services.nylon = {
    enable = true;
    acceptInterface = "br0";
    bindInterface = "tun1";
    port = 5912;
  };
</programlisting>

      should be replaced with:

<programlisting>
  services.nylon.myvpn = {
    enable = true;
    acceptInterface = "br0";
    bindInterface = "tun1";
    port = 5912;
  };
</programlisting>

      this enables you to declare a SOCKS proxy for each uplink.

    </para>
  </listitem>

  <listitem>
    <para><literal>overridePackages</literal> function no longer exists.
    It is replaced by <link
    xlink:href="https://nixos.org/nixpkgs/manual/#sec-overlays-install">
    overlays</link>.  For example, the following code:

<programlisting>
  let
    pkgs = import &lt;nixpkgs&gt; {};
  in
    pkgs.overridePackages (self: super: ...)
</programlisting>

    should be replaced by:

<programlisting>
  let
    pkgs = import &lt;nixpkgs&gt; {};
  in
    import pkgs.path { overlays = [(self: super: ...)] }
</programlisting>

    </para>
  </listitem>

  <listitem>
    <para>
      Autoloading connection tracking helpers is now disabled by default.
      This default was also changed in the Linux kernel and is considered
      insecure if not configured properly in your firewall. If you need
      connection tracking helpers (i.e. for active FTP) please enable
      <literal>networking.firewall.autoLoadConntrackHelpers</literal> and
      tune <literal>networking.firewall.connectionTrackingModules</literal>
      to suit your needs.
    </para>
  </listitem>

  <listitem>
    <para>
      <literal>local_recipient_maps</literal> is not set to empty value by
      Postfix service. It's an insecure default as stated by Postfix
      documentation. Those who want to retain this setting need to set it via
      <literal>services.postfix.extraConfig</literal>.
    </para>
  </listitem>

</itemizedlist>


<para>Other notable improvements:</para>

<itemizedlist>

  <listitem>
    <para>Module type system have a new extensible option types feature that
      allow to extend certain types, such as enum, through multiple option
      declarations of the same option across multiple modules.
    </para>
  </listitem>

  <listitem>
    <para>
      <literal>jre</literal> now defaults to GTK+ UI by default. This
      improves visual consistency and makes Java follow system font style,
      improving the situation on HighDPI displays. This has a cost of increased
      closure size; for server and other headless workloads it's recommended to
      use <literal>jre_headless</literal>.
    </para>
  </listitem>

</itemizedlist>


</section><|MERGE_RESOLUTION|>--- conflicted
+++ resolved
@@ -17,13 +17,13 @@
   </listitem>
 
   <listitem>
-<<<<<<< HEAD
-
     <para>Setting capabilities on programs is now supported with a
     <literal>setcap-wrapper</literal> functionality. This
     functionality and the <literal>setuid-wrapper</literal> are merged
     into a single "wrappers" module.</para>
-=======
+  </listitem>
+
+  <listitem>
     <para>X.org server uses branch 1.19.  Due to ABI incompatibilities,
       <literal>ati_unfree</literal> keeps forcing 1.17
       and <literal>amdgpu-pro</literal> starts forcing 1.18.</para>
@@ -31,7 +31,6 @@
 
   <listitem>
     <para>PHP now defaults to PHP 7.1</para>
->>>>>>> 486b9be5
   </listitem>
 </itemizedlist>
 
