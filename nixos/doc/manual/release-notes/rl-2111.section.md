# Release 21.11 (“?”, 2021.11/??) {#sec-release-21.11}

In addition to numerous new and upgraded packages, this release has the following highlights:

- Support is planned until the end of June 2022, handing over to 22.05.

## Highlights {#sec-release-21.11-highlights}

- PHP now defaults to PHP 8.0, updated from 7.4.
- kOps now defaults to 1.21.0, which uses containerd as the default runtime.

- `python3` now defaults to Python 3.9, updated from Python 3.8.

- PostgreSQL now defaults to major version 13.

## New Services {#sec-release-21.11-new-services}

- [btrbk](https://digint.ch/btrbk/index.html), a backup tool for btrfs subvolumes, taking advantage of btrfs specific capabilities to create atomic snapshots and transfer them incrementally to your backup locations. Available as [services.btrbk](options.html#opt-services.brtbk.instances).

- [clipcat](https://github.com/xrelkd/clipcat/), an X11 clipboard manager written in Rust. Available at [services.clipcat](options.html#o
pt-services.clipcat.enable).

- [geoipupdate](https://github.com/maxmind/geoipupdate), a GeoIP database updater from MaxMind. Available as [services.geoipupdate](options.html#opt-services.geoipupdate.enable).

- [Kea](https://www.isc.org/kea/), ISCs 2nd generation DHCP and DDNS server suite. Available at [services.kea](options.html#opt-services.kea).

- [sourcehut](https://sr.ht), a collection of tools useful for software development. Available as [services.sourcehut](options.html#opt-services.sourcehut.enable).

- [ucarp](https://download.pureftpd.org/pub/ucarp/README), an userspace implementation of the Common Address Redundancy Protocol (CARP). Available as [networking.ucarp](options.html#opt-networking.ucarp.enable).

- Users of flashrom should migrate to [programs.flashrom.enable](options.html#opt-programs.flashrom.enable) and add themselves to the `flashrom` group to be able to access programmers supported by flashrom.

- [vikunja](https://vikunja.io), a to-do list app. Available as [services.vikunja](#opt-services.vikunja.enable).

- [snapraid](https://www.snapraid.it/), a backup program for disk arrays.
  Available as [snapraid](#opt-snapraid.enable).

- [Hockeypuck](https://github.com/hockeypuck/hockeypuck), a OpenPGP Key Server. Available as [services.hockeypuck](#opt-services.hockeypuck.enable).

- [buildkite-agent-metrics](https://github.com/buildkite/buildkite-agent-metrics), a command-line tool for collecting Buildkite agent metrics, now has a Prometheus exporter available as [services.prometheus.exporters.buildkite-agent](#opt-services.prometheus.exporters.buildkite-agent.enable).

- [influxdb-exporter](https://github.com/prometheus/influxdb_exporter) a Prometheus exporter that exports metrics received on an InfluxDB compatible endpoint is now available as [services.prometheus.exporters.influxdb](#opt-services.prometheus.exporters.influxdb.enable).

- [mx-puppet-discord](https://github.com/matrix-discord/mx-puppet-discord), a discord puppeting bridge for matrix. Available as [services.mx-puppet-discord](#opt-services.mx-puppet-discord.enable).

## Backward Incompatibilities {#sec-release-21.11-incompatibilities}

- The `staticjinja` package has been upgraded from 1.0.4 to 3.0.1

- `services.geoip-updater` was broken and has been replaced by [services.geoipupdate](options.html#opt-services.geoipupdate.enable).

- PHP 7.3 is no longer supported due to upstream not supporting this version for the entire lifecycle of the 21.11 release.

- Those making use of `buildBazelPackage` will need to regenerate the fetch hashes (preferred), or set `fetchConfigured = false;`.

- `consul` was upgraded to a new major release with breaking changes, see [upstream changelog](https://github.com/hashicorp/consul/releases/tag/v1.10.0).

- fsharp41 has been removed in preference to use the latest dotnet-sdk

- The following F#-related packages have been removed for being unmaintaned. Please use `fetchNuGet` for specific packages.

  - ExtCore
  - Fake
  - Fantomas
  - FsCheck
  - FsCheck262
  - FsCheckNunit
  - FSharpAutoComplete
  - FSharpCompilerCodeDom
  - FSharpCompilerService
  - FSharpCompilerTools
  - FSharpCore302
  - FSharpCore3125
  - FSharpCore4001
  - FSharpCore4117
  - FSharpData
  - FSharpData225
  - FSharpDataSQLProvider
  - FSharpFormatting
  - FsLexYacc
  - FsLexYacc706
  - FsLexYaccRuntime
  - FsPickler
  - FsUnit
  - Projekt
  - Suave
  - UnionArgParser
  - ExcelDnaRegistration
  - MathNetNumerics

- `programs.x2goserver` is now `services.x2goserver`

- The following dotnet-related packages have been removed for being unmaintaned. Please use `fetchNuGet` for specific packages.
  - Autofac
  - SystemValueTuple
  - MicrosoftDiaSymReader
  - MicrosoftDiaSymReaderPortablePdb
  - SystemCollectionsImmutable
  - SystemCollectionsImmutable131
  - SystemReflectionMetadata
  - NUnit350
  - Deedle
  - ExcelDna
  - GitVersionTree
  - NDeskOptions

* The `antlr` package now defaults to the 4.x release instead of the
  old 2.7.7 version.

* The `pulseeffects` package updated to [version 4.x](https://github.com/wwmm/easyeffects/releases/tag/v6.0.0) and renamed to `easyeffects`.

* The `libwnck` package now defaults to the 3.x release instead of the
  old 2.31.0 version.

* The `bitwarden_rs` packages and modules were renamed to `vaultwarden`
  [following upstream](https://github.com/dani-garcia/vaultwarden/discussions/1642). More specifically,

  * `pkgs.bitwarden_rs`, `pkgs.bitwarden_rs-sqlite`, `pkgs.bitwarden_rs-mysql` and
    `pkgs.bitwarden_rs-postgresql` were renamed to `pkgs.vaultwarden`, `pkgs.vaultwarden-sqlite`,
    `pkgs.vaultwarden-mysql` and `pkgs.vaultwarden-postgresql`, respectively.
    * Old names are preserved as aliases for backwards compatibility, but may be removed in the future.
    * The `bitwarden_rs` executable was also renamed to `vaultwarden` in all packages.

  * `pkgs.bitwarden_rs-vault` was renamed to `pkgs.vaultwarden-vault`.
    * `pkgs.bitwarden_rs-vault` is preserved as an alias for backwards compatibility, but may be removed in the future.
    * The static files were moved from `/usr/share/bitwarden_rs` to `/usr/share/vaultwarden`.

  * The `services.bitwarden_rs` config module was renamed to `services.vaultwarden`.
    * `services.bitwarden_rs` is preserved as an alias for backwards compatibility, but may be removed in the future.

  * `systemd.services.bitwarden_rs`, `systemd.services.backup-bitwarden_rs` and `systemd.timers.backup-bitwarden_rs`
    were renamed to `systemd.services.vaultwarden`, `systemd.services.backup-vaultwarden` and
    `systemd.timers.backup-vaultwarden`, respectively.
    * Old names are preserved as aliases for backwards compatibility, but may be removed in the future.

  * `users.users.bitwarden_rs` and `users.groups.bitwarden_rs` were renamed to `users.users.vaultwarden` and
    `users.groups.vaultwarden`, respectively.

  * The data directory remains located at `/var/lib/bitwarden_rs`, for backwards compatibility.

- `yggdrasil` was upgraded to a new major release with breaking changes, see [upstream changelog](https://github.com/yggdrasil-network/yggdrasil-go/releases/tag/v0.4.0).

- `icingaweb2` was upgraded to a new release which requires a manual database upgrade, see [upstream changelog](https://github.com/Icinga/icingaweb2/releases/tag/v2.9.0).

- The `isabelle` package has been upgraded from 2020 to 2021

- the `mingw-64` package has been upgraded from 6.0.0 to 9.0.0

<<<<<<< HEAD
- `tt-rss` was upgraded to the commit on 2021-06-21, which has breaking changes. If you use `services.tt-rss.extraConfig` you should migrate to the `putenv`-style configuration. See [this Discourse post](https://community.tt-rss.org/t/rip-config-php-hello-classes-config-php/4337) in the tt-rss forums for more details.
=======
- The following Visual Studio Code extensions were renamed to keep the naming convention uniform.
  - `bbenoist.Nix` -> `bbenoist.nix`
  - `CoenraadS.bracket-pair-colorizer` -> `coenraads.bracket-pair-colorizer`
  - `golang.Go` -> `golang.go`
>>>>>>> d0044b0e

## Other Notable Changes {#sec-release-21.11-notable-changes}

- The setting [`services.openssh.logLevel`](options.html#opt-services.openssh.logLevel) `"VERBOSE"` `"INFO"`. This brings NixOS in line with upstream and other Linux distributions, and reduces log spam on servers due to bruteforcing botnets.

  However, if [`services.fail2ban.enable`](options.html#opt-services.fail2ban.enable) is `true`, the `fail2ban` will override the verbosity to `"VERBOSE"`, so that `fail2ban` can observe the failed login attempts from the SSH logs.

- Sway: The terminal emulator `rxvt-unicode` is no longer installed by default via `programs.sway.extraPackages`. The current default configuration uses `alacritty` (and soon `foot`) so this is only an issue when using a customized configuration and not installing `rxvt-unicode` explicitly.

- `python3` now defaults to Python 3.9. Python 3.9 introduces many deprecation warnings, please look at the [What's New In Python 3.9 post](https://docs.python.org/3/whatsnew/3.9.html) for more information.

- The `claws-mail` package now references the new GTK+ 3 release branch, major version 4. To use the GTK+ 2 releases, one can install the `claws-mail-gtk2` package.

- The wordpress module provides a new interface which allows to use different webservers with the new option [`services.wordpress.webserver`](options.html#opt-services.wordpress.webserver).  Currently `httpd` and `nginx` are supported. The definitions of wordpress sites should now be set in [`services.wordpress.sites`](options.html#opt-services.wordpress.sites).

  Sites definitions that use the old interface are automatically migrated in the new option. This backward compatibility will be removed in 22.05.

- The order of NSS (host) modules has been brought in line with upstream
  recommendations:

  - The `myhostname` module is placed before the `resolve` (optional) and `dns`
    entries, but after `file` (to allow overriding via `/etc/hosts` /
    `networking.extraHosts`, and prevent ISPs with catchall-DNS resolvers from
    hijacking `.localhost` domains)
  - The `mymachines` module, which provides hostname resolution for local
    containers (registered with `systemd-machined`) is placed to the front, to
    make sure its mappings are preferred over other resolvers.
  - If systemd-networkd is enabled, the `resolve` module is placed before
    `files` and `myhostname`, as it provides the same logic internally, with
    caching.
  - The `mdns(_minimal)` module has been updated to the new priorities.

  If you use your own NSS host modules, make sure to update your priorities
  according to these rules:

  - NSS modules which should be queried before `resolved` DNS resolution should
    use mkBefore.
  - NSS modules which should be queried after `resolved`, `files` and
    `myhostname`, but before `dns` should use the default priority
  - NSS modules which should come after `dns` should use mkAfter.

- The [networking.wireless.iwd](options.html#opt-networking.wireless.iwd.enable) module has a new [networking.wireless.iwd.settings](options.html#opt-networking.wireless.iwd.settings) option.

- The [services.syncoid.enable](options.html#opt-services.syncoid.enable) module now properly drops ZFS permissions after usage. Before it delegated permissions to whole pools instead of datasets and didn't clean up after execution. You can manually look this up for your pools by running `zfs allow your-pool-name` and use `zfs unallow syncoid your-pool-name` to clean this up.<|MERGE_RESOLUTION|>--- conflicted
+++ resolved
@@ -146,14 +146,12 @@
 
 - the `mingw-64` package has been upgraded from 6.0.0 to 9.0.0
 
-<<<<<<< HEAD
 - `tt-rss` was upgraded to the commit on 2021-06-21, which has breaking changes. If you use `services.tt-rss.extraConfig` you should migrate to the `putenv`-style configuration. See [this Discourse post](https://community.tt-rss.org/t/rip-config-php-hello-classes-config-php/4337) in the tt-rss forums for more details.
-=======
+
 - The following Visual Studio Code extensions were renamed to keep the naming convention uniform.
   - `bbenoist.Nix` -> `bbenoist.nix`
   - `CoenraadS.bracket-pair-colorizer` -> `coenraads.bracket-pair-colorizer`
   - `golang.Go` -> `golang.go`
->>>>>>> d0044b0e
 
 ## Other Notable Changes {#sec-release-21.11-notable-changes}
 
