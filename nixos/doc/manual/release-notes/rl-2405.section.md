# Release 24.05 (“Uakari”, 2024.05/??) {#sec-release-24.05}

Support is planned until the end of December 2024, handing over to 24.11.

## Highlights {#sec-release-24.05-highlights}

In addition to numerous new and upgraded packages, this release has the following highlights:

<!-- To avoid merge conflicts, consider adding your item at an arbitrary place in the list instead. -->

- `cryptsetup` has been upgraded from 2.6.1 to 2.7.0. Cryptsetup is a critical component enabling LUKS-based (but not only) full disk encryption.
  Take the time to review [the release notes](https://gitlab.com/cryptsetup/cryptsetup/-/raw/v2.7.0/docs/v2.7.0-ReleaseNotes).
  One of the highlight is that it is now possible to use hardware OPAL-based encryption of your disk with `cryptsetup`, it has a lot of caveats, see the above notes for the full details.

- `screen`'s module has been cleaned, and will now require you to set `programs.screen.enable` in order to populate `screenrc` and add the program to the environment.

- `linuxPackages_testing_bcachefs` is now fully deprecated by `linuxPackages_latest`, and is therefore no longer available.

- The default kernel package has been updated from 6.1 to 6.6. All supported kernels remain available.

- NixOS now installs a stub ELF loader that prints an informative error message when users attempt to run binaries not made for NixOS.
   - This can be disabled through the `environment.stub-ld.enable` option.
   - If you use `programs.nix-ld.enable`, no changes are needed. The stub will be disabled automatically.

- On flake-based NixOS configurations using `nixpkgs.lib.nixosSystem`, NixOS will automatically set `NIX_PATH` and the system-wide flake registry (`/etc/nix/registry.json`) to point `<nixpkgs>` and the unqualified flake path `nixpkgs` to the version of nixpkgs used to build the system.

  This makes `nix run nixpkgs#hello` and `nix-build '<nixpkgs>' -A hello` work out of the box with no added configuration, reusing dependencies already on the system.

  This may be undesirable if nix commands are not going to be run on the built system since it adds nixpkgs to the system closure. For such closure-size-constrained non-interactive systems, this setting should be disabled.

  To disable this, set [nixpkgs.flake.setNixPath](#opt-nixpkgs.flake.setNixPath) and [nixpkgs.flake.setFlakeRegistry](#opt-nixpkgs.flake.setFlakeRegistry) to false.

- Julia environments can now be built with arbitrary packages from the ecosystem using the `.withPackages` function. For example: `julia.withPackages ["Plots"]`.

- The PipeWire and WirePlumber modules have removed support for using
`environment.etc."pipewire/..."` and `environment.etc."wireplumber/..."`.
Use `services.pipewire.extraConfig` or `services.pipewire.configPackages` for PipeWire and
`services.pipewire.wireplumber.configPackages` for WirePlumber instead."

- `teleport` has been upgraded from major version 14 to major version 15.
  Refer to upstream [upgrade instructions](https://goteleport.com/docs/management/operations/upgrading/)
  and release notes for [v15](https://goteleport.com/docs/changelog/#1500-013124).

- A new option `systemd.sysusers.enable` was added. If enabled, users and
  groups are created with systemd-sysusers instead of with a custom perl script.

<<<<<<< HEAD
- The default dbus implementation has transitioned to dbus-broker from the classic dbus daemon for better performance and reliability. Users can revert to the classic dbus daemon by setting `services.dbus.implementation = "dbus";`. For detailed deviations, refer to [dbus-broker's deviations page](https://github.com/bus1/dbus-broker/wiki/Deviations).

- GNOME has been updated to v46. Refer to the [release notes](https://release.gnome.org/46/) for more details. Notably this release brings experimental VRR support, default GTK renderer changes and WebDAV support in Online Accounts. This release we have also stopped including the legacy and unsupported Adwaita-Dark theme by default.

=======
>>>>>>> 8f27ccd7
- `virtualisation.docker.enableNvidia` and `virtualisation.podman.enableNvidia` options are deprecated. `hardware.nvidia-container-toolkit.enable` should be used instead. This option will expose GPUs on containers with the `--device` CLI option. This is supported by Docker 25, Podman 3.2.0 and Singularity 4. Any container runtime that supports the CDI specification will take advantage of this feature.

- `system.etc.overlay.enable` option was added. If enabled, `/etc` is
  mounted via an overlayfs instead of being created by a custom perl script.

- NixOS AMIs are now uploaded regularly to a new AWS Account.
  Instructions on how to use them can be found on <https://nixos.github.io/amis>.
  We are working on integration the data into the NixOS homepage.
  The list in `nixos/modules/virtualisation/amazon-ec2-amis.nix` will stop
  being updated and will be removed in the future.

- It is now possible to have a completely perlless system (i.e. a system
  without perl). Previously, the NixOS activation depended on two perl scripts
  which can now be replaced via an opt-in mechanism. To make your system
  perlless, you can use the new perlless profile:
  ```nix
  { modulesPath, ... }: {
    imports = [ "${modulesPath}/profiles/perlless.nix" ];
  }
  ```

- The initial Incus LTS release (v6.0.x) is now available through `virtualisation.incus` as the default. Users who wish to continue using the non-LTS release will need to set `virtualisation.incus.package = pkgs.incus`. Stable release users are encouraged to stay on the LTS release as non-LTS releases will by default not be backported.

- Canonical LXD has been upgraded to v5.21.x, an LTS release. The LTS release is now the only supported LXD release. Users are encouraged to [migrate to Incus](https://linuxcontainers.org/incus/docs/main/howto/server_migrate_lxd/) for better support on NixOS.

- lua interpreters default LUA_PATH and LUA_CPATH are not overriden by nixpkgs
  anymore, we patch LUA_ROOT instead which is more respectful to upstream.

- Plasma 6 is now available and can be installed with `services.xserver.desktopManager.plasma6.enable = true;`. Plasma 5 will likely be deprecated in the next release (24.11). Note that Plasma 6 runs as Wayland by default, and the X11 session needs to be explicitly selected if necessary.

- The desktop mode of Lomiri (formerly known as Unity8), using Mir 2.x to function as a Wayland compositor, is now available and can be installed with `services.desktopManager.lomiri.enable = true`. Note that some core applications, services and indicators have yet to be packaged, and some functions may remain incomplete, but the base experience should be there.

## New Services {#sec-release-24.05-new-services}

<!-- To avoid merge conflicts, consider adding your item at an arbitrary place in the list instead. -->

- [ownCloud Infinite Scale Stack](https://owncloud.com/infinite-scale-4-0/), a modern and scalable rewrite of ownCloud.

- [Handheld Daemon](https://github.com/hhd-dev/hhd), support for gaming handhelds like the Legion Go, ROG Ally, and GPD Win. Available as [services.handheld-daemon](#opt-services.handheld-daemon.enable).

- [Guix](https://guix.gnu.org), a functional package manager inspired by Nix. Available as [services.guix](#opt-services.guix.enable).

- [PhotonVision](https://photonvision.org/), a free, fast, and easy-to-use computer vision solution for the FIRST® Robotics Competition.

- [pyLoad](https://pyload.net/), a FOSS download manager written in Python. Available as [services.pyload](#opt-services.pyload.enable)

- [maubot](https://github.com/maubot/maubot), a plugin-based Matrix bot framework. Available as [services.maubot](#opt-services.maubot.enable).

- [ryzen-monitor-ng](https://github.com/mann1x/ryzen_monitor_ng), a desktop AMD CPU power monitor and controller, similar to Ryzen Master but for Linux. Available as [programs.ryzen-monitor-ng](#opt-programs.ryzen-monitor-ng.enable)

- [ryzen-smu](https://gitlab.com/leogx9r/ryzen_smu), Linux kernel driver to expose the SMU (System Management Unit) for certain AMD Ryzen Processors. Includes the userspace program `monitor_cpu`. Available at [hardward.cpu.amd.ryzen-smu](#opt-hardware.cpu.amd.ryzen-smu.enable)

- systemd's gateway, upload, and remote services, which provides ways of sending journals across the network. Enable using [services.journald.gateway](#opt-services.journald.gateway.enable), [services.journald.upload](#opt-services.journald.upload.enable), and [services.journald.remote](#opt-services.journald.remote.enable).

- [GNS3](https://www.gns3.com/), a network software emulator. Available as [services.gns3-server](#opt-services.gns3-server.enable).

- [pretalx](https://github.com/pretalx/pretalx), a conference planning tool. Available as [services.pretalx](#opt-services.pretalx.enable).

- [dnsproxy](https://github.com/AdguardTeam/dnsproxy), a simple DNS proxy with DoH, DoT, DoQ and DNSCrypt support. Available as [services.dnsproxy](#opt-services.dnsproxy.enable).

- [manticoresearch](https://manticoresearch.com), easy to use open source fast database for search. Available as [services.manticore](#opt-services.manticore.enable).

- [rspamd-trainer](https://gitlab.com/onlime/rspamd-trainer), script triggered by a helper which reads mails from a specific mail inbox and feeds them into rspamd for spam/ham training.

- [ollama](https://ollama.ai), server for running large language models locally.

- [Mihomo](https://github.com/MetaCubeX/mihomo/tree/Alpha), a rule-based proxy in Go. Available as [services.mihomo.enable](#opt-services.mihomo.enable).

- [hebbot](https://github.com/haecker-felix/hebbot), a Matrix bot to generate "This Week in X" like blog posts. Available as [services.hebbot](#opt-services.hebbot.enable).

- [Workout-tracker](https://github.com/jovandeginste/workout-tracker), a workout tracking web application for personal use.

- [Python Matter Server](https://github.com/home-assistant-libs/python-matter-server), a
  Matter Controller Server exposing websocket connections for use with other services, notably Home Assistant.
  Available as [services.matter-server](#opt-services.matter-server.enable)

- [db-rest](https://github.com/derhuerst/db-rest), a wrapper around Deutsche Bahn's internal API for public transport data. Available as [services.db-rest](#opt-services.db-rest.enable).

- [Anki Sync Server](https://docs.ankiweb.net/sync-server.html), the official sync server built into recent versions of Anki. Available as [services.anki-sync-server](#opt-services.anki-sync-server.enable).
The pre-existing [services.ankisyncd](#opt-services.ankisyncd.enable) has been marked deprecated and will be dropped after 24.05 due to lack of maintenance of the anki-sync-server softwares.

- [mautrix-meta](https://github.com/mautrix/meta), a Matrix <-> Facebook and Matrix <-> Instagram hybrid puppeting/relaybot bridge. Available as services.mautrix-meta

- [transfer-sh](https://github.com/dutchcoders/transfer.sh), a tool that supports easy and fast file sharing from the command-line. Available as [services.transfer-sh](#opt-services.transfer-sh.enable).

- [FCast Receiver](https://fcast.org), an open-source alternative to Chromecast and AirPlay. Available as [programs.fcast-receiver](#opt-programs.fcast-receiver.enable).

- [MollySocket](https://github.com/mollyim/mollysocket) which allows getting Signal notifications via UnifiedPush.

- [Suwayomi Server](https://github.com/Suwayomi/Suwayomi-Server), a free and open source manga reader server that runs extensions built for [Tachiyomi](https://tachiyomi.org). Available as [services.suwayomi-server](#opt-services.suwayomi-server.enable).

- A self-hosted management server for the [Netbird](https://netbird.io). Available as [services.netbird.server](#opt-services.netbird.server.enable).

- [ping_exporter](https://github.com/czerwonk/ping_exporter), a Prometheus exporter for ICMP echo requests. Available as [services.prometheus.exporters.ping](#opt-services.prometheus.exporters.ping.enable).

- [Prometheus DNSSEC Exporter](https://github.com/chrj/prometheus-dnssec-exporter), check for validity and expiration in DNSSEC signatures and expose metrics for Prometheus. Available as [services.prometheus.exporters.dnssec](#opt-services.prometheus.exporters.dnssec.enable).

- [TigerBeetle](https://tigerbeetle.com/), a distributed financial accounting database designed for mission critical safety and performance. Available as [services.tigerbeetle](#opt-services.tigerbeetle.enable).

- [go-camo](https://github.com/cactus/go-camo), a secure image proxy server. Available as [services.go-camo](#opt-services.go-camo.enable).

- [Monado](https://monado.freedesktop.org/), an open source XR runtime. Available as [services.monado](#opt-services.monado.enable).

- [Pretix](https://pretix.eu/about/en/), an open source ticketing software for events. Available as [services.pretix]($opt-services-pretix.enable).

- [microsocks](https://github.com/rofl0r/microsocks), a tiny, portable SOCKS5 server with very moderate resource usage. Available as [services.microsocks]($opt-services-microsocks.enable).

- [inadyn](https://github.com/troglobit/inadyn), a Dynamic DNS client with built-in support for multiple providers. Available as [services.inadyn](#opt-services.inadyn.enable).

- [Clevis](https://github.com/latchset/clevis), a pluggable framework for automated decryption, used to unlock encrypted devices in initrd. Available as [boot.initrd.clevis.enable](#opt-boot.initrd.clevis.enable).

- [fritz-exporter](https://github.com/pdreker/fritz_exporter), a Prometheus exporter for extracting metrics from [FRITZ!](https://avm.de/produkte/) devices. Available as [services.prometheus.exporters.fritz](#opt-services.prometheus.exporters.fritz.enable).

- [armagetronad](https://wiki.armagetronad.org), a mid-2000s 3D lightcycle game widely played at iD Tech Camps. You can define multiple servers using `services.armagetronad.<server>.enable`.

- [wyoming-satellite](https://github.com/rhasspy/wyoming-satellite), a voice assistant satellite for Home Assistant using the Wyoming protocol. Available as [services.wyoming.satellite]($opt-services.wyoming.satellite.enable).

- [TuxClocker](https://github.com/Lurkki14/tuxclocker), a hardware control and monitoring program. Available as [programs.tuxclocker](#opt-programs.tuxclocker.enable).

- binfmt option for AppImage-run to support running [AppImage](https://appimage.org/)'s seamlessly on NixOS.. Available as [programs.appimage.binfmt](#opt-programs.appimage.binfmt).

- [nh](https://github.com/viperML/nh), yet another Nix CLI helper. Available as [programs.nh](#opt-programs.nh.enable).

- [ALVR](https://github.com/alvr-org/alvr), a VR desktop streamer. Available as [programs.alvr](#opt-programs.alvr.enable)

- [RustDesk](https://rustdesk.com), a full-featured open source remote control alternative for self-hosting and security with minimal configuration. Alternative to TeamViewer.

- [Scrutiny](https://github.com/AnalogJ/scrutiny), a S.M.A.R.T monitoring tool for hard disks with a web frontend.

- [davis](https://github.com/tchapi/davis), a simple CardDav and CalDav server inspired by Baïkal. Available as [services.davis]($opt-services-davis.enable).

- [Firefly-iii](https://www.firefly-iii.org), a free and open source personal finance manager. Available as [services.firefly-iii](#opt-services.firefly-iii.enable)

- [systemd-lock-handler](https://git.sr.ht/~whynothugo/systemd-lock-handler/), a bridge between logind D-Bus events and systemd targets. Available as [services.systemd-lock-handler.enable](#opt-services.systemd-lock-handler.enable).

- [wastebin](https://github.com/matze/wastebin), a pastebin server written in rust. Available as [services.wastebin](#opt-services.wastebin.enable).

- [Mealie](https://nightly.mealie.io/), a self-hosted recipe manager and meal planner with a RestAPI backend and a reactive frontend application built in NuxtJS for a pleasant user experience for the whole family. Available as [services.mealie](#opt-services.mealie.enable)

- [Sunshine](https://app.lizardbyte.dev/Sunshine), a self-hosted game stream host for Moonlight. Available as [services.sunshine](#opt-services.sunshine.enable).

- [Uni-Sync](https://github.com/EightB1ts/uni-sync), a synchronization tool for Lian Li Uni Controllers. Available as [hardware.uni-sync](#opt-hardware.uni-sync.enable)

- [prometheus-nats-exporter](https://github.com/nats-io/prometheus-nats-exporter), a Prometheus exporter for NATS. Available as [services.prometheus.exporters.nats](#opt-services.prometheus.exporters.nats.enable).

- [isolate](https://github.com/ioi/isolate), a sandbox for securely executing untrusted programs. Available as [security.isolate](#opt-security.isolate.enable).

## Backward Incompatibilities {#sec-release-24.05-incompatibilities}

<!-- To avoid merge conflicts, consider adding your item at an arbitrary place in the list instead. -->

- `k3s`: was updated to version [v1.29](https://github.com/k3s-io/k3s/releases/tag/v1.29.1%2Bk3s2), all previous versions (k3s_1_26, k3s_1_27, k3s_1_28) will be removed. See [changelog and upgrade notes](https://github.com/kubernetes/kubernetes/blob/master/CHANGELOG/CHANGELOG-1.29.md#urgent-upgrade-notes) for more information.

- `himalaya` was updated to v1.0.0-beta.4, which introduces breaking changes. Check out the [release note](https://github.com/soywod/himalaya/releases/tag/v1.0.0-beta.4) for details.

- `security.pam.enableSSHAgentAuth` was replaced by the `sshAgentAuth` attrset, and **only**
  `authorized_keys` files listed in [`sshAgentAuth.authorizedKeysFiles`] are trusted,
  defaulting to `/etc/ssh/authorized_keys.d/%u`.
  ::: {.warning}
  Users of {manpage}`pam_ssh_agent_auth(8)` must take care that the pubkeys they use (for instance with `sudo`)
  are listed in [`sshAgentAuth.authorizedKeysFiles`]..
  :::
  ::: {.note}
  Previously, all `services.openssh.authorizedKeysFiles` were trusted, including `~/.ssh/authorized_keys`,
  which results in an **insecure** configuration; see [#31611](https://github.com/NixOS/nixpkgs/issues/31611).
  :::

[`sshAgentAuth.authorizedKeysFiles`]: #opt-security.pam.sshAgentAuth.authorizedKeysFiles

- The `power.ups` module now generates `upsd.conf`, `upsd.users` and `upsmon.conf` automatically from a set of new configuration options. This breaks compatibility with existing `power.ups` setups where these files were created manually. Back up these files before upgrading NixOS.

- `programs.nix-ld.libraries` no longer sets `baseLibraries` via the option's default but in config and now merges any additional libraries with the default ones.
  This means that `lib.mkForce` must be used to clear the list of default libraries.

- `cudaPackages.autoAddOpenGLRunpathHook` and `cudaPackages.autoAddDriverRunpath` have been deprecated for `pkgs.autoAddDriverRunpath`. Functionality has not changed, but the setuphook has been renamed and moved to the top-level package scope.

- `cudaPackages.autoFixElfFiles` has been deprecated for `pkgs.autoFixElfFiles`. Functionality has not changed, but the setuphook has been renamed and moved to the top-level package scope.

- `appimageTools.wrapAppImage` now create the binary at `$out/bin/${pname}` rather than `$out/bin/${pname}-${version}`, which will break downstream workarounds.

- `pdns` was updated to version [v4.9.x](https://doc.powerdns.com/authoritative/changelog/4.9.html), which introduces breaking changes. Check out the [Upgrade Notes](https://doc.powerdns.com/authoritative/upgrading.html#to-4-9-0) for details.

- `unrar` was updated to v7. See [changelog](https://www.rarlab.com/unrar7notes.htm) for more information.

- `git-town` was updated from version 11 to 13. See the [changelog](https://github.com/git-town/git-town/blob/main/CHANGELOG.md#1300-2024-03-22) for breaking changes.

- `k9s` was updated to v0.31. There have been various breaking changes in the config file format,
  check out the changelog of [v0.29](https://github.com/derailed/k9s/releases/tag/v0.29.0),
  [v0.30](https://github.com/derailed/k9s/releases/tag/v0.30.0) and
  [v0.31](https://github.com/derailed/k9s/releases/tag/v0.31.0) for details. It is recommended
  to back up your current configuration and let k9s recreate the new base configuration.

- NixOS AMIs are now uploaded regularly to a new AWS Account.
  Instructions on how to use them can be found on <https://nixos.github.io/amis>.
  We are working on integration the data into the NixOS homepage.
  The list in `nixos/modules/virtualisation/amazon-ec2-amis.nix` will stop
  being updated and will be removed in the future.

- The option `services.postgresql.ensureUsers._.ensurePermissions` has been removed as it's
  not declarative and is broken with newer postgresql versions. Consider using
  [](#opt-services.postgresql.ensureUsers._.ensureDBOwnership)
  instead or a tool that's more suited for managing the data inside a postgresql database.

- `idris2` was updated to v0.7.0. This version introduces breaking changes. Check out the [changelog](https://github.com/idris-lang/Idris2/blob/v0.7.0/CHANGELOG.md#v070) for details.

- `nvtop` family of packages was reorganized into nested attrset. `nvtop` has been renamed to `nvtopPackages.full`, and all `nvtop-{amd,nvidia,intel,msm}` packages are now named as `nvtopPackages.{amd,nvidia,intel,msm}`

- `neo4j` has been updated to version 5, you may want to read the [release notes for Neo4j 5](https://neo4j.com/release-notes/database/neo4j-5/)

- `services.neo4j.allowUpgrade` was removed and no longer has any effect. Neo4j 5 supports automatic rolling upgrades.

- `unifiLTS`, `unifi5` and `unifi6` have been removed, as they require MongoDB versions which are end-of-life. All these versions can be upgraded to `unifi7` directly.

- `mongodb-4_4` has been removed as it has reached end of life. Consequently, `unifi7` and `unifi8` now use MongoDB 5.0 by default.

- `nitter` requires a `guest_accounts.jsonl` to be provided as a path or loaded into the default location at `/var/lib/nitter/guest_accounts.jsonl`. See [Guest Account Branch Deployment](https://github.com/zedeus/nitter/wiki/Guest-Account-Branch-Deployment) for details.

- `boot.supportedFilesystems` and `boot.initrd.supportedFilesystems` are now attribute sets instead of lists. Assignment from lists as done previously is still supported, but checking whether a filesystem is enabled must now by done using `supportedFilesystems.fs or false` instead of using `lib.elem "fs" supportedFilesystems` as was done previously.

- `services.aria2.rpcSecret` has been replaced with `services.aria2.rpcSecretFile`.
  This was done so that secrets aren't stored in the world-readable nix store.
  To migrate, you will have to create a file with the same exact string, and change
  your module options to point to that file. For example, `services.aria2.rpcSecret =
  "mysecret"` becomes `services.aria2.rpcSecretFile = "/path/to/secret_file"`
  where the file `secret_file` contains the string `mysecret`.

- `openssh`, `openssh_hpn` and `openssh_gssapi` are now compiled without support for the DSA signature algorithm as it is being deprecated upstream. Users still relying on DSA keys should consider upgrading
  to another signature algorithm. However, for the time being it is possible to restore DSA key support using `override` to set `dsaKeysSupport = true`.

- `buildGoModule` now throws an error when `vendorHash` is not specified. `vendorSha256`, deprecated in Nixpkgs 23.11, is now ignored and is no longer a `vendorHash` alias.

- `services.invidious.settings.db.user`, the default database username has changed from `kemal` to `invidious`. Setups involving an externally-provisioned database (i.e. `services.invidious.database.createLocally == false`) should adjust their configuration accordingly. The old `kemal` user will not be removed automatically even when the database is provisioned automatically.(https://github.com/NixOS/nixpkgs/pull/265857)

- `writeReferencesToFile` is deprecated in favour of the new trivial build helper `writeClosure`. The latter accepts a list of paths and has an unambiguous name and cleaner implementation.

- `inetutils` now has a lower priority to avoid shadowing the commonly used `util-linux`. If one wishes to restore the default priority, simply use `lib.setPrio 5 inetutils` or override with `meta.priority = 5`.

- `paperless`' `services.paperless.extraConfig` setting has been removed and converted to the free-form type and option named `services.paperless.settings`.

- `davfs2`' `services.davfs2.extraConfig` setting has been deprecated and converted to the free-form type option named `services.davfs2.settings` according to RFC42.

- `services.homepage-dashboard` now takes its configuration using native Nix expressions, rather than dumping templated configurations into `/var/lib/homepage-dashboard` where they were previously managed manually. There are now new options which allow the configuration of bookmarks, services, widgets and custom CSS/JS natively in Nix.

- `hare` may now be cross-compiled. For that to work, however, `haredoc` needed to stop being built together with it. Thus, the latter is now its own package with the name of `haredoc`.

- `network-interfaces.target` system target was removed as it has been deprecated for a long time. Use `network.target` instead.

- `services.redis.vmOverCommit` now defaults to `true` and no longer enforces Transparent Hugepages (THP) to be disabled. Redis only works with THP configured to `madvise` which is the kernel's default.

- `azure-cli` now has extension support. For example, to install the `aks-preview` extension, use

  ```nix
  environment.systemPackages = [
    (azure-cli.withExtensions [ azure-cli.extensions.aks-preview ])
  ];
  ```
  To make the `azure-cli` immutable and prevent clashes in case `azure-cli` is also installed via other package managers, some configuration files were moved into the derivation.
  This can be disabled by overriding `withImmutableConfig = false` when building `azure-cli`.

- `services.frp.settings` now generates the frp configuration file in TOML format as [recommended by upstream](https://github.com/fatedier/frp#configuration-files), instead of the legacy INI format. This has also introduced other changes in the configuration file structure and options.
  - The `settings.common` section in the configuration is no longer valid and all the options form inside it now goes directly under `settings`.
  - The `_` separating words in the configuration options is removed so the options are now in camel case. For example: `server_addr` becomes `serverAddr`, `server_port` becomes `serverPort` etc.
  - Proxies are now defined with a new option `settings.proxies` which takes a list of proxies.
  - Consult the [upstream documentation](https://github.com/fatedier/frp#example-usage) for more details on the changes.

- `mkosi` was updated to v20. Parts of the user interface have changed. Consult the
  release notes of [v19](https://github.com/systemd/mkosi/releases/tag/v19) and
  [v20](https://github.com/systemd/mkosi/releases/tag/v20) for a list of changes.

- `gonic` has been updated to v0.16.4. Config now requires `playlists-path` to be set. See the rest of the [v0.16.0 release notes](https://github.com/sentriz/gonic/releases/tag/v0.16.0) for more details.

- `services.vikunja` systemd service now uses `vikunja` as dynamic user instead of `vikunja-api`. Database users might need to be changed.

- `services.vikunja.setupNginx` setting has been removed. Users now need to setup the webserver configuration on their own with a proxy pass to the vikunja service.

- `services.vmagent` module deprecates `dataDir`, `group` and `user` setting in favor of systemd provided CacheDirectory and DynamicUser.

- `services.vmagent.remoteWriteUrl` setting has been renamed to `services.vmagent.remoteWrite.url` and now defaults to `null`.

- `woodpecker-*` packages have been updated to v2 which includes [breaking changes](https://woodpecker-ci.org/docs/next/migrations#200).

- `services.nginx` will no longer advertise HTTP/3 availability automatically. This must now be manually added, preferably to each location block.
  Example:

  ```nix
  {
    locations."/".extraConfig = ''
      add_header Alt-Svc 'h3=":$server_port"; ma=86400';
    '';
    locations."^~ /assets/".extraConfig = ''
      add_header Alt-Svc 'h3=":$server_port"; ma=86400';
    '';
  }
  ```

- `optparse-bash` is now dropped due to upstream inactivity. Alternatives available in Nixpkgs include [`argc`](https://github.com/sigoden/argc), [`argbash`](https://github.com/matejak/argbash), [`bashly`](https://github.com/DannyBen/bashly) and [`gum`](https://github.com/charmbracelet/gum), to name a few.

- `kanata` package has been updated to v1.5.0, which includes [breaking changes](https://github.com/jtroo/kanata/releases/tag/v1.5.0).

- `craftos-pc` package has been updated to v2.8, which includes [breaking changes](https://github.com/MCJack123/craftos2/releases/tag/v2.8).
  - Files are now handled in binary mode; this could break programs with embedded UTF-8 characters.
  - The ROM was updated to match ComputerCraft version v1.109.2.
  - The bundled Lua was updated to Lua v5.2, which includes breaking changes. See the [Lua manual](https://www.lua.org/manual/5.2/manual.html#8) for more information.
  - The WebSocket API [was rewritten](https://github.com/MCJack123/craftos2/issues/337), which introduced breaking changes.

- `gtest` package has been updated past v1.13.0, which requires C++14 or higher.

- The latest available version of Nextcloud is v28 (available as `pkgs.nextcloud28`). The installation logic is as follows:
  - If [`services.nextcloud.package`](#opt-services.nextcloud.package) is specified explicitly, this package will be installed (**recommended**)
  - If [`system.stateVersion`](#opt-system.stateVersion) is >=24.05, `pkgs.nextcloud28` will be installed by default.
  - If [`system.stateVersion`](#opt-system.stateVersion) is >=23.11, `pkgs.nextcloud27` will be installed by default.
  - Please note that an upgrade from v26 (or older) to v28 directly is not possible. Please upgrade to `nextcloud27` (or earlier) first. Nextcloud prohibits skipping major versions while upgrading. You can upgrade by declaring [`services.nextcloud.package = pkgs.nextcloud27;`](options.html#opt-services.nextcloud.package).

- The vendored third party libraries have been mostly removed from `cudaPackages.nsight_systems`, which we now only ship for `cudaPackages_11_8` and later due to outdated dependencies. Users comfortable with the vendored dependencies may use `overrideAttrs` to amend the `postPatch` phase and the `meta.broken` correspondingly. Alternatively, one could package the deprecated `boost170` locally, as required for `cudaPackages_11_4.nsight_systems`.

- `cudaPackages` package scope has been updated to `cudaPackages_12`.

- The deprecated `cudaPackages.cudatoolkit` has been replaced with a
  symlink-based wrapper for the splayed redistributable CUDA packages. The
  wrapper only includes tools and libraries necessary to build common packages
  like e.g. tensorflow. The original runfile-based `cudatoolkit` is still
  available as `cudatoolkit-legacy-runfile`.

- `halloy` package was updated past 2024.5 which introduced a breaking change by switching the config format from YAML to TOML. See https://github.com/squidowl/halloy/releases/tag/2024.5 for details.

- Ada packages (libraries and tools) have been moved into the `gnatPackages` scope. `gnatPackages` uses the default GNAT compiler, `gnat12Packages` and `gnat13Packages` use the respective matching compiler version.

- Paths provided as `restartTriggers` and `reloadTriggers` for systemd units will now be copied into the nix store to make the behavior consistent.
  Previously, `restartTriggers = [ ./config.txt ]`, if defined in a flake, would trigger a restart when any part of the flake changed; and if not defined in a flake, would never trigger a restart even if the contents of `config.txt` changed.

- `spark2014` has been renamed to `gnatprove`. A version of `gnatprove` matching different GNAT versions is available from the different `gnatPackages` sets.

- `services.resolved.fallbackDns` can now be used to disable the upstream fallback servers entirely by setting it to an empty list. To get the previous behaviour of the upstream defaults set it to null, the new default, instead.

- `services.hledger-web.capabilities` options has been replaced by a new option `services.hledger-web.allow`.

  - `allow = "view"` means `capabilities = { view = true; }`;
  - `allow = "add"` means `capabilities = { view = true; add = true; }`;
  - `allow = "edit"` means `capabilities = { view = true; add = true; edit = true }`;
  - `allow = "sandstorm"` reads permissions from the `X-Sandstorm-Permissions` request header.

- `xxd` has been moved from `vim` default output to its own output to reduce closure size. The canonical way to reference it across all platforms is `unixtools.xxd`.

- `stalwart-mail` package has been updated to v0.5.3, which includes [breaking changes](https://github.com/stalwartlabs/mail-server/blob/v0.5.3/UPGRADING.md).

- `services.zope2` has been removed as `zope2` is unmaintained and was relying on Python2.

- `services.avahi.nssmdns` got split into `services.avahi.nssmdns4` and `services.avahi.nssmdns6` which enable the mDNS NSS switch for IPv4 and IPv6 respectively.
  Since most mDNS responders only register IPv4 addresses, most users want to keep the IPv6 support disabled to avoid long timeouts.

- A warning has been added for services that are
  `after = [ "network-online.target" ]` but do not depend on it (e.g. using
  `wants`), because the dependency that `multi-user.target` has on
  `network-online.target` is planned for removal.

- `services.pgbouncer` now has systemd support enabled and will log to journald. The default setting for `services.pgbouncer.logFile` is now `null` to disable logging to a separate log file.

- `services.archisteamfarm` no longer uses the abbreviation `asf` for its state directory (`/var/lib/asf`), user and group (both `asf`). Instead the long name `archisteamfarm` is used.
  Configurations with `system.stateVersion` 23.11 or earlier, default to the old stateDirectory until the 24.11 release and must either set the option explicitly or move the data to the new directory.

- `xfsprogs` was updated to version 6.6.0, which enables reverse mapping (rmapbt) and large extent counts (nrext64) by default.
   Support for these features was added in kernel 4.9 and 5.19 and nrext64 was deemed stable in kernel 6.5.
   Format your filesystems with `mkfs.xfs -i nrext64=0`, if they need to be readable by GRUB2 before 2.12 or kernels older than 5.19.

- `networking.iproute2.enable` now does not set `environment.etc."iproute2/rt_tables".text`.

  Setting `environment.etc."iproute2/{CONFIG_FILE_NAME}".text` will override the whole configuration file instead of appending it to the upstream configuration file.

  `CONFIG_FILE_NAME` includes `bpf_pinning`, `ematch_map`, `group`, `nl_protos`, `rt_dsfield`, `rt_protos`, `rt_realms`, `rt_scopes`, and `rt_tables`.

- `netbox` was updated to v3.7. `services.netbox.package` still defaults
  to v3.6 if `stateVersion` is earlier than 24.05. Refer to upstream's breaking
  changes [for
  v3.7.0](https://github.com/netbox-community/netbox/releases/tag/v3.7.0) and
  upgrade NetBox by changing `services.netbox.package`. Database migrations
  will be run automatically.

- `gauge` now supports installing plugins using nix. For the old imperative approach, switch to `gauge-unwrapped`.
  You can load plugins from an existing gauge manifest file using `gauge.fromManifest ./path/to/manifest.json` or
  specify plugins in nix using `gauge.withPlugins (p: with p; [ js html-report xml-report ])`.

- `firefox-devedition`, `firefox-beta`, `firefox-esr` executable file names for now match their package names, which is consistent with the `firefox-*-bin` packages. The desktop entries are also updated so that you can have multiple editions of firefox in your app launcher.

- switch-to-configuration does not directly call systemd-tmpfiles anymore.
  Instead, the new artificial sysinit-reactivation.target is introduced which
  allows to restart multiple services that are ordered before sysinit.target
  and respect the ordering between the services.

- `systemd.oomd` module behavior is changed as:

  - Raise ManagedOOMMemoryPressureLimit from 50% to 80%. This should make systemd-oomd kill things less often, and fix issues like [this](https://pagure.io/fedora-workstation/issue/358).
    Reference: [commit](https://src.fedoraproject.org/rpms/systemd/c/806c95e1c70af18f81d499b24cd7acfa4c36ffd6?branch=806c95e1c70af18f81d499b24cd7acfa4c36ffd6)

  - Remove swap policy. This helps prevent killing processes when user's swap is small.

  - Expand the memory pressure policy to system.slice, user-.slice, and all user owned slices. Reference: [commit](https://src.fedoraproject.org/rpms/systemd/c/7665e1796f915dedbf8e014f0a78f4f576d609bb)

  - `systemd.oomd.enableUserServices` is renamed to `systemd.oomd.enableUserSlices`.

- `security.pam.enableSSHAgentAuth` now requires `services.openssh.authorizedKeysFiles` to be non-empty,
  which is the case when `services.openssh.enable` is true. Previously, `pam_ssh_agent_auth` silently failed to work.

- The configuration format for `services.prometheus.exporters.snmp` changed with release 0.23.0.
  The module now includes an optional config check, that is enabled by default, to make the change obvious before any deployment.
  More information about the configuration syntax change is available in the [upstream repository](https://github.com/prometheus/snmp_exporter/blob/b75fc6b839ee3f3ccbee68bee55f1ae99555084a/auth-split-migration.md).

- [watchdogd](https://troglobit.com/projects/watchdogd/), a system and process supervisor using watchdog timers. Available as [services.watchdogd](#opt-services.watchdogd.enable).

- `jdt-language-server` package now uses upstream's provided python wrapper instead of our own custom wrapper. This results in the following breaking and notable changes:

  - The main binary for the package is now named `jdtls` instead of `jdt-language-server`, equivalent to what most editors expect the binary to be named.

  - JVM arguments should now be provided with the `--jvm-arg` flag instead of setting `JAVA_OPTS`.

  - The `-data` path is no longer required to run the package, and will be set to point to a folder in `$TMP` if missing.

- `nomad` has been updated - note that HashiCorp recommends updating one minor version at a time. Please check [their upgrade guide](https://developer.hashicorp.com/nomad/docs/upgrade) for information on safely updating clusters and potential breaking changes.

  - `nomad` is now Nomad 1.7.x.

  - `nomad_1_4` has been removed, as it is now unsupported upstream.

- Dwarf Fortress has been updated to version 50, and its derivations continue to menace with spikes of Nix and bash. Version 50 is identical to the version on Steam, but without the paid elements like tilepacks.
  dfhack and Dwarf Therapist still work, and older versions are still packaged in case you'd like to roll back. Note that DF 50 saves will not be compatible with DF 0.47 and earlier.
  See [Bay 12 Games](http://www.bay12games.com/dwarves/) for more details on what's new in Dwarf Fortress.

  - Running an earlier version can be achieved through an override: `dwarf-fortress-packages.dwarf-fortress-full.override { dfVersion = "0.47.5"; }`

  - Ruby plugin support has been disabled in DFHack. Many of the Ruby plugins have been converted to Lua, and support was removed upstream due to frequent crashes.

- `livebook` package is now built as a `mix release` instead of an `escript`.
  This means that configuration now has to be done using [environment variables](https://hexdocs.pm/livebook/readme.html#environment-variables) instead of command line arguments.
  This has the further implication that the `livebook` service configuration has changed:

- `erlang_node_short_name`, `erlang_node_name`, `port` and `options` configuration parameters are gone, and have been replaced with an `environment` parameter.
    Use the appropriate [environment variables](https://hexdocs.pm/livebook/readme.html#environment-variables) inside `environment` to configure the service instead.

- `akkoma` now requires explicitly setting the base URL for uploaded media (`settings."Pleroma.Upload".base_url`), as well as for the media proxy if enabled (`settings."Media"`).
  This is recommended to be a separate (sub)domain to the one Akkoma is hosted at.
  See [here](https://meta.akkoma.dev/t/akkoma-stable-2024-03-securer-i-barely-know-her/681#explicit-upload-and-media-proxy-domains-5) for more details.

- `crystal` package has been updated to 1.11.x, which has some breaking changes.
  Refer to crystal's changelog for more information. ([v1.10](https://github.com/crystal-lang/crystal/blob/master/CHANGELOG.md#1100-2023-10-09), [v1.11](https://github.com/crystal-lang/crystal/blob/master/CHANGELOG.md#1110-2024-01-08))

- `erlang-ls` package no longer ships the `els_dap` binary as of v0.51.0.

- `icu` no longer includes `install-sh` and `mkinstalldirs` in the shared folder.

## Other Notable Changes {#sec-release-24.05-notable-changes}

<!-- To avoid merge conflicts, consider adding your item at an arbitrary place in the list instead. -->

- `addDriverRunpath` has been added to facilitate the deprecation of the old `addOpenGLRunpath` setuphook. This change is motivated by the evolution of the setuphook to include all hardware acceleration.

- `cinnamon` has been updated to 6.0. Please beware that the [Wayland session](https://blog.linuxmint.com/?p=4591) is still experimental in this release and could potentially [affect Xorg sessions](https://blog.linuxmint.com/?p=4639). We suggest a reboot when switching between sessions.

- (TODO awaiting feedback on code-casing package names) MATE has been updated to 1.28.
  - To properly support panel plugins built with Wayland (in-process) support, we are introducing `services.xserver.desktopManager.mate.extraPanelApplets` option, please use that for installing panel applets.
  - Similarly, please use `services.xserver.desktopManager.mate.extraCajaExtensions` option for installing Caja extensions.
  - To use the Wayland session, enable `services.xserver.desktopManager.mate.enableWaylandSession`. This is opt-in for now as it is in early stage and introduces a new set of Wayfire closure. Due to [known issues with LightDM](https://github.com/canonical/lightdm/issues/63), we suggest using SDDM for display manager.

- `services.xserver.desktopManager.budgie` installs `gnome.gnome-terminal` by default (instead of `mate.mate-terminal`).

- New `boot.loader.systemd-boot.xbootldrMountPoint` allows setting up a separate [XBOOTLDR partition](https://uapi-group.org/specifications/specs/boot_loader_specification/) to store boot files. Useful on systems with a small EFI System partition that cannot be easily repartitioned.

- `boot.loader.systemd-boot` will now verify that `efiSysMountPoint` (and `xbootldrMountPoint` if configured) are mounted partitions.

- `services.postgresql.extraPlugins` changed its type from just a list of packages to also a function that returns such a list.
  For example a config line like ``services.postgresql.extraPlugins = with pkgs.postgresql_11.pkgs; [ postgis ];`` is recommended to be changed to ``services.postgresql.extraPlugins = ps: with ps; [ postgis ];``;

- [`matrix-synapse`](https://element-hq.github.io/synapse/) homeserver module now supports configuring UNIX domain socket [`listeners`](#opt-services.matrix-synapse.settings.listeners) through the `path` option.
  The default replication worker on the main instance has been migrated away from TCP sockets to UNIX domain sockets.

- `boot.initrd.network.ssh.authorizedKeyFiles` is a new option in the initrd ssh daemon module, for adding authorized keys via list of files.

- `appimage`, `appimageTools.wrapAppImage` and `buildFHSEnvBubblewrap` now properly accepts `pname` and `version`.

- Programs written in [Nim](https://nim-lang.org/) are built with libraries selected by lockfiles.
  The `nimPackages` and `nim2Packages` sets have been removed.
  See https://nixos.org/manual/nixpkgs/unstable#nim for more information.

- [TODO: reword to place an attribute at the front] Programs written in [D](https://dlang.org/) using the `dub` build system and package manager can now be built using `buildDubPackage` utilizing lockfiles provided by the new `dub-to-nix` helper program.
  See the [D section](https://nixos.org/manual/nixpkgs/unstable#dlang) in the manual for more information.

- [`portunus`](https://github.com/majewsky/portunus) has been updated to major version 2.
  This version of Portunus supports strong password hashes, but the legacy hash SHA-256 is also still supported to ensure a smooth migration of existing user accounts.
  After upgrading, follow the instructions on the [upstream release notes](https://github.com/majewsky/portunus/releases/tag/v2.0.0) to upgrade all user accounts to strong password hashes.
  Support for weak password hashes will be removed in NixOS 24.11.

- A stdenv's default set of hardening flags can now be set via its `bintools-wrapper`'s `defaultHardeningFlags` argument. A convenient stdenv adapter, `withDefaultHardeningFlags`, can be used to override an existing stdenv's `defaultHardeningFlags`.

- `libass` now uses the native CoreText backend on Darwin, which may fix subtitle rendering issues with `mpv`, `ffmpeg`, etc.

- [`lilypond`](https://lilypond.org/index.html) and [`denemo`](https://www.denemo.org) are now compiled with Guile 3.0.

- `garage` has been updated to v1.x.x. Users should read the [upstream release notes](https://git.deuxfleurs.fr/Deuxfleurs/garage/releases/tag/v1.0.0) and follow the documentation when changing over their `services.garage.package` and performing this manual upgrade.

- [TODO: reword to place an attribute at the front] The EC2 image module now enables the [Amazon SSM Agent](https://docs.aws.amazon.com/systems-manager/latest/userguide/ssm-agent.html) by default.

- The following options of the Nextcloud module were moved into [`services.nextcloud.settings`](#opt-services.nextcloud.settings) and renamed to match the name from Nextcloud's `config.php`:
  - `logLevel` -> [`loglevel`](#opt-services.nextcloud.settings.loglevel),
  - `logType` -> [`log_type`](#opt-services.nextcloud.settings.log_type),
  - `defaultPhoneRegion` -> [`default_phone_region`](#opt-services.nextcloud.settings.default_phone_region),
  - `overwriteProtocol` -> [`overwriteprotocol`](#opt-services.nextcloud.settings.overwriteprotocol),
  - `skeletonDirectory` -> [`skeletondirectory`](#opt-services.nextcloud.settings.skeletondirectory),
  - `globalProfiles` -> [`profile.enabled`](#opt-services.nextcloud.settings._profile.enabled_),
  - `extraTrustedDomains` -> [`trusted_domains`](#opt-services.nextcloud.settings.trusted_domains) and
  - `trustedProxies` -> [`trusted_proxies`](#opt-services.nextcloud.settings.trusted_proxies).

- `services.nextcloud.config.dbport` option of the Nextcloud module was removed to match upstream.
  The port can be specified in [`services.nextcloud.config.dbhost`](#opt-services.nextcloud.config.dbhost).

- A new abstraction to create both read-only as well as writable overlay file
  systems was added. Available via
  [fileSystems.overlay](#opt-fileSystems._name_.overlay.lowerdir). See also the
  [NixOS docs](#sec-overlayfs).

- `systemd` units can now specify the `Upholds=` and `UpheldBy=` unit dependencies via the aptly
  named `upholds` and `upheldBy` options. These options get systemd to enforce that the
  dependencies remain continuosly running for as long as the dependent unit is in a running state.

- `stdenv`: The `--replace` flag in `substitute`, `substituteInPlace`, `substituteAll`, `substituteAllStream`, and `substituteStream` is now deprecated if favor of the new `--replace-fail`, `--replace-warn` and `--replace-quiet`. The deprecated `--replace` equates to `--replace-warn`.

- A new hardening flag, `zerocallusedregs` was made available, corresponding to the gcc/clang option `-fzero-call-used-regs=used-gpr`.

- A new hardening flag, `trivialautovarinit` was made available, corresponding to the gcc/clang option `-ftrivial-auto-var-init=pattern`.

- New options were added to the dnsdist module to enable and configure a DNSCrypt endpoint (see `services.dnsdist.dnscrypt.enable`, etc.).
  The module can generate the DNSCrypt provider key pair, certificates and also performs their rotation automatically with no downtime.

- `sonarr` version bumped to from 3.0.10 to 4.0.3. Consequently existing config database files will be upgraded automatically, but note that some old apparently-working configs [might actually be corrupt and fail to upgrade cleanly](https://forums.sonarr.tv/t/sonarr-v4-released/33089).

- [TODO: reword to place an attribute at the front] The Yama LSM is now enabled by default in the kernel, which prevents ptracing
  non-child processes. This means you will not be able to attach gdb to an
  existing process, but will need to start that process from gdb (so it is a
  child). Or you can set `boot.kernel.sysctl."kernel.yama.ptrace_scope"` to 0.

- `netbird` module now allows running multiple tunnels in parallel through [`services.netbird.tunnels`](#opt-services.netbird.tunnels).

- [Nginx virtual hosts](#opt-services.nginx.virtualHosts) using `forceSSL` or
  `globalRedirect` can now have redirect codes other than 301 through `redirectCode`.

- `bacula` now allows to configure `TLS` for encrypted communication.

- `libjxl` version bumped from 0.8.2 to 0.9.1 [dropped support for the butteraugli API](https://github.com/libjxl/libjxl/pull/2576). You will no longer be able to set `enableButteraugli` on `libaom`.

- `mockgen` package source has changed to the [go.uber.org/mock](https://github.com/uber-go/mock) fork because [the original repository is no longer maintained](https://github.com/golang/mock#gomock).

- [](#opt-boot.kernel.sysctl._net.core.wmem_max_) changed from a string to an integer because of the addition of a custom merge option (taking the highest value defined to avoid conflicts between 2 services trying to set that value), just as [](#opt-boot.kernel.sysctl._net.core.rmem_max_) since 22.11.

- [TODO: reword to place an attribute at the front] A new top-level package set, `pkgsExtraHardening` is added. This is a set of packages built with stricter hardening flags - those that have not yet received enough testing to be applied universally, those that are more likely to cause build failures or those that have drawbacks to their use (e.g. performance or required hardware features).

- `services.zfs.zed.enableMail` now uses the global `sendmail` wrapper defined by an email module
  (such as msmtp or Postfix). It no longer requires using a special ZFS build with email support.

- `castopod` has some migration actions to be taken in case of a S3 setup. Some new features may also need some manual migration actions. See [https://code.castopod.org/adaures/castopod/-/releases](https://code.castopod.org/adaures/castopod/-/releases) for more informations.

- `nextcloud-setup.service` no longer changes the group of each file & directory inside `/var/lib/nextcloud/{config,data,store-apps}` if one of these directories has the wrong owner group. This was part of transitioning the group used for `/var/lib/nextcloud`, but isn't necessary anymore.

- `services.kavita` now uses the free-form option `services.kavita.settings` for the application settings file.
  The options `services.kavita.ipAdresses` and `services.kavita.port` now exist at `services.kavita.settings.IpAddresses`
  and `services.kavita.settings.IpAddresses`. The file at `services.kavita.tokenKeyFile` now needs to contain a secret with
  512+ bits instead of 128+ bits.

- `kavita` has been updated to 0.8.0, requiring a manual forced library scan on all libraries for migration. Refer to upstream's [release notes](https://github.com/Kareadita/Kavita/releases/tag/v0.8.0) for details.

- `krb5` module has been rewritten and moved to `security.krb5`, moving all options but `security.krb5.enable` and `security.krb5.package` into `security.krb5.settings`.

- `services.soju` now has a wrapper for the `sojuctl` command, pointed at the service config file. It also has the new option `adminSocket.enable`, which creates a unix admin socket at `/run/soju/admin`.

- `gitea` upgrade to 1.21 has several breaking changes, including:
  - Custom themes and other assets that were previously stored in `custom/public/*` now belong in `custom/public/assets/*`
  - New instances of Gitea using MySQL now ignore the `[database].CHARSET` config option and always use the `utf8mb4` charset, existing instances should migrate via the `gitea doctor convert` CLI command.

- `services.paperless` module no longer uses the previously downloaded NLTK data stored in `/var/cache/paperless/nltk`. This directory can be removed.

- `services.teeworlds` module now has a wealth of configuration options, including a new `package` option.

- `hardware.pulseaudio` module now sets permission of pulse user home directory to 755 when running in "systemWide" mode. It fixes [issue 114399](https://github.com/NixOS/nixpkgs/issues/114399).

- `services.networkmanager.extraConfig` was renamed to `services.networkmanager.settings` and was changed to use the ini type instead of using a multiline string.

- `services.github-runner` module has been removed. To configure a single GitHub Actions Runner refer to `services.github-runners.*`. Note that this will trigger a new runner registration.

- `services.slskd` has been refactored to include more configuation options in
  the free-form `services.slskd.settings` option, and some defaults (including listen ports)
  have been changed to match the upstream defaults. Additionally, disk logging is now
  disabled by default, and the log rotation timer has been removed.
  The nginx virtualhost option is now of the `vhost-options` type.

- `services.btrbk` now automatically selects and provides required compression
  program depending on the configured `stream_compress` option. Since this
  replaces the need for the `extraPackages` option, this option will be
  deprecated in future releases.

- `mpich` package expression now requires `withPm` to be a list, e.g. `"hydra:gforker"` becomes `[ "hydra" "gforker" ]`.

- `systemd`: when merging unit options (of type `unitOption`),
  if at least one definition is a list, all those which aren't are now lifted into a list,
  making it possible to accumulate definitions without resorting to `mkForce`,
  hence to retain the definitions not anticipating that need.

- `youtrack` is bumped to 2023.3. The update is not performed automatically, it requires manual interaction. See the YouTrack section in the manual for details.

- QtMultimedia has changed its default backend to `QT_MEDIA_BACKEND=ffmpeg` (previously `gstreamer` on Linux or `darwin` on MacOS).
  The previous native backends remain available but are now minimally maintained. Refer to [upstream documentation](https://doc.qt.io/qt-6/qtmultimedia-index.html#ffmpeg-as-the-default-backend) for further details about each platform.

- `drbd` out-of-tree Linux kernel driver has been added in version 9.2.7. With it the DRBD 9.x features can be used instead of the 8.x features provided by the 8.4.11 in-tree driver.

- [TODO: reword to place an attribute at the front] The oil shell's c++ version is now available as `oils-for-unix`. The python version is still available as `oil`

- `documentation.man.mandoc` now by default uses `MANPATH` to set the directories where mandoc will search for manual pages.
  This enables mandoc to find manual pages in Nix profiles. To set the manual search paths via the `mandoc.conf` configuration file like before, use `documentation.man.mandoc.settings.manpath` instead.

- `grafana-loki` package was updated to 3.0.0 which includes [breaking changes](https://github.com/grafana/loki/releases/tag/v3.0.0)<|MERGE_RESOLUTION|>--- conflicted
+++ resolved
@@ -44,13 +44,6 @@
 - A new option `systemd.sysusers.enable` was added. If enabled, users and
   groups are created with systemd-sysusers instead of with a custom perl script.
 
-<<<<<<< HEAD
-- The default dbus implementation has transitioned to dbus-broker from the classic dbus daemon for better performance and reliability. Users can revert to the classic dbus daemon by setting `services.dbus.implementation = "dbus";`. For detailed deviations, refer to [dbus-broker's deviations page](https://github.com/bus1/dbus-broker/wiki/Deviations).
-
-- GNOME has been updated to v46. Refer to the [release notes](https://release.gnome.org/46/) for more details. Notably this release brings experimental VRR support, default GTK renderer changes and WebDAV support in Online Accounts. This release we have also stopped including the legacy and unsupported Adwaita-Dark theme by default.
-
-=======
->>>>>>> 8f27ccd7
 - `virtualisation.docker.enableNvidia` and `virtualisation.podman.enableNvidia` options are deprecated. `hardware.nvidia-container-toolkit.enable` should be used instead. This option will expose GPUs on containers with the `--device` CLI option. This is supported by Docker 25, Podman 3.2.0 and Singularity 4. Any container runtime that supports the CDI specification will take advantage of this feature.
 
 - `system.etc.overlay.enable` option was added. If enabled, `/etc` is
