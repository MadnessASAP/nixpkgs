# Define the list of system with their properties.
#
# See https://clang.llvm.org/docs/CrossCompilation.html and
# http://llvm.org/docs/doxygen/html/Triple_8cpp_source.html especially
# Triple::normalize. Parsing should essentially act as a more conservative
# version of that last function.
#
# Most of the types below come in "open" and "closed" pairs. The open ones
# specify what information we need to know about systems in general, and the
# closed ones are sub-types representing the whitelist of systems we support in
# practice.
#
# Code in the remainder of nixpkgs shouldn't rely on the closed ones in
# e.g. exhaustive cases. Its more a sanity check to make sure nobody defines
# systems that overlap with existing ones and won't notice something amiss.
#
{ lib }:
with lib.lists;
with lib.types;
with lib.attrsets;
with (import ./inspect.nix { inherit lib; }).predicates;

let
  inherit (lib.options) mergeOneOption;

  setTypes = type:
    mapAttrs (name: value:
      assert type.check value;
      setType type.name ({ inherit name; } // value));

in

rec {

  ################################################################################

  types.openSignificantByte = mkOptionType {
    name = "significant-byte";
    description = "Endianness";
    merge = mergeOneOption;
  };

  types.significantByte = enum (attrValues significantBytes);

  significantBytes = setTypes types.openSignificantByte {
    bigEndian = {};
    littleEndian = {};
  };

  ################################################################################

  # Reasonable power of 2
  types.bitWidth = enum [ 8 16 32 64 128 ];

  ################################################################################

  types.openCpuType = mkOptionType {
    name = "cpu-type";
    description = "instruction set architecture name and information";
    merge = mergeOneOption;
    check = x: types.bitWidth.check x.bits
      && (if 8 < x.bits
          then types.significantByte.check x.significantByte
          else !(x ? significantByte));
  };

  types.cpuType = enum (attrValues cpuTypes);

  cpuTypes = with significantBytes; setTypes types.openCpuType {
    arm      = { bits = 32; significantByte = littleEndian; family = "arm"; };
    armv5tel = { bits = 32; significantByte = littleEndian; family = "arm"; version = "5"; };
    armv6m   = { bits = 32; significantByte = littleEndian; family = "arm"; version = "6"; };
    armv6l   = { bits = 32; significantByte = littleEndian; family = "arm"; version = "6"; };
    armv7a   = { bits = 32; significantByte = littleEndian; family = "arm"; version = "7"; };
    armv7r   = { bits = 32; significantByte = littleEndian; family = "arm"; version = "7"; };
    armv7m   = { bits = 32; significantByte = littleEndian; family = "arm"; version = "7"; };
    armv7l   = { bits = 32; significantByte = littleEndian; family = "arm"; version = "7"; };
    armv8a   = { bits = 32; significantByte = littleEndian; family = "arm"; version = "8"; };
    armv8r   = { bits = 32; significantByte = littleEndian; family = "arm"; version = "8"; };
    armv8m   = { bits = 32; significantByte = littleEndian; family = "arm"; version = "8"; };
    aarch64  = { bits = 64; significantByte = littleEndian; family = "arm"; version = "8"; };

    i686     = { bits = 32; significantByte = littleEndian; family = "x86"; };
    x86_64   = { bits = 64; significantByte = littleEndian; family = "x86"; };

    mips     = { bits = 32; significantByte = bigEndian;    family = "mips"; };
    mipsel   = { bits = 32; significantByte = littleEndian; family = "mips"; };
    mips64   = { bits = 64; significantByte = bigEndian;    family = "mips"; };
    mips64el = { bits = 64; significantByte = littleEndian; family = "mips"; };

    powerpc  = { bits = 32; significantByte = bigEndian;    family = "power"; };

    riscv32  = { bits = 32; significantByte = littleEndian; family = "riscv"; };
    riscv64  = { bits = 64; significantByte = littleEndian; family = "riscv"; };

    wasm32   = { bits = 32; significantByte = littleEndian; family = "wasm"; };
    wasm64   = { bits = 64; significantByte = littleEndian; family = "wasm"; };
  };

  ################################################################################

  types.openVendor = mkOptionType {
    name = "vendor";
    description = "vendor for the platform";
    merge = mergeOneOption;
  };

  types.vendor = enum (attrValues vendors);

  vendors = setTypes types.openVendor {
    apple = {};
    pc = {};

    unknown = {};
  };

  ################################################################################

  types.openExecFormat = mkOptionType {
    name = "exec-format";
    description = "executable container used by the kernel";
    merge = mergeOneOption;
  };

  types.execFormat = enum (attrValues execFormats);

  execFormats = setTypes types.openExecFormat {
    aout = {}; # a.out
    elf = {};
    macho = {};
    pe = {};

    unknown = {};
  };

  ################################################################################

  types.openKernelFamily = mkOptionType {
    name = "exec-format";
    description = "executable container used by the kernel";
    merge = mergeOneOption;
  };

  types.kernelFamily = enum (attrValues kernelFamilies);

  kernelFamilies = setTypes types.openKernelFamily {
    bsd = {};
    darwin = {};
  };

  ################################################################################

  types.openKernel = mkOptionType {
    name = "kernel";
    description = "kernel name and information";
    merge = mergeOneOption;
    check = x: types.execFormat.check x.execFormat
        && all types.kernelFamily.check (attrValues x.families);
  };

  types.kernel = enum (attrValues kernels);

  kernels = with execFormats; with kernelFamilies; setTypes types.openKernel {
    # TODO(@Ericson2314): Don't want to mass-rebuild yet to keeping 'darwin' as
    # the nnormalized name for macOS.
    macos   = { execFormat = macho;   families = { inherit darwin; }; name = "darwin"; };
    ios     = { execFormat = macho;   families = { inherit darwin; }; };
    freebsd = { execFormat = elf;     families = { inherit bsd; }; };
    hurd    = { execFormat = elf;     families = { }; };
    linux   = { execFormat = elf;     families = { }; };
    netbsd  = { execFormat = elf;     families = { inherit bsd; }; };
    none    = { execFormat = unknown; families = { }; };
    openbsd = { execFormat = elf;     families = { inherit bsd; }; };
    solaris = { execFormat = elf;     families = { }; };
    windows = { execFormat = pe;      families = { }; };
  } // { # aliases
    # 'darwin' is the kernel for all of them. We choose macOS by default.
    darwin = kernels.macos;
    # TODO(@Ericson2314): Handle these Darwin version suffixes more generally.
    darwin10 = kernels.macos;
    darwin14 = kernels.macos;
    watchos = kernels.ios;
    tvos = kernels.ios;
    win32 = kernels.windows;
  };

  ################################################################################

  types.openAbi = mkOptionType {
    name = "abi";
    description = "binary interface for compiled code and syscalls";
    merge = mergeOneOption;
  };

  types.abi = enum (attrValues abis);

  abis = setTypes types.openAbi {
    cygnus       = {};
    msvc         = {};
    eabi         = {};

    androideabi  = {};
    android      = {
      assertions = [
        { assertion = platform: !platform.isAarch32;
          message = ''
            The "android" ABI is not for 32-bit ARM. Use "androideabi" instead.
          '';
        }
      ];
    };

    gnueabi      = { float = "soft"; };
    gnueabihf    = { float = "hard"; };
    gnu          = {
      assertions = [
        { assertion = platform: !platform.isAarch32;
          message = ''
            The "gnu" ABI is ambiguous on 32-bit ARM. Use "gnueabi" or "gnueabihf" instead.
          '';
        }
      ];
    };

    musleabi     = { float = "soft"; };
    musleabihf   = { float = "hard"; };
    musl         = {};

    uclibceabihf = { float = "soft"; };
    uclibceabi   = { float = "hard"; };
    uclibc       = {};

    unknown = {};
  };

  ################################################################################

  types.parsedPlatform = mkOptionType {
    name = "system";
    description = "fully parsed representation of llvm- or nix-style platform tuple";
    merge = mergeOneOption;
    check = { cpu, vendor, kernel, abi }:
           types.cpuType.check cpu
        && types.vendor.check vendor
        && types.kernel.check kernel
        && types.abi.check abi;
  };

  isSystem = isType "system";

  mkSystem = components:
    assert types.parsedPlatform.check components;
    setType "system" components;

  mkSkeletonFromList = l: {
    "2" = # We only do 2-part hacks for things Nix already supports
      if elemAt l 1 == "cygwin"
        then { cpu = elemAt l 0;                      kernel = "windows";  abi = "cygnus";   }
      else if elemAt l 1 == "gnu"
        then { cpu = elemAt l 0;                      kernel = "hurd";     abi = "gnu";      }
      else   { cpu = elemAt l 0;                      kernel = elemAt l 1;                   };
    "3" = # Awkwards hacks, beware!
      if elemAt l 1 == "apple"
        then { cpu = elemAt l 0; vendor = "apple";    kernel = elemAt l 2;                   }
      else if (elemAt l 1 == "linux") || (elemAt l 2 == "gnu")
        then { cpu = elemAt l 0;                      kernel = elemAt l 1; abi = elemAt l 2; }
      else if (elemAt l 2 == "mingw32") # autotools breaks on -gnu for window
        then { cpu = elemAt l 0; vendor = elemAt l 1; kernel = "windows";  abi = "gnu"; }
      else throw "Target specification with 3 components is ambiguous";
    "4" =    { cpu = elemAt l 0; vendor = elemAt l 1; kernel = elemAt l 2; abi = elemAt l 3; };
  }.${toString (length l)}
    or (throw "system string has invalid number of hyphen-separated components");

  # This should revert the job done by config.guess from the gcc compiler.
  mkSystemFromSkeleton = { cpu
                         , # Optional, but fallback too complex for here.
                           # Inferred below instead.
                           vendor ? assert false; null
                         , kernel
                         , # Also inferred below
                           abi    ? assert false; null
                         } @ args: let
    getCpu    = name: cpuTypes.${name} or (throw "Unknown CPU type: ${name}");
    getVendor = name:  vendors.${name} or (throw "Unknown vendor: ${name}");
    getKernel = name:  kernels.${name} or (throw "Unknown kernel: ${name}");
    getAbi    = name:     abis.${name} or (throw "Unknown ABI: ${name}");

    parsed = rec {
      cpu = getCpu args.cpu;
      vendor =
        /**/ if args ? vendor    then getVendor args.vendor
        else if isDarwin  parsed then vendors.apple
        else if isWindows parsed then vendors.pc
        else                     vendors.unknown;
      kernel = getKernel args.kernel;
      abi =
        /**/ if args ? abi       then getAbi args.abi
<<<<<<< HEAD
        else if isLinux   parsed then (if isAarch32 parsed then abis.gnueabi else abis.gnu)
=======
        else if isLinux   parsed then
          if isAarch32 parsed then
            if lib.versionAtLeast (parsed.cpu.version or "0") "6"
            then abis.gnueabihf
            else abis.gnueabi
          else abis.gnu
>>>>>>> f2004e62
        else if isWindows parsed then abis.gnu
        else                     abis.unknown;
    };

  in mkSystem parsed;

  mkSystemFromString = s: mkSystemFromSkeleton (mkSkeletonFromList (lib.splitString "-" s));

  doubleFromSystem = { cpu, vendor, kernel, abi, ... }:
    /**/ if abi == abis.cygnus       then "${cpu.name}-cygwin"
    else if kernel.families ? darwin then "${cpu.name}-darwin"
    else "${cpu.name}-${kernel.name}";

  tripleFromSystem = { cpu, vendor, kernel, abi, ... } @ sys: assert isSystem sys; let
    optAbi = lib.optionalString (abi != abis.unknown) "-${abi.name}";
  in "${cpu.name}-${vendor.name}-${kernel.name}${optAbi}";

  ################################################################################

}<|MERGE_RESOLUTION|>--- conflicted
+++ resolved
@@ -295,16 +295,12 @@
       kernel = getKernel args.kernel;
       abi =
         /**/ if args ? abi       then getAbi args.abi
-<<<<<<< HEAD
-        else if isLinux   parsed then (if isAarch32 parsed then abis.gnueabi else abis.gnu)
-=======
         else if isLinux   parsed then
           if isAarch32 parsed then
             if lib.versionAtLeast (parsed.cpu.version or "0") "6"
             then abis.gnueabihf
             else abis.gnueabi
           else abis.gnu
->>>>>>> f2004e62
         else if isWindows parsed then abis.gnu
         else                     abis.unknown;
     };
