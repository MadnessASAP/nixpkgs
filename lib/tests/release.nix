{ # The pkgs used for dependencies for the testing itself
  # Don't test properties of pkgs.lib, but rather the lib in the parent directory
  pkgs ? import ../.. {} // { lib = throw "pkgs.lib accessed, but the lib tests should use nixpkgs' lib path directly!"; }
}:

pkgs.runCommandNoCC "nixpkgs-lib-tests" {
<<<<<<< HEAD
  buildInputs = [ pkgs.nix (import ./check-eval.nix) (import ./maintainers.nix { inherit pkgs; }) ];
  env.NIX_PATH = "nixpkgs=${toString pkgs.path}";
=======
  buildInputs = [
    pkgs.nix
    (import ./check-eval.nix)
    (import ./maintainers.nix {
      inherit pkgs;
      lib = import ../.;
    })
  ];
>>>>>>> 211be6af
} ''
    datadir="${pkgs.nix}/share"
    export TEST_ROOT=$(pwd)/test-tmp
    export NIX_BUILD_HOOK=
    export NIX_CONF_DIR=$TEST_ROOT/etc
    export NIX_LOCALSTATE_DIR=$TEST_ROOT/var
    export NIX_LOG_DIR=$TEST_ROOT/var/log/nix
    export NIX_STATE_DIR=$TEST_ROOT/var/nix
    export NIX_STORE_DIR=$TEST_ROOT/store
    export PAGER=cat
    cacheDir=$TEST_ROOT/binary-cache
    nix-store --init

    cp -r ${../.} lib
    bash lib/tests/modules.sh

    touch $out
''<|MERGE_RESOLUTION|>--- conflicted
+++ resolved
@@ -4,10 +4,6 @@
 }:
 
 pkgs.runCommandNoCC "nixpkgs-lib-tests" {
-<<<<<<< HEAD
-  buildInputs = [ pkgs.nix (import ./check-eval.nix) (import ./maintainers.nix { inherit pkgs; }) ];
-  env.NIX_PATH = "nixpkgs=${toString pkgs.path}";
-=======
   buildInputs = [
     pkgs.nix
     (import ./check-eval.nix)
@@ -16,7 +12,6 @@
       lib = import ../.;
     })
   ];
->>>>>>> 211be6af
 } ''
     datadir="${pkgs.nix}/share"
     export TEST_ROOT=$(pwd)/test-tmp
